--- conflicted
+++ resolved
@@ -1034,7 +1034,6 @@
         The maximum number of features in the response.
         Default is _30000_. Hard limit is _100000_.
       schema:
-<<<<<<< HEAD
         type: integer
     Longitude:
       name: lon
@@ -1088,9 +1087,6 @@
         format: double
         minimum: -90
         maximum: 90
-=======
-        type: string
->>>>>>> 337ab3ba
     PageToken:
       x-experimental: true
       name: pageToken
@@ -1100,7 +1096,6 @@
       required: false
       schema:
         type: string
-<<<<<<< HEAD
     PrefixId:
       name: prefixId
       in: query
@@ -1187,11 +1182,6 @@
         type: integer
     RefFeatureId:
       name: refFeatureId
-=======
-    Version:
-      x-experimental: true
-      name: version
->>>>>>> 337ab3ba
       in: query
       description: >-
         The unique identifier of a feature in the referenced space. The geometry of that feature
@@ -1214,7 +1204,6 @@
       required: false
       style: form
       schema:
-<<<<<<< HEAD
         type: array
         items:
           type: string
@@ -1258,9 +1247,6 @@
       required: true
       schema:
         type: string
-=======
-        type: integer
->>>>>>> 337ab3ba
     StartVersion:
       x-experimental: true
       name: startVersion
@@ -1269,7 +1255,6 @@
       required: false
       schema:
         type: integer
-<<<<<<< HEAD
     TagList:
       name: tags
       in: query
@@ -1292,14 +1277,6 @@
         level,x,y coordinates (__1_1_0__) or OSGEO Tile Map Service
         level,x,y (__1_1_0__).
       required: true
-=======
-    EndVersion:
-      x-experimental: true
-      name: endVersion
-      in: query
-      description: Define end of version-range [version <= endVersion]
-      required: false
->>>>>>> 337ab3ba
       schema:
         type: string
     TileType:
