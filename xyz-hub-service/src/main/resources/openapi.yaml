openapi: 3.0.2
info:
  title: HERE XYZ Hub
  description: |-
    HERE XYZ Hub is a REST API for simple access to geo data.
  contact: {}
  version: 1.0.0
servers:
  - url: /hub
security:
  - authToken: []
  - Bearer: []
tags:
  - name: Read Spaces
  - name: Edit Spaces
  - name: Read Features
  - name: Edit Features
paths:
  '/spaces':
    get:
      tags:
        - Read Spaces
      summary: List spaces
      description: >-
        Lists the spaces, which the current authenticated user has access to.
      operationId: getSpaces
      parameters:
        - name: includeRights
          in: query
          description: >-
            If set to _true_, the access rights for each space are included in
            the response.
          required: false
          schema:
            type: boolean
            default: false
        - name: includeConnectors
          in: query
          description: >-
            If set to _true_, the connectors for each space are included in
            the response.
          required: false
          schema:
            type: boolean
            default: false
        - name: owner
          in: query
          description: >
            Define the owner(s) of spaces to be shown in the response.

            Possible values are:


            * __me__ (_The default value;_ Show only the spaces being owned by
            the current user),

            * __(someOwnerId)__ (_Only for shared spaces:_ Explicitly only show
            spaces belonging to the specified user),

            * __others__ (Show only the spaces having been shared _excluding the
            own ones_),

            * __*__ (Show all spaces the current user has access to)
          required: false
          schema:
            type: string
            default: me
        - name: contentUpdatedAt
          in: query
          description: >
            Additional space filter which compares the space's contentUpdatedAt timestamp with the one
            specified in the query, resulting in a subset of spaces.


            The usage of a comma (,) separating the timestamps, represents
            an OR operation.


            The format should follow the specification below
              * ?contentUpdatedAt=timestamp

            While in the following example
              * ?contentUpdatedAt=timestamp_1,timestamp_2


            The resulting spaces list will contain all contentUpdatedAt having timestamp_1 OR timestamp_2


            The available operators are:
              - "=" - equals
              - "!=" - not equals
              - ">=" or "=gte=" - greater than or equals
              - "<=" or "=lte=" - less than or equals
              - ">" or "=gt=" - greater than
              - "<" or "=lt=" - less than
          required: false
          schema:
            type: string
            example: 1597092085740
      responses:
        '200':
          $ref: '#/components/responses/SpacesResponse'
        '401':
          $ref: '#/components/responses/ErrorResponse401'
    post:
      tags:
        - Edit Spaces
      summary: Create a space
      description: Creates a new space.
      operationId: postSpace
      requestBody:
        $ref: '#/components/requestBodies/SpaceRequest'
      responses:
        '200':
          $ref: '#/components/responses/SpaceResponse'
        '400':
          $ref: '#/components/responses/ErrorResponse400'
        '401':
          $ref: '#/components/responses/ErrorResponse401'
        '403':
          $ref: '#/components/responses/ErrorResponse403'
        '409':
          $ref: '#/components/responses/ErrorResponse409'
        '413':
          $ref: '#/components/responses/ErrorResponse413'
  '/spaces/{spaceId}':
    get:
      tags:
        - Read Spaces
      summary: Get a space by ID
      description: Returns the space definition.
      operationId: getSpace
      parameters:
        - $ref: '#/components/parameters/SpaceId'
      responses:
        '200':
          $ref: '#/components/responses/SpaceResponse'
        '401':
          $ref: '#/components/responses/ErrorResponse401'
        '403':
          $ref: '#/components/responses/ErrorResponse403'
        '404':
          $ref: '#/components/responses/ErrorResponse404'
    patch:
      tags:
        - Edit Spaces
      summary: Update a space
      description: Updates a space.
      operationId: patchSpace
      parameters:
        - $ref: '#/components/parameters/SpaceId'
      requestBody:
        $ref: '#/components/requestBodies/SpaceRequest'
      responses:
        '200':
          $ref: '#/components/responses/SpaceResponse'
        '400':
          $ref: '#/components/responses/ErrorResponse400'
        '401':
          $ref: '#/components/responses/ErrorResponse401'
        '403':
          $ref: '#/components/responses/ErrorResponse403'
        '404':
          $ref: '#/components/responses/ErrorResponse404'
        '409':
          $ref: '#/components/responses/ErrorResponse409'
        '413':
          $ref: '#/components/responses/ErrorResponse413'
    delete:
      tags:
        - Edit Spaces
      summary: Delete a space
      description: >-
        Deletes a space configuration. The data of the space may or may not be
        deleted, depending on the underlying storage provider.
      operationId: deleteSpace
      parameters:
        - $ref: '#/components/parameters/SpaceId'
      responses:
        '200':
          $ref: '#/components/responses/SpaceResponse'
        '204':
          $ref: '#/components/responses/EmptyResponse'
        '401':
          $ref: '#/components/responses/ErrorResponse401'
        '403':
          $ref: '#/components/responses/ErrorResponse403'
        '404':
          $ref: '#/components/responses/ErrorResponse404'
  '/spaces/{spaceId}/features':
    get:
      tags:
        - Read Features
      summary: Get features by ID
      description: >-
        Returns all of the features found for the provided list of ids. The
        response is always a FeatureCollection, even if there are no features
        with the provided ids.
      operationId: getFeatures
      parameters:
        - $ref: '#/components/parameters/SpaceId'
        - $ref: '#/components/parameters/RequiredIds'
        - $ref: '#/components/parameters/PropertiesSelection'
        - $ref: '#/components/parameters/Force2D'
      responses:
        '200':
          $ref: '#/components/responses/FeatureCollectionResponse'
        '401':
          $ref: '#/components/responses/ErrorResponse401'
        '403':
          $ref: '#/components/responses/ErrorResponse403'
        '404':
          $ref: '#/components/responses/ErrorResponse404'
        '409':
          $ref: '#/components/responses/ErrorResponse409'
        '513':
          $ref: '#/components/responses/ErrorResponse513'
    put:
      tags:
        - Edit Features
      summary: Create or replace multiple features
      description: Create or replace the provided features.
      operationId: putFeatures
      parameters:
        - $ref: '#/components/parameters/SpaceId'
        - $ref: '#/components/parameters/AddTags'
        - $ref: '#/components/parameters/RemoveTags'
      requestBody:
        $ref: '#/components/requestBodies/FeatureCollectionRequest'
      responses:
        '200':
          $ref: '#/components/responses/FeatureCollectionModificationResponse'
        '204':
          $ref: '#/components/responses/EmptyResponse'
        '400':
          $ref: '#/components/responses/ErrorResponse400'
        '401':
          $ref: '#/components/responses/ErrorResponse401'
        '403':
          $ref: '#/components/responses/ErrorResponse403'
        '404':
          $ref: '#/components/responses/ErrorResponse404'
        '409':
          $ref: '#/components/responses/ErrorResponse409'
        '413':
          $ref: '#/components/responses/ErrorResponse413'
        '513':
          $ref: '#/components/responses/ErrorResponse513'
    post:
      tags:
        - Edit Features
      summary: Modify features in the space.
      description: >
        This method allows to create, update and delete features. The behavior
        of the POST handler is controlled by three query parameters described in
        detail below. The name of the parameter reflects a condition to be
        matched. Its value reflects the corresponding action to be performed for
        this case.


        If no values are provided, the request is handled with the default
        values:


        ```


        ne=create&e=patch&transactional=true


        ```


        The three parameters and their possible values are:


        ### _ne_ - If Not Exists


        If no feature with the provided ID exists, or if the provided feature
        contains no ID, then one of the following actions can be used:


        * __create__  (default) - A new object is created.


        * __retain__ - No action is executed, allowing the execution of the
        batch operation to continue, even if the _transactional_ parameter is
        set to _true_.


        * __error__ - If no object with the provided ID exists, an error is
        raised, which would result in the whole batch operation to be aborted,
        if the _transactional_ parameter is set to _true_.


        ### _e_ - If Exists


        If an object with the provided ID exists, and _history_ is enabled for
        the space, there are 2 states which could be taken into account:

            1. The __ORIGIN__ state - the state that the client received and modified. The state is retrieved by using the value of the root attribute _guid_.

            2. The __HEAD__ state - the current state of the object in the space, including any changes applied to it in the meantime.


        The possible operations in detail:


        * __patch__  (default) - The feature object is handled as a _partial
        update object_. Therefore it could contain only the properties, which
        should be modified. Properties, which do not exist in the HEAD state of
        the object are inserted, the values for all existing properties are
        updated, unless the value of the property is set to _null_ , which will
        result in the property being removed from the object.

            If an _ORIGIN_ state is specified in the _partial update object_ and it is not the same as the _HEAD_ state, the patch is applied to the _HEAD_ state, but only in case that the differnce between _ORIGIN_ and _HEAD_ contains no conflicting changes( i.e. only different properties were modified ). Otherwise an error is raised, which will result in the batch operation being aborted, if the _transactional_ parameter is set to _true_.

        * __replace__ - If an object with the provided ID exists, it will be
        replaced with the provided feature object. If the _ORIGIN_ state is
        specified in the provided feature and differs from the _HEAD_ state,
        then a error is raised.


        * __merge__ - The provided feature object is handled as a full object
        version and not a partial update. If an _ORIGIN_ state is specified in
        the feature and it is not the same as the _HEAD_ state, the difference
        between the _ORIGIN_ state and provided version to the _HEAD_ state, but
        only in the case that the differnce between _ORIGIN_ and _HEAD_ contains
        no conflicting changes. Otherwise an error is raised, which will result
        in the batch operation being aborted, if the _transactional_ parameter
        is set to _true_.


        * __delete__ - The feature with the provided is deleted.


        * __retain__ - The current state of the feature is retained and included
        in the response.


        * __error__ - Raises an error, if the object already exists.


        ### transactional - Transactional batch operation


        Defines, if modifying of the features, is executed as a single
        transactional batch operation (_true_:default) or as independent
        operations (_false_).

        There is a limit of 10 megs of data allowed for this operation.
      operationId: postFeatures
      parameters:
        - $ref: '#/components/parameters/SpaceId'
        - $ref: '#/components/parameters/AddTags'
        - $ref: '#/components/parameters/RemoveTags'
        - $ref: '#/components/parameters/IfExists'
        - $ref: '#/components/parameters/IfNotExists'
        - $ref: '#/components/parameters/ConflictResolution'
        - $ref: '#/components/parameters/Transactional'
        - $ref: '#/components/parameters/PrefixId'
      requestBody:
        $ref: '#/components/requestBodies/FeatureCollectionOrFeatureModificationListRequest'
      responses:
        '200':
          $ref: '#/components/responses/FeatureCollectionModificationResponse'
        '204':
          $ref: '#/components/responses/EmptyResponse'
        '400':
          $ref: '#/components/responses/ErrorResponse400'
        '401':
          $ref: '#/components/responses/ErrorResponse401'
        '403':
          $ref: '#/components/responses/ErrorResponse403'
        '404':
          $ref: '#/components/responses/ErrorResponse404'
        '409':
          $ref: '#/components/responses/ErrorResponse409'
        '413':
          $ref: '#/components/responses/ErrorResponse413'
        '513':
          $ref: '#/components/responses/ErrorResponse513'
    delete:
      tags:
        - Edit Features
      summary: Delete multiple features from the space.
      description: The wildcard sign(*) could be used to delete all features in the space.
      operationId: deleteFeatures
      parameters:
        - $ref: '#/components/parameters/SpaceId'
        - $ref: '#/components/parameters/Ids'
        - $ref: '#/components/parameters/TagList'
      responses:
        '200':
          $ref: '#/components/responses/FeatureCollectionModificationResponse'
        '204':
          $ref: '#/components/responses/EmptyResponse'
        '401':
          $ref: '#/components/responses/ErrorResponse401'
        '403':
          $ref: '#/components/responses/ErrorResponse403'
        '404':
          $ref: '#/components/responses/ErrorResponse404'
  '/spaces/{spaceId}/features/{featureId}':
    get:
      tags:
        - Read Features
      summary: Get a feature by ID
      description: Retrieves the feature with the provided identifier.
      operationId: getFeature
      parameters:
        - $ref: '#/components/parameters/SpaceId'
        - $ref: '#/components/parameters/FeatureId'
        - $ref: '#/components/parameters/PropertiesSelection'
        - $ref: '#/components/parameters/Force2D'
      responses:
        '200':
          $ref: '#/components/responses/FeatureResponse'
        '401':
          $ref: '#/components/responses/ErrorResponse401'
        '403':
          $ref: '#/components/responses/ErrorResponse403'
        '404':
          $ref: '#/components/responses/ErrorResponse404'
        '513':
          $ref: '#/components/responses/ErrorResponse513'
    put:
      tags:
        - Edit Features
      summary: Create or replace a feature
      description: Creates or replaces a feature in the space.
      operationId: putFeature
      parameters:
        - $ref: '#/components/parameters/SpaceId'
        - $ref: '#/components/parameters/FeatureId'
        - $ref: '#/components/parameters/AddTags'
        - $ref: '#/components/parameters/RemoveTags'
      requestBody:
        $ref: '#/components/requestBodies/FeatureRequest'
      responses:
        '200':
          $ref: '#/components/responses/FeatureResponse'
        '400':
          $ref: '#/components/responses/ErrorResponse400'
        '401':
          $ref: '#/components/responses/ErrorResponse401'
        '403':
          $ref: '#/components/responses/ErrorResponse403'
        '409':
          $ref: '#/components/responses/ErrorResponse409'
        '413':
          $ref: '#/components/responses/ErrorResponse413'
        '513':
          $ref: '#/components/responses/ErrorResponse513'
    patch:
      tags:
        - Edit Features
      summary: Patch a feature
      description: Patches an existing feature.
      operationId: patchFeature
      parameters:
        - $ref: '#/components/parameters/SpaceId'
        - $ref: '#/components/parameters/FeatureId'
        - $ref: '#/components/parameters/AddTags'
        - $ref: '#/components/parameters/RemoveTags'
      requestBody:
        $ref: '#/components/requestBodies/FeatureRequest'
      responses:
        '200':
          $ref: '#/components/responses/FeatureResponse'
        '400':
          $ref: '#/components/responses/ErrorResponse400'
        '401':
          $ref: '#/components/responses/ErrorResponse401'
        '403':
          $ref: '#/components/responses/ErrorResponse403'
        '404':
          $ref: '#/components/responses/ErrorResponse404'
        '409':
          $ref: '#/components/responses/ErrorResponse409'
        '413':
          $ref: '#/components/responses/ErrorResponse413'
        '513':
          $ref: '#/components/responses/ErrorResponse513'
    delete:
      tags:
        - Edit Features
      summary: Deletes a feature from the space.
      description: Deletes an existing feature.
      operationId: deleteFeature
      parameters:
        - $ref: '#/components/parameters/SpaceId'
        - $ref: '#/components/parameters/FeatureId'
      responses:
        '200':
          $ref: '#/components/responses/FeatureResponse'
        '204':
          $ref: '#/components/responses/EmptyResponse'
        '401':
          $ref: '#/components/responses/ErrorResponse401'
        '403':
          $ref: '#/components/responses/ErrorResponse403'
        '404':
          $ref: '#/components/responses/ErrorResponse404'
  '/spaces/{spaceId}/statistics':
    get:
      tags:
        - Read Features
      summary: Get statistics.
      description: Returns statistical information about this space.
      operationId: getStatistics
      parameters:
        - $ref: '#/components/parameters/SpaceId'
        - $ref: '#/components/parameters/SkipCache'
      responses:
        '200':
          $ref: '#/components/responses/StatisticsResponse'
        '404':
          $ref: '#/components/responses/ErrorResponse404'
  '/spaces/{spaceId}/bbox':
    get:
      tags:
        - Read Features
      summary: Get features in bounding box
      description: >-
        Return the features which are inside a bounding box stipulated by
        west, north, east and south parameters.
      operationId: getFeaturesByBBox
      parameters:
        - $ref: '#/components/parameters/SpaceId'
        - $ref: '#/components/parameters/West'
        - $ref: '#/components/parameters/North'
        - $ref: '#/components/parameters/East'
        - $ref: '#/components/parameters/South'
        - $ref: '#/components/parameters/TagList'
        - $ref: '#/components/parameters/Clip'
        - $ref: '#/components/parameters/Limit'
        - $ref: '#/components/parameters/PropertiesQuery'
        - $ref: '#/components/parameters/PropertiesSelection'
        - $ref: '#/components/parameters/SkipCache'
        - $ref: '#/components/parameters/Clustering'
        - $ref: '#/components/parameters/ClusteringParams'
        - $ref: '#/components/parameters/Tweaks'
        - $ref: '#/components/parameters/TweaksParams'
        - $ref: '#/components/parameters/Force2D'
      responses:
        '200':
          $ref: '#/components/responses/FeatureCollectionResponse'
        '400':
          $ref: '#/components/responses/ErrorResponse400'
        '401':
          $ref: '#/components/responses/ErrorResponse401'
        '403':
          $ref: '#/components/responses/ErrorResponse403'
        '404':
          $ref: '#/components/responses/ErrorResponse404'
        '513':
          $ref: '#/components/responses/ErrorResponse513'
  '/spaces/{spaceId}/tile/{type}/{tileId}':
    get:
      tags:
        - Read Features
      summary: Get features in tile
      description: |
        List the features selected by tile type and tile id.

        One of the tile types can be used:
          * quadkey
          * web
          * tms
          * here
      operationId: getFeaturesByTile
      parameters:
        - $ref: '#/components/parameters/SpaceId'
        - $ref: '#/components/parameters/TileType'
        - $ref: '#/components/parameters/TileId'
        - $ref: '#/components/parameters/TagList'
        - $ref: '#/components/parameters/Clip'
        - $ref: '#/components/parameters/PropertiesQuery'
        - $ref: '#/components/parameters/PropertiesSelection'
        - $ref: '#/components/parameters/SkipCache'
        - $ref: '#/components/parameters/Clustering'
        - $ref: '#/components/parameters/ClusteringParams'
        - $ref: '#/components/parameters/Tweaks'
        - $ref: '#/components/parameters/TweaksParams'
        - $ref: '#/components/parameters/Margin'
        - $ref: '#/components/parameters/Limit'
        - $ref: '#/components/parameters/Force2D'
        - $ref: '#/components/parameters/Mode'
        - $ref: '#/components/parameters/VizSampling'
      responses:
        '200':
          $ref: '#/components/responses/TileResponse'
        '400':
          $ref: '#/components/responses/ErrorResponse400'
        '401':
          $ref: '#/components/responses/ErrorResponse401'
        '403':
          $ref: '#/components/responses/ErrorResponse403'
        '404':
          $ref: '#/components/responses/ErrorResponse404'
        '513':
          $ref: '#/components/responses/ErrorResponse513'
  '/spaces/{spaceId}/spatial':
    get:
      tags:
        - Read Features
      summary: Get features with radius search
      operationId: getFeaturesBySpatial
      parameters:
        - $ref: '#/components/parameters/SpaceId'
        - $ref: '#/components/parameters/Latitude'
        - $ref: '#/components/parameters/Longitude'
        - $ref: '#/components/parameters/RefSpaceId'
        - $ref: '#/components/parameters/RefFeatureId'
        - $ref: '#/components/parameters/Radius'
        - $ref: '#/components/parameters/TagList'
        - $ref: '#/components/parameters/Limit'
        - $ref: '#/components/parameters/PropertiesQuery'
        - $ref: '#/components/parameters/PropertiesSelection'
        - $ref: '#/components/parameters/SkipCache'
        - $ref: '#/components/parameters/Force2D'
      responses:
        '200':
          $ref: '#/components/responses/FeatureCollectionResponse'
        '400':
          $ref: '#/components/responses/ErrorResponse400'
        '401':
          $ref: '#/components/responses/ErrorResponse401'
        '403':
          $ref: '#/components/responses/ErrorResponse403'
        '404':
          $ref: '#/components/responses/ErrorResponse404'
        '513':
          $ref: '#/components/responses/ErrorResponse513'
    post:
      tags:
        - Read Features
      summary: Get features which intersects the provided geometry.
      description: |
        List the features which are inside the specified radius.
        The origin point is calculated based on the geometry provided as payload.
      operationId: getFeaturesBySpatialPost
      parameters:
        - $ref: '#/components/parameters/SpaceId'
        - $ref: '#/components/parameters/Radius'
        - $ref: '#/components/parameters/TagList'
        - $ref: '#/components/parameters/Limit'
        - $ref: '#/components/parameters/PropertiesQuery'
        - $ref: '#/components/parameters/PropertiesSelection'
        - $ref: '#/components/parameters/SkipCache'
        - $ref: '#/components/parameters/Force2D'
      requestBody:
        $ref: '#/components/requestBodies/GeometryRequest'
      responses:
        '200':
          $ref: '#/components/responses/FeatureCollectionResponse'
        '400':
          $ref: '#/components/responses/ErrorResponse400'
        '401':
          $ref: '#/components/responses/ErrorResponse401'
        '403':
          $ref: '#/components/responses/ErrorResponse403'
        '404':
          $ref: '#/components/responses/ErrorResponse404'
        '513':
          $ref: '#/components/responses/ErrorResponse513'
  '/spaces/{spaceId}/search':
    get:
      tags:
        - Read Features
      summary: Search for features
      description: >-
        Searches for features in the space. The results are unordered and the
        request does not allow to continue the search, which is the main
        difference when compared to the _iterate_ request.
      operationId: searchForFeatures
      parameters:
        - $ref: '#/components/parameters/SpaceId'
        - $ref: '#/components/parameters/TagList'
        - $ref: '#/components/parameters/Limit'
        - $ref: '#/components/parameters/PropertiesQuery'
        - $ref: '#/components/parameters/PropertiesSelection'
        - $ref: '#/components/parameters/SkipCache'
        - $ref: '#/components/parameters/Force2D'
      responses:
        '200':
          $ref: '#/components/responses/FeatureCollectionResponse'
        '400':
          $ref: '#/components/responses/ErrorResponse400'
        '401':
          $ref: '#/components/responses/ErrorResponse401'
        '403':
          $ref: '#/components/responses/ErrorResponse403'
        '404':
          $ref: '#/components/responses/ErrorResponse404'
        '513':
          $ref: '#/components/responses/ErrorResponse513'
  '/spaces/{spaceId}/iterate':
    get:
      tags:
        - Read Features
      summary: Iterate features in the space.
      description: >-
        Iterates all of the features in the space. The features in the response
        are ordered so that no feature is returned twice. If there are more
        features, which could be loaded, the response FeatureCollection will
        contain the root attribute _handle_. The value of this attribute can
        be passed as a query parameter for the following request in order to
        continue the iteration from the marked position.
      operationId: iterateFeatures
      parameters:
        - $ref: '#/components/parameters/SpaceId'
        - $ref: '#/components/parameters/Limit'
        - $ref: '#/components/parameters/PropertiesSelection'
        - $ref: '#/components/parameters/Version'
        - $ref: '#/components/parameters/SkipCache'
        - $ref: '#/components/parameters/Handle'
        - $ref: '#/components/parameters/Force2D'
      responses:
        '200':
          $ref: '#/components/responses/IterateResponse'
        '400':
          $ref: '#/components/responses/ErrorResponse400'
        '401':
          $ref: '#/components/responses/ErrorResponse401'
        '403':
          $ref: '#/components/responses/ErrorResponse403'
        '404':
          $ref: '#/components/responses/ErrorResponse404'
        '513':
          $ref: '#/components/responses/ErrorResponse513'
  '/spaces/{spaceId}/count':
    x-deprecated: true
    get:
      tags:
        - Read Features
      summary: Get feature count.
      description: >-
        Returns the feature count of all features in the space or the count for
        the provided combination of tags.
      operationId: getFeaturesCount
      parameters:
        - $ref: '#/components/parameters/SpaceId'
        - $ref: '#/components/parameters/TagList'
      responses:
        '200':
          $ref: '#/components/responses/CountFeaturesResponse'
        '400':
          $ref: '#/components/responses/ErrorResponse400'
        '401':
          $ref: '#/components/responses/ErrorResponse401'
        '403':
          $ref: '#/components/responses/ErrorResponse403'
        '404':
          $ref: '#/components/responses/ErrorResponse404'
  '/spaces/{spaceId}/history':
    get:
      tags:
        - Read History
      summary: Get historical data.
      description: |
        Get  all features in a given version range.

        Based on the Accept-Header (vnd.here.changeset-collection or vnd.here.compact-changeset)
        the result will be a Changeset-Collection or a CompactChangeset.

        The former result type contains each of the changes between start version and end version
        grouped by version which can be used for easily navigate across all modifications which
        happened on the referring space.

        While the latter contains only the latest state of each feature which is within the start
        and end version range.

        The Space needs to have "enableHistory=true" setting.
      operationId: iterateHistory
      parameters:
        - $ref: '#/components/parameters/SpaceId'
        - $ref: '#/components/parameters/StartVersion'
        - $ref: '#/components/parameters/EndVersion'
        - $ref: '#/components/parameters/PageToken'
        - $ref: '#/components/parameters/Limit'
        - $ref: '#/components/parameters/SkipCache'
      responses:
        '200':
          $ref: '#/components/responses/HistoryResponse'
        '400':
          $ref: '#/components/responses/ErrorResponse400'
        '401':
          $ref: '#/components/responses/ErrorResponse401'
        '403':
          $ref: '#/components/responses/ErrorResponse403'
        '404':
          $ref: '#/components/responses/ErrorResponse404'
        '513':
          $ref: '#/components/responses/ErrorResponse513'
  '/spaces/{spaceId}/history/statistics':
    get:
      tags:
        - Read History
      summary: Get history statistics.
      description: Returns statistical information about this history. The Space must have "enableGolbalVersioning=true" setting.
      operationId: getHistoryStatistics
      parameters:
        - $ref: '#/components/parameters/SpaceId'
        - $ref: '#/components/parameters/SkipCache'
      responses:
        '200':
          $ref: '#/components/responses/HistoryStatisticsResponseResponse'
        '400':
          $ref: '#/components/responses/ErrorResponse400'
        '404':
          $ref: '#/components/responses/ErrorResponse404'
components:
  securitySchemes:
    authToken:
      bearerFormat: JWTPayload
      scheme: bearer
      type: http
    Bearer:
      type: http
      scheme: bearer
      bearerFormat: JWT
      description: |
        A client access token needs to be obtained from a separate endpoint using the client credentials and an OAuth 1.0a HMAC-SHA256 signed request.

        See https://developer.here.com/olp/documentation/access_control/api-reference-swagger.html#operation/clientcredentialsgrant
  parameters:
    AddTags:
      name: addTags
      in: query
      description: Tags to be added to the features.
      required: false
      style: form
      schema:
        type: array
        items:
          type: string
    Clip:
      name: clip
      in: query
      description: >-
        If set to _true_ the features' geometries are clipped to the geometry of
        the tile or bounding box. Default is _false_.
      required: false
      schema:
        type: boolean
    Clustering:
      name: clustering
      in: query
      description: >-
        The clustering algorithm to apply to the data within the result.
        Providing this query parameter the data will be returned in a clustered way.
        This means the data won't necessarily be returned in its original shape or with its
        original properties.

        Depending on the chosen clustering algorithm there could be different mandatory and/or
        optional parameters to specify the behavior of the algorithm.

        Possible values are:

          * "hexbin"

            The hexbin algorithm divides the world in hexagonal "bins" on a specified resolution.
            Each hexagon has an address being described by the H3 addressing scheme.
            For more information on that topic see: https://eng.uber.com/h3/

          * "quadbin"

            The quadbin algorithm takes the geometry input from the request (e.g. quadkey / bbox..)
            and count the features in it. This clustering mode works also for very large spaces and
            can be used for getting an overview where data is present in a given space. Furthermore,
            a property filter on one property is applicable.
      required: false
      schema:
        type: string
        enum:
          - hexbin
          - quadbin
    ClusteringParams:
      name: clusteringParams
      in: query
      required: false
      description: |
        Some parameters for the chosen clustering algorithm.

        Depending on the chosen clustering algorithm there could be different mandatory and/or
        optional parameters to specify the behavior of the algorithm.

        ### Clustering-Parameter reference

        NOTE: The actual query parameters in the URL are looking like: `?clustering.aParameterName=aValue`

        **Clustering-type: "hexbin":**

        There are several parameters needed by the H3 based hexbin algorithm.
        For more information on that topic see: https://eng.uber.com/h3/

        | Parameter   | Type    | Mandatory | Meaning                                                               |
        |-------------|---------|-----------|-----------------------------------------------------------------------|
        | absoluteResolution  | Number  | NO        | integer, The H3 hexagon resolution [0,13]                      |
        | resolution  | Number  | NO        | deprecated, renamed to absoluteResolution                             |
        | relativeResolution | Number  | NO        | integer value [-2,2] to be added to current used resolution  |
        | property    | String  | NO        | A property of the original features for which to calculate statistics |
        | pointmode   | Boolean | NO        | retuns the centroid of hexagons as geojson feature                    |
        | singlecoord | Boolean | NO        | force to evaluate the first object coordinate only (default: false)   |
        | sampling    | String  | NO        | samplingratio of underlying dataset  |
        |             |         |           | string value [off (1/1), low (1/8), lowmed (1/32), med (1/128), medhigh (1/1024), high (1/4096)] (default: off) |

        **Clustering-type: "quadbin":**

        There are several parameters needed by the quadbin algorithm. You can use one property filter in combination.

        | Parameter   | Type    | Mandatory | Meaning                                                               |
        |-------------|---------|-----------|-----------------------------------------------------------------------|
        | relativeResolution | Number  | NO        | integer, The quad resolution [0,4]                                             |
        | noBuffer    | Boolean | NO        | do not place a buffer around quad polygons, default: false            |
        | resolution  | Number  | NO        | deprecated, renamed to resolutionRelative             |
        | countmode   | String  | NO        | [real, estimated, mixed]                                    |
        |             |         |           | real = real feature counts. Best accuracy, but slow.                  |
        |             |         |           |     Not recommended for big result sets                       |
        |             |         |           |                                                                       |
        |             |         |           | estimated = estimated feature counts. Low accuracy, but very fast      |
        |             |         |           |     Recommended for big result sets                           |
        |             |         |           |                                                                       |
        |             |         |           | mixed (default) = estimated feature counts combined with real ones.   |
        |             |         |           |     If the estimation is low a real count gets applied. Fits to the |
        |             |         |           |     most use cases                                        |
      style: form
      explode: true
      schema:
        type: object
        example:
          clustering.resolution: 3
          clustering.property: 'a.nested.property'
        additionalProperties:
          type: string
    ConflictResolution:
      name: cr
      in: query
      description: >-
        The resolution strategy when a conflicting update of the same attribute occurs.
        To keep the value of the head state select _retain_.
        To overwrite the value of the head state select _replace_.
        To abort the entry update select _error_.
      required: false
      schema:
        $ref: '#/components/schemas/OnMergeConflict'
    East:
      name: east
      in: query
      description: >-
        The longitude in WGS'84 decimal degree (-180 to +180) of the east
        (right) border of the bounding box.
      required: false
      schema:
        type: number
        format: double
        minimum: -180
        maximum: 180
    EndVersion:
      name: endVersion
      in: query
      description: Define end of version-range [version <= endVersion]
      required: false
      schema:
        type: integer
    FeatureId:
      name: featureId
      in: path
      description: The unique identifier of a feature in the space.
      required: true
      schema:
        type: string
    Force2D:
      name: force2D
      in: query
      description: >-
        If set to _true_ the features in the response will have only X's and Y's as coordinates.
      schema:
        type: boolean
    Handle:
      name: handle
      in: query
      description: The handle to continue the iteration.
      schema:
        type: string
    Ids:
      name: id
      in: query
      description: >-
        A comma separated list of unique feature identifiers. These are the acceptable formats
        for this field:
          * id=value1,value2
          * id=value1,id=value2
      schema:
        type: array
        items:
          type: string
    IfExists:
      name: e
      in: query
      description: >-
        The action to execute, when a feature with the provided ID exists.
        Default is _patch_
      required: false
      schema:
        $ref: '#/components/schemas/OnFeatureExists'
    IfNotExists:
      name: ne
      in: query
      description: >-
        The action to execute, when a feature with the provided ID does not
        exist or the feature contains no ID. Default is _create_
      required: false
      schema:
        $ref: '#/components/schemas/OnFeatureNotExists'
    Latitude:
      name: lat
      in: query
      description: >-
        The latitude in WGS'84 decimal degree (-90 to +90) of the center Point.
      schema:
        type: number
        minimum: -90
        maximum: 90
    Limit:
      name: limit
      in: query
      description: >-
        The maximum number of features in the response.
        Default is _30000_. Hard limit is _100000_.
      schema:
        type: integer
    Longitude:
      name: lon
      in: query
      description: >-
        The longitude in WGS'84 decimal degree (-180 to +180) of the center Point.
      schema:
        type: number
        minimum: -180
        maximum: 180
    Margin:
      name: margin
      in: query
      description: >-
        Margin in pixels on the respective projected level around the tile.
        Default is 0.
      schema:
        type: integer
        minimum: 0
    Mode:
      name: mode
      in: query
      description: >-
        optimize resultset and geometries for dispaly. mode = [raw|viz]


        Note: when using mode=viz, then the value of "limit" parameter will be set to its max value (100000) if not specified otherwise.
      required: false
      schema:
        type: string
        enum:
          - raw
          - viz
    North:
      name: north
      in: query
      description: >-
        The latitude in WGS'84 decimal degree (-90 to +90) of the north
        (top) border of the bounding box.
      required: false
      schema:
        type: number
        format: double
        minimum: -90
        maximum: 90
    PageToken:
      name: pageToken
      in: query
      description: >-
        The nextPageToken to continue the iteration.
      required: false
      schema:
        type: string
    PrefixId:
      name: prefixId
      in: query
      description: If set all feature IDs are prefixed with the provided string
      required: false
      schema:
        type: string
    PropertiesQuery:
      name: params
      in: query
      description: >
        Additional feature filters which compares the feature's property's value with the one
        specified in the query, resulting in a subset of features.


        The usage of multiple property names represents an AND operation.
        The usage of a comma (,) separating the properties values, represents
        an OR operation.


        Properties initiated with 'f.' are used to access values which are added by default in the
        stored feature. The possible values are: 'f.id', 'f.createdAt' and 'f.updatedAt'.


        Properties initiated with 'p.' are used to access values in the stored feature which are
        under the 'properties' property. Use it as a shorthand accessor for 'properties' values.


        The format should follow the specification below
          * ?p.property_name_1=property_value_1&f.special_property_name_1=special_property_value_1


        For example, the above query, the Features will be filtered by
        'property' AND 'special property' equals to their respective values.


        While in the following example
          * ?p.property_name_1=value_1,value_2


        The resulting Features list will contain all elements having value_1 OR value_2.


        Additionally to the operators used in the examples above, the query can be written,
        with the same semantic, by using the long operators: "=gte=", "=lte=", "=gt=", "=lt=" and "=cs=".
        The below queries yield the same result:
          * ?p.property_name_1>=10
          * ?p.property_name_1=gte=10


        The available operators are:
          - "=" - equals
          - "!=" - not equals
          - ">=" or "=gte=" - greater than or equals
          - "<=" or "=lte=" - less than or equals
          - ">" or "=gt=" - greater than
          - "<" or "=lt=" - less than
          - "@>" or "=cs=" - Array contains
      explode: true
      schema:
        type: object
        example:
          p.myProperty: 'someValue'
          p.otherProperty: 5
        additionalProperties:
          type: string
    PropertiesSelection:
      name: selection
      in: query
      description: >
        A list of properties to be returned in the features result list. Multiple attributes can be
<<<<<<< HEAD
        specified by using comma(,). Example: ?selection=p.name,p.capacity,p.color
=======
        specified by using comma(,). Example: ?selection=p.name,p.capacity,p.color,rootpropertyname
      style: form
>>>>>>> 6da8d8fd
      explode: false
      schema:
        type: array
        items:
          type: string
    Radius:
      name: radius
      in: query
      description: >-
        Radius in meter which defines the diameter of the search request.
      schema:
        type: integer
    RefFeatureId:
      name: refFeatureId
      in: query
      description: >-
        The unique identifier of a feature in the referenced space. The geometry of that feature
        gets used for the spatial query. Always to use in combination with refCatalogHrn and refLayerId.
      schema:
        type: string
    RefSpaceId:
      name: refSpaceId
      in: query
      description: >-
        As alternative for defining center coordinates, it is possible to reference a
        geometry in a space. Therefore it is needed to provide the space id where the
        referenced feature is stored. Always to use in combination with refFeatureId.
      schema:
        type: string
    RemoveTags:
      name: removeTags
      in: query
      description: Tags to be removed from the features.
      required: false
      style: form
      schema:
        type: array
        items:
          type: string
    RequiredIds:
      name: id
      in: query
      description: >-
        A comma separated list of unique feature identifiers. These are the acceptable formats
        for this field:
          * id=value1,value2
          * id=value1,id=value2
      required: true
      schema:
        type: array
        items:
          type: string
    SkipCache:
      name: skipCache
      in: query
      description: >-
        If set to _true_ the response is not returned from cache. Default is _false_.
      required: false
      schema:
        type: boolean
    South:
      name: south
      in: query
      description: >-
        The latitude in WGS'84 decimal degree (-90 to +90) of the south
        (bottom) border of the bounding box.
      required: false
      schema:
        type: number
        format: double
        minimum: -90
        maximum: 90
    SpaceId:
      name: spaceId
      in: path
      description: The unique identifier of the space.
      required: true
      schema:
        type: string
    StartVersion:
      name: startVersion
      in: query
      description: Define start of version-range [version >= startVersion]
      required: false
      schema:
        type: integer
    TagList:
      name: tags
      in: query
      description: >-
        A comma separated list of tags or combination of tags concatenated with
        a plus sign (+). A comma separated list of tags means any tag may be
        found. A plus sign concatenated list means every tag is required.
      allowEmptyValue: true
      allowReserved: true
      style: form
      schema:
        type: array
        items:
          type: string
    TileId:
      name: tileId
      in: path
      description: >-
        The tile identifier can be provided as quadkey (__1__), Web Mercator
        level,x,y coordinates (__1_1_0__) or OSGEO Tile Map Service
        level,x,y (__1_1_0__).
      required: true
      schema:
        type: string
    TileType:
      name: type
      in: path
      description: >-
        The type of tile identifier. "quadkey" - Virtual Earth, "web" - Web
        Mercator, "tms" - OSGEO Tile Map Service, "here" - Here Tile Schema.
      required: true
      schema:
        type: string
        enum:
          - quadkey
          - web
          - tms
          - here
        default: quadkey
    Transactional:
      name: transactional
      in: query
      description: Defines, if this is a transactional operation. Default is _true_.
      required: false
      schema:
        type: boolean
    Tweaks:
      name: tweaks
      in: query
      description: >-
        Providing this query parameter only a subset of the data will be returned. This can be used for rendering higher zoom levels.

        Possible values are:

          * "sampling"
            Delivery of geometry distributed data-samples.

          * "simplification"
            Delivery of simplified geometries

      required: false
      schema:
        type: string
        enum:
          - sampling
          - simplification
          - ensure
    TweaksParams:
      name: tweaksParams
      in: query
      required: false
      description: |
        Providing this query parameter only a subset of the data will be returned. This can be used for rendering higher zoom levels.

        ### Tweaks-Parameter reference

        **Tweaks-type: "sampling":**

        With the strength parameter it is possibile to control the behavior of the tweaks-sampling algorithm.

        | Parameter   | Type    | Mandatory | Meaning                                                               |
        |-------------|---------|-----------|-----------------------------------------------------------------------|
        | algorithm   | String  | NO        | distribution, geometrysize     |
        | strength    | String  | NO        | Use presets: low, lowmed, med, medhigh, high or define strengh in percentage 1-100     |

        **Tweaks-type: "simplification":**

        With the strength parameter it is possibile to control the behavior of the tweaks-simplification algorithm.

        | Parameter   | Type    | Mandatory | Meaning                                                               |
        |-------------|---------|-----------|-----------------------------------------------------------------------|
        | algorithm   | String  | NO        | grid, gridbytilelevel, simplifiedkeeptopology, simplified, merge, linemerge |
        | strength    | String  | NO        | Use presets: low, med, high or define strengh in percentage 1-100     |

        **Tweaks-type: "ensure":**

        | Parameter   | Type    | Mandatory | Meaning                                                               |
        |-------------|---------|-----------|-----------------------------------------------------------------------|
        | defaultselection | boolean  | NO        | use standard selection behaviour  [default: false]              |
        | samplingthreshold | Number  | NO        | integer 10-100, size of samples (x1000) [default: 10]           |

      style: form
      explode: true
      schema:
        type: object
        example:
          tweaks.strength: "1-100 | [low,lowmed,med,medhigh,high]"
        additionalProperties:
          type: string
    Version:
      name: version
      in: query
      description: Define a version [feature version <= query version]
      required: false
      schema:
        type: integer
    VizSampling:
      name: vizSampling
      in: query
      description: >-
        Choose sampling strength in case of mode = viz.  vizSampling = [low|med|high|off] - default:med
      required: false
      schema:
        type: string
        enum:
          - low
          - med
          - high
          - "off"
    West:
      name: west
      in: query
      description: >-
        The longitude in WGS'84 decimal degree (-180 to +180) of the west
        (left) border of the bounding box.
      required: false
      schema:
        type: number
        format: double
        minimum: -180
        maximum: 180
  responses:
    CountFeaturesResponse:
      x-deprecated: true
      description: The number of features in a spaces, optionally counted by tag(s).
      content:
        application/json:
          schema:
            $ref: '#/components/schemas/CountFeatures'
    EmptyResponse:
      description: >-
        An empty response (as a result of a user-request with accepted MIME type application/x-empty).
      content:
        application/x-empty:
          schema:
            type: string
    ErrorResponse400:
      description: Malformed or Bad Request
      content:
        application/json:
          schema:
            $ref: '#/components/schemas/Error'
          example:
            type: ErrorResponse
            streamId: 7480e28a-e273-11e8-9af8-7508bbe361d9
            error: Exception
            errorMessage: <Invalid request details>
    ErrorResponse401:
      description: Unauthorized to perform the request.
      content:
        application/json:
          schema:
            $ref: '#/components/schemas/Error'
    ErrorResponse403:
      description: Forbidden request. Insufficient rights to perform the request.
      content:
        application/json:
          schema:
            $ref: '#/components/schemas/Error'
          example:
            type: ErrorResponse
            streamId: 7480e28a-e273-11e8-9af8-7508bbe361d9
            error: Exception
            errorMessage: Insufficient rights + <Request specific access error details>
    ErrorResponse404:
      description: Not found.
      content:
        application/json:
          schema:
            $ref: '#/components/schemas/Error'
          example:
            type: ErrorResponse
            streamId: 7480e28a-e273-11e8-9af8-7508bbe361d9
            error: Exception
            errorMessage: The requested resource does not exist.
    ErrorResponse409:
      description: Conflict
      content:
        application/json:
          schema:
            $ref: '#/components/schemas/Error'
          example:
            type: ErrorResponse
            streamId: 7480e28a-e273-11e8-9af8-7508bbe361d9
            error: Exception
            errorMessage: The record exists.
    ErrorResponse413:
      description: Request entity too large.
      content:
        text/plain:
          schema:
            $ref: '#/components/schemas/Error'
    ErrorResponse513:
      description: Response payload too large
      content:
        application/json:
          schema:
            $ref: '#/components/schemas/Error'
          example:
            type: ErrorResponse
            streamId: 7480e28a-e273-11e8-9af8-7508bbe361d9
            error: Exception
            errorMessage: The response payload was too large. Please try to reduce the expected amount of data.
    FeatureCollectionModificationResponse:
      description: An array of features and their modifications response.
      content:
        application/geo+json:
          schema:
            $ref: '#/components/schemas/FeatureCollectionModification'
          example:
            type: FeatureCollection
            etag: b9be03f253c53c23
            inserted:
              - BfiimUxHjj
            updated:
              - cuiImUxOjj
            features:
              - type: Feature
                id: BfiimUxHjj
                geometry:
                  type: Point
                  coordinates:
                    - -2.960847
                    - 53.430828
                properties:
                  name: Anfield
                  '@ns:com:here:xyz':
                    createdAt: 1517504700726
                    updatedAt: 1517504700726
                    space: 0FzlE2wX
                    tags:
                      - football
                      - stadium
                  amenity: Football Stadium
                  capacity: 54074
                  description: Home of Liverpool Football Club
    FeatureCollectionResponse:
      description: An array of features response.
      content:
        application/geo+json:
          schema:
            $ref: '#/components/schemas/FeatureCollection'
    FeatureResponse:
      description: A feature response.
      content:
        application/geo+json:
          schema:
            $ref: '#/components/schemas/Feature'
    HistoryResponse:
      description: >-
        Changesets which are containing FeatureCollections grouped by operation/versions.
      content:
        application/vnd.here.changeset-collection:
          schema:
            $ref: '#/components/schemas/ChangesetCollection'
        application/vnd.here.compact-changeset:
          schema:
            $ref: '#/components/schemas/CompactChangeset'
    HistoryStatisticsResponseResponse:
      description: Statistical information about a history.
      content:
        application/json:
          schema:
            $ref: '#/components/schemas/HistoryStatisticsResponse'
    IterateResponse:
      description: >-
        A FeatureCollection with handle, containing all features found for the provided
        parameters.
      content:
        application/geo+json:
          schema:
            $ref: '#/components/schemas/FeatureCollectionIterable'
    SpaceResponse:
      description: The space
      content:
        application/json:
          schema:
            $ref: '#/components/schemas/Space'
          examples:
            response:
              value:
                id: 0FzlE2wX
                title: My Demo Space
                description: Description as markdown
                owner: HERE-12345678-1234-1111-1234-1234432112344321
                cid: dX0BH75QE8paCVQr8MQw
                createdAt: 1560417151751
                updatedAt: 1561480482869
    SpacesResponse:
      description: The list of spaces
      content:
        application/json:
          schema:
            items:
              $ref: '#/components/schemas/Space'
            type: array
          examples:
            response:
              value:
                - id: 0FzlE2wX
                  title: My Demo Space
                  description: Description as markdown
                  owner: HERE-12345678-1234-1111-1234-1234432112344321
                  cid: dX0BH75QE8paCVQr8MQw
                  createdAt: 1560417151751
                  updatedAt: 1561480482869
    StatisticsResponse:
      description: Statistical information about a space.
      content:
        application/json:
          schema:
            $ref: '#/components/schemas/Statistics'
    TileResponse:
      description: >-
        A FeatureCollection, containing all features found for the provided parameters.
      content:
        application/geo+json:
          schema:
            $ref: '#/components/schemas/FeatureCollection'
        application/vnd.mapbox-vector-tile:
          schema:
            type: string
            format: binary
          example: ''
  requestBodies:
    FeatureCollectionOrFeatureModificationListRequest:
      description: A FeatureCollection object or a FeatureModificationList object.
      required: true
      content:
        application/geo+json:
          schema:
            $ref: '#/components/schemas/FeatureCollection'
        application/vnd.here.feature-modification-list:
          schema:
            $ref: '#/components/schemas/FeatureModificationList'
    FeatureCollectionRequest:
      description: A feature collection request.
      required: true
      content:
        application/geo+json:
          schema:
            $ref: '#/components/schemas/FeatureCollection'
    FeatureRequest:
      description: A feature request.
      required: true
      content:
        application/geo+json:
          schema:
            $ref: '#/components/schemas/Feature'
    GeometryRequest:
      description: A geometry request.
      content:
        application/geo+json:
          schema:
            $ref: '#/components/schemas/Geometry'
    SpaceRequest:
      required: true
      content:
        application/json:
          schema:
            $ref: '#/components/schemas/Space'
  schemas:
    CacheProfile:
      description: >-
        Provides cache information used to determine where and for how long the content should
        be held. Each of the properties of this object represents a component and its
        TTL (time-to-live) in seconds, where zero value means the content should not be cached.
      type: object
      properties:
        browserTTL:
          type: integer
          description: For how long, in seconds, the client should hold the content cached.
        cdnTTL:
          type: integer
          description: For how long, in seconds, the CDN should hold the content cached.
        serviceTTL:
          type: integer
          description: For how long, in seconds, Data Hub should hold the content cached.
    Changeset:
      type: object
      description: A Changeset includes three FeatureCollections grouped by the operations inserted, updated, deleted.
      properties:
        type:
          type: string
        inserted:
          type: array
          description: FeatureColletion of inserted features.
          items:
            $ref: '#/components/schemas/FeatureCollection'
        updated:
          type: array
          description: FeatureColletion of updated features.
          items:
            $ref: '#/components/schemas/FeatureCollection'
        deleted:
          type: array
          description: FeatureColletion of deleted features.
          items:
            $ref: '#/components/schemas/FeatureCollection'
      example:
        type: Changeset
        inserted:
          type: FeatureCollection
          features:
            - type: Feature
              id: Q1369587
              geometry:
                type: Point
                coordinates:
                  - -62.696667
                  - 8.3125
              properties:
                name: Polideportivo Cachamay
                '@ns:com:here:xyz':
                  tags:
                    - football
                    - stadium
                sport: association football
                capacity: 41600
        updated:
          type: FeatureCollection
          features:
            - type: Feature
              id: Q947065
              geometry:
                type: Point
                coordinates:
                  - -110.948889
                  - 32.228889
              properties:
                name: Arizona Stadium
                '@ns:com:here:xyz':
                  tags:
                    - football
                    - stadium
                sport: American football
                capacity: 56037
        deleted:
          type: FeatureCollection
          features:
            - type: Feature
              id: Q1369587
              geometry:
                type: Point
                coordinates:
                  - -62.696667
                  - 8.3125
              properties:
                name: Murrayfield Stadium
                '@ns:com:here:xyz':
                  tags:
                    - rugby
                    - stadium
                sport: rugby union
                capacity: 67144
    ChangesetCollection:
      description: A ChangesetCollection JSON object.
      properties:
        type:
          type: string
        startVersion:
          type: integer
          description: Defines the minimal version.
        endVersion:
          type: integer
          description: Defines the maximial version.
        versions:
          type: object
          description: Map of Versions. Each Version contains a Changeset.
          additionalProperties:
            $ref: '#/components/schemas/Changeset'
        nextPageToken:
          type: string
          description: The handle of the next batch.
      example:
        type: ChangesetCollection
        startVersion: 1
        endVersion: 2
        versions:
          "1":
            type: Changeset
            inserted:
              type: FeatureCollection
              features:
                - type: Feature
                  id: Q1369587
                  geometry:
                    type: Point
                    coordinates:
                      - -62.696667
                      - 8.3125
                  properties:
                    name: Polideportivo Cachamay
                    '@ns:com:here:xyz':
                      tags:
                        - football
                        - stadium
                      version: 1
                    sport: association football
                    capacity: 41600
            updated:
              type: FeatureCollection
              features:
                - type: Feature
                  id: Q947065
                  geometry:
                    type: Point
                    coordinates:
                      - -110.948889
                      - 32.228889
                  properties:
                    name: Arizona Stadium
                    '@ns:com:here:xyz':
                      tags:
                        - football
                        - stadium
                      version: 1
                    sport: American football
                    capacity: 56037
            deleted:
              type: FeatureCollection
              features: [ ]
        nextPageToken: 1000
    CompactChangeset:
      allOf:
        - $ref: '#/components/schemas/Changeset'
        - type: object
          description: A Changeset JSON object.
          properties:
            nextPageToken:
              type: string
              description: The handle of the next batch.
      example:
        type: Changeset
        inserted:
          type: FeatureCollection
          features:
            - type: Feature
              id: Q1369587
              geometry:
                type: Point
                coordinates:
                  - -62.696667
                  - 8.3125
              properties:
                name: Polideportivo Cachamay
                '@ns:com:here:xyz':
                  tags:
                    - football
                    - stadium
                version: 1
                sport: association football
                capacity: 41600
        updated:
          type: FeatureCollection
          features:
            - type: Feature
              id: Q947065
              geometry:
                type: Point
                coordinates:
                  - -110.948889
                  - 32.228889
              properties:
                name: Arizona Stadium
                '@ns:com:here:xyz':
                  tags:
                    - football
                    - stadium
                version: 5
                sport: American football
                capacity: 56037
        deleted:
          type: FeatureCollection
          features: [ ]
        nextPageToken: 1000
    Connector:
      type: object
      description: >-
        A connector configuration which is attached to the space and can act as Listener or Processor.
      properties:
        id:
          type: string
          description: >-
            The connector ID, which should correspond to one of the existing connectors in Data Hub.
        eventTypes:
          type: array
          description: >-
            An array of strings where each of the elements, describes the type of event and in
            which phase Data Hub should notify the connector.
          items:
            type: string
          example:
            - ModifyFeaturesEvent.request
            - ModifyFeaturesEvent.response
        params:
          description: >-
            An arbitrary object containing additional properties which are passed to the connector
            together within the event sent by Data Hub. It can be used to configure the connector
            per-space basis.
          additionalProperties: true
    Copyright:
      type: object
      description: Provides some information about a copyright
      properties:
        label:
          description: The copyright label to be displayed by the client.
          type: string
        alt:
          description: The description text for the label to be displayed by the client.
          type: string
      example:
        label: HERE
        alt: HERE XYZ
    CountFeatures:
      x-deprecated: true
      type: object
      description: >-
        The response returned when successfully requesting the feature count of
        a space.
      properties:
        count:
          description: The feature count.
          type: integer
        estimated:
          $ref: '#/components/schemas/Estimated'
      example:
        type: CountResponse
        count: 100
        estimated: false
    Error:
      type: object
      description: >-
        The response send when the request failed. This response may be send for
        certain HTTP error codes like 403 Forbidden or 502 Bad Gateway and
        should hold more details about the error reason.
      properties:
        streamId:
          description: >-
            A unique identifier of the request. This identifier should be
            provided when reporting errors. Its used to track requests
            through the XYZ platform.
          type: string
        type:
          type: string
          description: The type of the error. Defaults to 'ErrorResponse'.
        error:
          type: string
          description: The error summary.
        errorMessage:
          type: string
          description: >-
            A human readable message in English that should provide a more
            detailed description of the error reason.
    Estimated:
      type: boolean
      description: True if the value is only an estimation; false otherwise.
      example: true
    Feature:
      allOf:
        - $ref: '#/components/schemas/GeoJSON'
        - type: object
          description: A Feature object represents a spatially bounded thing.
          properties:
            id:
              description: The unique identifier of the feature.
              type: string
            geometry:
              $ref: '#/components/schemas/Geometry'
            properties:
              type: object
              description: The properties of the feature.
              properties:
                '@ns:com:here:xyz':
                  $ref: '#/components/schemas/Namespace'
              additionalProperties: true
          example:
            type: Feature
            id: BfiimUxHjj
            geometry:
              type: Point
              coordinates:
                - -2.960847
                - 53.430828
            properties:
              name: Anfield
              '@ns:com:here:xyz':
                tags:
                  - football
                  - stadium
              amenity: Football Stadium
              capacity: 54074
              description: Home of Liverpool Football Club
    FeatureCollection:
      allOf:
        - $ref: '#/components/schemas/GeoJSON'
        - type: object
          description: A FeatureCollection GeoJSON object.
          required:
            - features
          properties:
            features:
              type: array
              description: Features included in the collection.
              items:
                $ref: '#/components/schemas/Feature'
          example:
            type: FeatureCollection
            features:
              - type: Feature
                id: BfiimUxHjj
                geometry:
                  type: Point
                  coordinates:
                    - -2.960847
                    - 53.430828
                properties:
                  name: Anfield
                  '@ns:com:here:xyz':
                    createdAt: 1517504700726
                    updatedAt: 1517504700726
                    tags:
                      - football
                      - stadium
                  amenity: Football Stadium
                  capacity: 54074
                  description: Home of Liverpool Football Club
    FeatureCollectionIterable:
      allOf:
        - $ref: '#/components/schemas/FeatureCollection'
        - type: object
          properties:
            handle:
              type: string
              description: The handle of the next batch.
          example:
            type: FeatureCollection
            handle: 1000
            features:
              - type: Feature
                id: BfiimUxHjj
                geometry:
                  type: Point
                  coordinates:
                    - -2.960847
                    - 53.430828
                properties:
                  name: Anfield
                  '@ns:com:here:xyz':
                    createdAt: 1517504700726
                    updatedAt: 1517504700726
                    tags:
                      - football
                      - stadium
                  amenity: Football Stadium
                  capacity: 54074
                  description: Home of Liverpool Football Club
    FeatureCollectionModification:
      allOf:
        - $ref: '#/components/schemas/FeatureCollection'
        - type: object
          properties:
            inserted:
              type: array
              description: List of inserted feature IDs.
              items:
                type: string
            updated:
              type: array
              description: List of updated features IDs.
              items:
                type: string
            deleted:
              type: array
              description: List of deleted features IDs.
              items:
                type: string
          example:
            type: FeatureCollection
            etag: b9be03f253c53c23
            inserted:
              - BfiimUxHjj
            updated:
              - cuiImUxOjj
            features:
              - type: Feature
                id: BfiimUxHjj
                geometry:
                  type: Point
                  coordinates:
                    - -2.960847
                    - 53.430828
                properties:
                  name: Anfield
                  '@ns:com:here:xyz':
                    createdAt: 1517504700726
                    updatedAt: 1517504700726
                    space: 0FzlE2wX
                    tags:
                      - football
                      - stadium
                  amenity: Football Stadium
                  capacity: 54074
                  description: Home of Liverpool Football Club
    FeatureModification:
      type: object
      description: A FeatureModification object containing GeoJSON FeatureCollections
        (see [RFC-7946](https://tools.ietf.org/html/rfc7946)) or (in case if deletions) a list of
        feature IDs.
      required:
        - type
      discriminator:
        propertyName: type
      properties:
        type:
          type: string
        featureData:
          $ref: '#/components/schemas/FeatureCollection'
        featureIds:
          type: array
          description: A list of feature IDs (strings)
          items:
            type: string
        onFeatureNotExists:
          $ref: '#/components/schemas/OnFeatureNotExists'
        onFeatureExists:
          $ref: '#/components/schemas/OnFeatureExists'
        onMergeConflict:
          $ref: '#/components/schemas/OnMergeConflict'
      example:
        type: FeatureModification
        featureData:
          type: FeatureCollection
          features:
            - type: Feature
              id: BfiimUxHjj
              geometry:
                type: Point
                coordinates:
                  - -2.960847
                  - 53.430828
              properties:
                name: Anfield
                '@ns:com:here:xyz':
                  tags:
                    - football
                    - stadium
                amenity: Football Stadium
                capacity: 54074
                description: Home of Liverpool Football Club
    FeatureModificationList:
      type: object
      description: |
        An object describing modifications of features. It contains feature data being provided as
        GeoJSON FeatureCollections (see [RFC-7946](https://tools.ietf.org/html/rfc7946))
        or (in case if deletions) a list of feature IDs.
      externalDocs:
        url: 'https://tools.ietf.org/html/rfc7946'
      required:
        - type
      discriminator:
        propertyName: type
      properties:
        type:
          type: string
        modifications:
          type: array
          description: A list of FeatureModification objects
          items:
            $ref: '#/components/schemas/FeatureModification'
      example:
        type: FeatureModificationList
        modifications:
          - type: FeatureModification
            featureData:
              type: FeatureCollection
              features:
                - type: Feature
                  id: BfiimUxHjj
                  geometry:
                    type: Point
                    coordinates:
                      - -2.960847
                      - 53.430828
                  properties:
                    name: Anfield
                    '@ns:com:here:xyz':
                      tags:
                        - football
                        - stadium
                    amenity: Football Stadium
                    capacity: 54074
                    description: Home of Liverpool Football Club
    GeoJSON:
      type: object
      description: The base type for all possible GeoJSON objects.
      required:
        - type
      properties:
        type:
          type: string
        bbox:
          type: array
          description: Describes the coordinate range of the GeoJSON object.
          items:
            type: number
      discriminator:
        propertyName: type
    Geometry:
      allOf:
        - $ref: '#/components/schemas/GeoJSON'
        - type: object
      description: A Geometry object represents points, curves, and surfaces.
    HistoryStatisticsResponse:
      description: The response returned to when counting features in a history.
      properties:
        type:
          type: string
        count:
          type: object
          readOnly: true
          properties:
            value:
              type: integer
              description: The amount of features being in the history.
              format: int64
              minimum: 0
            estimated:
              $ref: '#/components/schemas/Estimated'
        byteSize:
          type: object
          readOnly: true
          properties:
            value:
              type: integer
              description: >-
                The amount of bytes that are allocated in the storage for
                this history.
              format: int64
              minimum: 0
            estimated:
              $ref: '#/components/schemas/Estimated'
        maxVersion:
          type: object
          readOnly: true
          properties:
            value:
              type: integer
              description: >-
                The last version which got written into the history.
              format: int64
              minimum: 0
            estimated:
              $ref: '#/components/schemas/Estimated'
      example:
        type: HistoryStatisticsResponse
        count:
          value: 29208
          estimated: true
        byteSize:
          value: 108364
          estimated: true
        maxVersion:
          value: 112
          estimated: true
    LineString:
      allOf:
        - $ref: '#/components/schemas/Geometry'
        - type: object
          description: A LineString geometry.
          properties:
            coordinates:
              type: array
              items:
                type: array
                items:
                  type: number
                maxItems: 3
                minItems: 2
              minItems: 2
    MultiLineString:
      allOf:
        - $ref: '#/components/schemas/Geometry'
        - type: object
          description: A MultiLineString geometry.
          properties:
            coordinates:
              type: array
              items:
                type: array
                items:
                  type: array
                  items:
                    type: number
                  maxItems: 3
                  minItems: 2
                minItems: 2
    MultiPoint:
      allOf:
        - $ref: '#/components/schemas/Geometry'
        - type: object
          description: A MultiPoint geometry.
          properties:
            coordinates:
              type: array
              items:
                type: array
                items:
                  type: number
                maxItems: 3
                minItems: 2
    MultiPolygon:
      allOf:
        - $ref: '#/components/schemas/Geometry'
        - type: object
          description: A MultiPolygon geometry.
          properties:
            coordinates:
              type: array
              items:
                type: array
                items:
                  type: array
                  items:
                    type: array
                    items:
                      type: number
                    maxItems: 3
                    minItems: 2
                  minItems: 4
    Namespace:
      type: object
      description: The XYZ namespace.
      properties:
        space:
          description: The space ID.
          example: 0FzlE2wX
          readOnly: true
          type: string
        tags:
          description: The tags for this objects.
          items:
            type: string
          type: array
        createdAt:
          description: >-
            The UNIX Epoch time of when this feature has been created (in
            milliseconds sind 01.01.1970).
          example: 1234567890123
          format: int64
          readOnly: true
          type: integer
        updatedAt:
          description: >-
            The UNIX Epoch time of when this feature has been last updated (in
            milliseconds sind 01.01.1970).
          example: 1234567890123
          format: int64
          readOnly: true
          type: integer
    OnFeatureExists:
      type: string
      enum:
        - patch
        - replace
        - merge
        - delete
        - retain
        - error
      default: patch
    OnFeatureNotExists:
      type: string
      enum:
        - retain
        - error
        - create
      default: create
    OnMergeConflict:
      type: string
      enum:
        - error
        - retain
        - replace
      default: error
    Point:
      allOf:
        - $ref: '#/components/schemas/Geometry'
        - type: object
          description: A Point geometry.
          properties:
            coordinates:
              type: array
              items:
                type: number
              maxItems: 3
              minItems: 2
    Polygon:
      allOf:
        - $ref: '#/components/schemas/Geometry'
        - type: object
          description: A Polygon geometry.
          properties:
            coordinates:
              type: array
              items:
                type: array
                items:
                  type: array
                  items:
                    type: number
                  maxItems: 3
                  minItems: 2
                minItems: 4
    Space:
      type: object
      description: A space declaration.
      properties:
        id:
          description: >-
            The unique identifier of the space which consists of an (optional)
            prefix and a base part (prefix-base).
          example: 0FzlE2wX
          type: string
        title:
          description: The space title.
          example: My Demo Space
          type: string
        description:
          description: The space description in markdown format.
          example: Description as markdown.
          type: string
        owner:
          description: The identifier of the owner of this space, most likely the HERE account ID.
          type: string
        shared:
          description: >
            If set to __true__, every authenticated user can read the features
            in the space.

            When publishing a space it's also recommended to set the fields
            __copyright__ & __license__.
          type: boolean
        readOnly:
          description: A flag indicating whether the space allows write operations (false) or not (true).
          type: boolean
        copyright:
          items:
            $ref: '#/components/schemas/Copyright'
          type: array
        license:
          description: Information about the license bound to the data within the space.
          enum:
            - AFL-3.0
            - Apache-2.0
            - Artistic-2.0
            - BSL-1.0
            - BSD-2-Clause
            - BSD-3-Clause
            - BSD-3-Clause-Clear
            - CC0-1.0
            - CC-BY-4.0
            - CC-BY-SA-4.0
            - WTFPL
            - ECL-1.0
            - ECL-2.0
            - EUPL-1.1
            - AGPL-3.0-only
            - GPL-2.0-only
            - GPL-3.0-only
            - LGPL-2.1-only
            - LGPL-3.0-only
            - ISC
            - LPPL-1.3c
            - MS-PL
            - MIT
            - MPL-2.0
            - OSL-3.0
            - PostgreSQL
            - OFL-1.1
            - NCSA
            - Unlicense
            - Zlib
            - ODbL-1.0
          type: string
        storage:
          $ref: '#/components/schemas/SpaceStorage'
        client:
          $ref: '#/components/schemas/SpaceClient'
        enableUUID:
          default: false
          description: >-
            Whether the uuid should be added to the response or not.
          example: true
          type: boolean
        enableHistory:
          default: false
          description: >-
            Whether the feature's modification history should be saved.
          example: true
          type: boolean
        maxVersionCount:
          default: 0
          description: >-
            Used to control how many versions should be kept in the history. -1 means infinite.
          example: -1
          type: integer
        packages:
          description: List of packages that this space belongs to.
          items:
            type: string
          type: array
        cid:
          description: An additional identifier specifying a context of the owner.
          type: string
        tags:
          description: The tags for this objects.
          items:
            type: string
          type: array
        createdAt:
          default: 1538352000000
          description: >-
            The UNIX Epoch time of when this space has been created (in
            milliseconds since 01.01.1970). Defaults to October 1st, 2018.
          example: 1538352000000
          format: int64
          readOnly: true
          type: integer
        updatedAt:
          default: 1538352000000
          description: >-
            The UNIX Epoch time of when this space has been last updated (in
            milliseconds sind 01.01.1970). Defaults to October 1st, 2018.
          example: 1538352000000
          format: int64
          readOnly: true
          type: integer
        cacheTTL:
          default: -1
          description: >-
            The maximum amount of seconds of how long to hold objects of this Space in a cache.
          type: integer
        contentUpdatedAt:
          default: 1538352000000
          description: >-
            The UNIX Epoch time of when the content of this space has been last updated (in
            milliseconds since 01.01.1970). Defaults to October 1st, 2018.
          example: 1538352000000
          format: int64
          readOnly: true
          type: integer
        searchableProperties:
          $ref: '#/components/schemas/SearchableProperties'
        volatilityAtLastContentUpdate:
          description: >-
            The calculated volatility at the last content update time.
          type: number
          format: double
          readOnly: true
        volatility:
          description: >-
            An indicator, if the data in the space is edited often ( value tends to 1 ) or static ( value tends to 0 ).
          type: number
          format: double
          readOnly: true
        rights:
          description: >-
            The list of rights the current user has when accessing the space. This property
            is only shown when listing spaces with the option _includeRights=true_
          type: array
          items:
            type: string
          readOnly: true
        autoCacheProfile:
          allOf:
            - $ref: '#/components/schemas/CacheProfile'
          readOnly: true
        listeners:
          description: >-
            A list of connector configurations in which Data Hub sends events asynchronously.
          type: array
          items:
            $ref: '#/components/schemas/Connector'
        processors:
          description: >-
            A list of connector configurations in which Data Hub sends events synchronously.
          type: array
          items:
            $ref: '#/components/schemas/Connector'
      example:
        title: My Demo Space
        description: Description as markdown
    SpaceClient:
      type: object
      additionalProperties:
        type: object
      description: >-
        An arbitrary client configuration with hints or settings for the client,
        for example rendering instructions.
      example:
        key: value
    SearchableProperties:
      description: >-
        A map defined by the user that indicates, which of the feature's properties to be searchable.
        The key is the name of the property (nested properties can be specified using the
        dot-notation e.g.: some.nested.property) and the value is a boolean telling whether the
        property should be searchable or not.
        Setting the value to `false` the property won't be searchable at all. (Even if the  property
        was chosen to be searchable by the automated property-search algorithm before). Optional it is
        possible to define the datatype (object,array,string,number,boolean) of the property
        eg.: some.nested.property::array. If the datatype is not given, an attempt is made to determine
        it automatically.
      type: object
      additionalProperties:
        type: boolean
    SpaceStorage:
      type: object
      description: >-
        The configuration of the space storage provider to be contacted by the
        space API.
      properties:
        id:
          description: The unique identifier of the connector to contact.
          example: psql
          type: string
        params:
          $ref: '#/components/schemas/SpaceStorageParams'
    SpaceStorageParams:
      type: object
      description: >-
        The storage provider configuration, which contains optional parameters
        to be forwarded to the storage provider.
    Statistics:
      type: object
      description: The statistical information about the space.
      properties:
        count:
          type: object
          description: The amount of features stored in the space.
          properties:
            value:
              type: integer
            estimated:
              $ref: '#/components/schemas/Estimated'
        byteSize:
          type: object
          description: The amount of bytes that are allocated in the storage for this space.
          properties:
            value:
              type: integer
            estimated:
              $ref: '#/components/schemas/Estimated'
        bbox:
          type: object
          description: The most outer bounding box around all features being within the space.
          properties:
            value:
              type: array
              items:
                type: number
            estimated:
              $ref: '#/components/schemas/Estimated'
        geometryTypes:
          type: object
          description: The types of geometries part of the space.
          properties:
            value:
              type: array
              items:
                type: string
            estimated:
              $ref: '#/components/schemas/Estimated'
        properties:
          type: object
          description: The properties of the features of the space.
          properties:
            value:
              type: array
              items:
                type: object
                properties:
                  key:
                    type: string
                    description: Property key of the feature.
                    example: Route
                  count:
                    type: number
                    description: Count of the features with the property.
                    example: 1202
                  searchable:
                    type: boolean
                    description: Specifies if the property is searchable.
                    example: false
            estimated:
              $ref: '#/components/schemas/Estimated'
            searchable:
              type: string
              description: >-
                Specifies the scope of searchability of the properties. One of NONE, PARTIAL, ALL.
              example: PARTIAL
        tags:
          type: object
          description: Tags of the space with their count.
          properties:
            value:
              type: array
              items:
                type: object
                properties:
                  key:
                    type: string
                    description: Tag name
                  count:
                    type: number
                    description: How many features with this tag
            estimated:
              $ref: '#/components/schemas/Estimated'
        searchable:
          type: string
          description: >-
            Specifies the scope of searchability of the properties. One of NONE, PARTIAL, ALL.
          example: PARTIAL
      example:
        type: StatisticsResponse
        count:
          value: 29208
          estimated: true
        byteSize:
          value: 108364
          estimated: true
        bbox:
          value:
            - -10
            - -10
            - 10
            - 10
          estimated: true
        geometryTypes:
          value:
            - Point
          estimated: true
        properties:
          value:
            - key: Route
              count: 29208
              searchable: true
            - key: Route Type
              count: 29208
              searchable: true
          estimated: true
          searchable: PARTIAL
        tags:
          value:
            - key: PuneBusStop
              count: 29208
        etag: 072d3ec0f881b4e7<|MERGE_RESOLUTION|>--- conflicted
+++ resolved
@@ -1157,12 +1157,7 @@
       in: query
       description: >
         A list of properties to be returned in the features result list. Multiple attributes can be
-<<<<<<< HEAD
-        specified by using comma(,). Example: ?selection=p.name,p.capacity,p.color
-=======
         specified by using comma(,). Example: ?selection=p.name,p.capacity,p.color,rootpropertyname
-      style: form
->>>>>>> 6da8d8fd
       explode: false
       schema:
         type: array
