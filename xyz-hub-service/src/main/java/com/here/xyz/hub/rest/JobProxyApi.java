/*
 * Copyright (C) 2017-2023 HERE Europe B.V.
 *
 * Licensed under the Apache License, Version 2.0 (the "License");
 * you may not use this file except in compliance with the License.
 * You may obtain a copy of the License at
 *
 *     http://www.apache.org/licenses/LICENSE-2.0
 *
 * Unless required by applicable law or agreed to in writing, software
 * distributed under the License is distributed on an "AS IS" BASIS,
 * WITHOUT WARRANTIES OR CONDITIONS OF ANY KIND, either express or implied.
 * See the License for the specific language governing permissions and
 * limitations under the License.
 *
 * SPDX-License-Identifier: Apache-2.0
 * License-Filename: LICENSE
 */
package com.here.xyz.hub.rest;

import static io.netty.handler.codec.http.HttpResponseStatus.BAD_GATEWAY;
import static io.netty.handler.codec.http.HttpResponseStatus.BAD_REQUEST;
import static io.netty.handler.codec.http.HttpResponseStatus.FORBIDDEN;
import static io.netty.handler.codec.http.HttpResponseStatus.METHOD_NOT_ALLOWED;

import com.fasterxml.jackson.core.type.TypeReference;
import com.here.xyz.XyzSerializable;
import com.here.xyz.httpconnector.rest.HApiParam;
import com.here.xyz.httpconnector.util.jobs.Import;
import com.here.xyz.httpconnector.util.jobs.Job;
import com.here.xyz.hub.Service;
import com.here.xyz.hub.auth.Authorization;
import io.netty.handler.codec.http.HttpResponseStatus;
import io.vertx.core.Future;
import io.vertx.core.buffer.Buffer;
import io.vertx.core.json.DecodeException;
import io.vertx.core.json.Json;
import io.vertx.core.json.jackson.DatabindCodec;
import io.vertx.ext.web.RoutingContext;
import io.vertx.ext.web.client.HttpResponse;
import io.vertx.ext.web.openapi.router.RouterBuilder;
import java.nio.charset.Charset;
import java.util.List;
import org.apache.logging.log4j.LogManager;
import org.apache.logging.log4j.Logger;

public class JobProxyApi extends Api{
    private static final Logger logger = LogManager.getLogger();
    private static final int JOB_API_TIMEOUT = 29_000;

    public JobProxyApi(RouterBuilder rb) {
        rb.getRoute("postJob").setDoValidation(false).addHandler(this::postJob);
        rb.getRoute("patchJob").setDoValidation(false).addHandler(this::patchJob);
        rb.getRoute("getJobs").setDoValidation(false).addHandler(this::getJobs);
        rb.getRoute("getJob").setDoValidation(false).addHandler(this::getJob);
        rb.getRoute("deleteJob").setDoValidation(false).addHandler(this::deleteJob);
        rb.getRoute("postExecute").setDoValidation(false).addHandler(this::postExecute);
    }

    private void postJob(final RoutingContext context) {
        String spaceId = context.pathParam(ApiParam.Path.SPACE_ID);
        try {
            Job job = HApiParam.HQuery.getJobInput(context);
          Authorization.authorizeManageSpacesRights(context, spaceId)
                    .onSuccess(auth -> {
                        Service.spaceConfigClient.get(Api.Context.getMarker(context), spaceId)
                                .onFailure(t ->  this.sendErrorResponse(context, new HttpException(BAD_REQUEST, "Error fetching space!", t)))
                                .compose(headSpace -> {
                                    if (headSpace == null)
                                        return Future.failedFuture(new HttpException(BAD_REQUEST, "The space ID does not exist!"));
                                    if (!headSpace.isActive())
                                        return Future.failedFuture(new HttpException(METHOD_NOT_ALLOWED,
                                            "The method is not allowed, because the resource \"" + spaceId + "\" is not active."));
                                    if (job instanceof Import && headSpace.getVersionsToKeep() > 1)
                                        return Future.failedFuture(new HttpException(BAD_REQUEST, "History is not supported!"));

                                    job.setTargetSpaceId(spaceId);
                                    return Future.succeededFuture(headSpace);
                                })
                                .onSuccess(f -> {
                                    Future.succeededFuture(Service.webClient
                                            .postAbs(Service.configuration.HTTP_CONNECTOR_ENDPOINT + "/jobs")
                                            .timeout(JOB_API_TIMEOUT)
                                            .putHeader("content-type", "application/json; charset=" + Charset.defaultCharset().name())
                                            .sendBuffer(Buffer.buffer(Json.encode(job)))
                                            .onSuccess(res -> jobAPIResultHandler(context, res, spaceId))
                                            .onFailure(e -> this.sendErrorResponse(context, new HttpException(BAD_GATEWAY, "Job-Api not ready!"))));
                                })
                                .onFailure(f -> this.sendErrorResponse(context, f));
                    })
                    .onFailure(f -> this.sendErrorResponse(context, new HttpException(FORBIDDEN, "No access to this space!")));
        }catch (HttpException e){
            this.sendErrorResponse(context, e);
        }
    }

    private void patchJob(final RoutingContext context) {
        String spaceId = context.pathParam(ApiParam.Path.SPACE_ID);
        String jobId = context.pathParam(HApiParam.Path.JOB_ID);

      Authorization.authorizeManageSpacesRights(context, spaceId)
                .onSuccess(auth -> {
                    Service.webClient.getAbs(Service.configuration.HTTP_CONNECTOR_ENDPOINT+"/jobs/"+jobId)
                        .timeout(JOB_API_TIMEOUT)
                        .putHeader("content-type", "application/json; charset=" + Charset.defaultCharset().name())
                        .send()
                        .onSuccess(res -> {
                            if (res.statusCode() != 200) {
                                /** Job not found - proxy response */
                                this.sendResponse(context, HttpResponseStatus.valueOf(res.statusCode()), res.bodyAsJsonObject());
                                return;
                            }
                            if(!checkSpaceId(res,spaceId)) {
                                this.sendErrorResponse(context, new HttpException(FORBIDDEN, "This job belongs to another space!"));
                                return;
                            }

                            try{
                                Job job = HApiParam.HQuery.getJobInput(context);
                                Service.webClient
                                        .patchAbs(Service.configuration.HTTP_CONNECTOR_ENDPOINT+"/jobs/"+jobId)
                                        .timeout(JOB_API_TIMEOUT)
                                        .putHeader("content-type", "application/json; charset=" + Charset.defaultCharset().name())
                                        .sendBuffer(Buffer.buffer(Json.encode(job)))
                                        .onSuccess(res2 -> jobAPIResultHandler(context,res2,spaceId))
                                        .onFailure(f -> this.sendErrorResponse(context, new HttpException(BAD_GATEWAY, "Job-Api not ready!")));
                            }catch (HttpException e){
                                this.sendErrorResponse(context, e);
                            }
                        })
                        .onFailure(f -> this.sendErrorResponse(context, new HttpException(BAD_GATEWAY, "Job-Api not ready!")));
                })
                .onFailure(f -> this.sendErrorResponse(context, new HttpException(FORBIDDEN, "No access to this space!")));
    }

    private void getJob(final RoutingContext context) {
        String spaceId = context.pathParam(ApiParam.Path.SPACE_ID);
        String jobId = context.pathParam(HApiParam.Path.JOB_ID);

      Authorization.authorizeManageSpacesRights(context, spaceId)
                .onSuccess(auth -> {
                    Service.webClient.getAbs(Service.configuration.HTTP_CONNECTOR_ENDPOINT+"/jobs/"+jobId)
                            .timeout(JOB_API_TIMEOUT)
                            .putHeader("content-type", "application/json; charset=" + Charset.defaultCharset().name())
                            .send()
                            .onSuccess(res -> jobAPIResultHandler(context,res,spaceId))
                            .onFailure(f -> this.sendErrorResponse(context, new HttpException(BAD_GATEWAY, "Job-Api not ready!")));
                })
                .onFailure(f -> this.sendErrorResponse(context, new HttpException(FORBIDDEN, "No access to this space!")));
    }

    private void getJobs(final RoutingContext context) {
        String spaceId = context.pathParam(ApiParam.Path.SPACE_ID);
        Job.Status status = HApiParam.HQuery.getJobStatus(context);

      Authorization.authorizeManageSpacesRights(context, spaceId)
                .onSuccess(auth -> {
                    Service.webClient.getAbs(Service.configuration.HTTP_CONNECTOR_ENDPOINT+"/jobs?targetSpaceId="+spaceId+(status != null ? "&status="+status : ""))
                            .timeout(JOB_API_TIMEOUT)
                            .putHeader("content-type", "application/json; charset=" + Charset.defaultCharset().name())
                            .send()
                            .onSuccess(res -> jobAPIListResultHandler(context,res,spaceId))
                            .onFailure(f -> this.sendErrorResponse(context, new HttpException(BAD_GATEWAY, "Job-Api not ready!")));
                })
                .onFailure(f -> this.sendErrorResponse(context, new HttpException(FORBIDDEN, "No access to this space!")));
    }

    private void deleteJob(final RoutingContext context) {
        String spaceId = context.pathParam(ApiParam.Path.SPACE_ID);
        String jobId = context.pathParam(HApiParam.Path.JOB_ID);
        boolean deleteData = HApiParam.HQuery.getBoolean(context, HApiParam.HQuery.DELETE_DATA, false);
        boolean force = HApiParam.HQuery.getBoolean(context, HApiParam.HQuery.FORCE, false);

      Authorization.authorizeManageSpacesRights(context, spaceId)
                .onSuccess(auth -> {
                    Service.webClient.getAbs(Service.configuration.HTTP_CONNECTOR_ENDPOINT+"/jobs/"+jobId)
                            .timeout(JOB_API_TIMEOUT)
                            .putHeader("content-type", "application/json; charset=" + Charset.defaultCharset().name())
                            .send()
                            .onSuccess(res -> {
                                    if (res.statusCode() != 200) {
                                        /** Job not found - proxy response */
                                        this.sendResponse(context, HttpResponseStatus.valueOf(res.statusCode()), res.bodyAsJsonObject());
                                        return;
                                    }
                                    if(!checkSpaceId(res,spaceId)) {
                                        this.sendErrorResponse(context, new HttpException(FORBIDDEN, "This job belongs to another space!"));
                                        return;
                                    }
                                    Service.webClient.deleteAbs(Service.configuration.HTTP_CONNECTOR_ENDPOINT + "/jobs/" + jobId
                                            + "?deleteData=" + deleteData + "&force=" + force)
                                            .timeout(JOB_API_TIMEOUT)
                                            .send()
                                            .onSuccess(res2 -> jobAPIResultHandler(context,res2,spaceId))
                                            .onFailure(f -> this.sendErrorResponse(context, new HttpException(BAD_GATEWAY, "Job-Api not ready!")));

                            })
                            .onFailure(f -> this.sendErrorResponse(context, new HttpException(BAD_GATEWAY, "Job-Api not ready!")));
                })
                .onFailure(f -> this.sendErrorResponse(context, new HttpException(FORBIDDEN, "No access to this space!")));
    }

    private void postExecute(final RoutingContext context) {
        String spaceId = context.pathParam(ApiParam.Path.SPACE_ID);
        String jobId = context.pathParam(HApiParam.Path.JOB_ID);
        String command = ApiParam.Query.getString(context, HApiParam.HQuery.H_COMMAND, null);
        int urlCount = ApiParam.Query.getInteger(context, HApiParam.HQuery.URL_COUNT, 1);

        Authorization.authorizeManageSpacesRights(context, spaceId)
                .onSuccess(auth -> {
                    Service.webClient.getAbs(Service.configuration.HTTP_CONNECTOR_ENDPOINT+"/jobs/"+jobId)
                            .timeout(JOB_API_TIMEOUT)
                            .putHeader("content-type", "application/json; charset=" + Charset.defaultCharset().name())
                            .send()
                            .onSuccess(res -> {
                                if (res.statusCode() != 200) {
                                    /** Job not found  - proxy response */
                                    this.sendResponse(context, HttpResponseStatus.valueOf(res.statusCode()), res.bodyAsJsonObject());
                                }

                                if(!checkSpaceId(res,spaceId)) {
                                    this.sendErrorResponse(context, new HttpException(FORBIDDEN, "This job belongs to another space!"));
                                    return;
                                }

                                Job job = res.bodyAsJson(Job.class);

                                //TODO - resolve composite Connectors
                                Service.connectorConfigClient.get( Api.Context.getMarker(context), job.getTargetConnector())
                                    .onFailure(t ->  this.sendResponse(context, HttpResponseStatus.valueOf(res.statusCode()), res.bodyAsJsonObject()))
                                    .onSuccess(connector -> {

                                        if(connector != null && connector.params != null){
                                            String ecps = (String) connector.params.get("ecps");
                                            /** We do not modify the job-config at this place - so we need to pass connector related information */

                                            Boolean enableHashedSpaceId = connector.params.get("enableHashedSpaceId") == null ? false : (Boolean) connector.params.get("enableHashedSpaceId");

                                            String postUrl = (Service.configuration.HTTP_CONNECTOR_ENDPOINT
                                                    +"/jobs/{jobId}/execute?"
                                                    +"&connectorId={connectorId}"
                                                    +"&ecps={ecps}"
                                                    +"&enableHashedSpaceId={enableHashedSpaceId}"
                                                    +"&context={context}"
                                                    +"&command={command}"
                                                    +"&urlCount={urlCount}")
                                                        .replace("{jobId}",jobId)
                                                        .replace("{connectorId}",connector.id)
                                                        .replace("{ecps}",ecps)
                                                        .replace("{enableHashedSpaceId}", Boolean.toString(enableHashedSpaceId))
                                                        .replace("{command}",command)
                                                        .replace("{urlCount}",Integer.toString(urlCount));

                                            Service.webClient
                                                    .postAbs(postUrl)
                                                    .timeout(JOB_API_TIMEOUT)
                                                    .putHeader("content-type", "application/json; charset=" + Charset.defaultCharset().name())
                                                    .send()
                                                    .onSuccess(postRes -> jobAPIResultHandler(context,postRes, spaceId))
                                                    .onFailure(f -> this.sendErrorResponse(context, new HttpException(BAD_GATEWAY, "Job-Api not ready!")));
                                        }
                                    });
                            })
                            .onFailure(f -> this.sendErrorResponse(context, new HttpException(BAD_GATEWAY, "Job-Api not ready!")));
                })
                .onFailure(f -> this.sendErrorResponse(context, new HttpException(FORBIDDEN, "No access to this space!")));
    }

    private void jobAPIResultHandler(final RoutingContext context, HttpResponse<Buffer> res, String spaceId){
        if (res.statusCode() < 500) {
            try {
                if(!checkSpaceId(res,spaceId)){
                    this.sendErrorResponse(context, new HttpException(FORBIDDEN, "This job belongs to another space!"));
                    return;
                }
            } catch (DecodeException e) {}

            try{
                this.sendResponse(context, HttpResponseStatus.valueOf(res.statusCode()),
                        Json.decodeValue(DatabindCodec.mapper().writerWithView(Job.Public.class).writeValueAsString(res.bodyAsJson(Job.class))));
                return;
            } catch (Exception e){}
            try{
                this.sendResponse(context, HttpResponseStatus.valueOf(res.statusCode()), res.bodyAsJsonObject());
                return;
            } catch (Exception e){}
        }

        this.sendErrorResponse(context, new HttpException(HttpResponseStatus.valueOf(res.statusCode()), "Job-Api not ready!"));
    }

    private void jobAPIListResultHandler(final RoutingContext context, HttpResponse<Buffer> res, String spaceId){
        if (res.statusCode() < 500) {
<<<<<<< HEAD
            try {
                this.sendResponse(context, HttpResponseStatus.valueOf(res.statusCode()),
                        Json.decodeValue(DatabindCodec.mapper().writerWithView(Job.Public.class).writeValueAsString(res.bodyAsJson(Job[].class))));
                return;
            } catch (Exception e){}
=======
            try{
              //Deserialize and serialize the response list again to filter out internal job properties
              List<Job> upstreamResponse = XyzSerializable.deserialize(res.body().getBytes(), new TypeReference<List<Job>>() {});
              sendResponse(context, HttpResponseStatus.valueOf(res.statusCode()), Json.decodeValue(XyzSerializable.serialize(upstreamResponse, Job.Public.class)));
              return;
            }catch (Exception e){
              logger.error(Api.Context.getMarker(context), "Error in Job-Proxy during response serialization.", e);
            }
>>>>>>> 3758a58f

            try {
                this.sendResponse(context, HttpResponseStatus.valueOf(res.statusCode()), res.bodyAsJsonObject());
                return;
<<<<<<< HEAD
            } catch (Exception e){}
=======
            }catch (Exception e){
              logger.error(Api.Context.getMarker(context), "Error in Job-Proxy during response serialization.", e);
            }
>>>>>>> 3758a58f
        }

        this.sendErrorResponse(context, new HttpException(HttpResponseStatus.valueOf(res.statusCode()), "Job-Api not ready!"));
    }

    private Boolean checkSpaceId(HttpResponse<Buffer> res, String spaceId) throws DecodeException{
        Job job = res.bodyAsJson(Job.class);

        if (job == null || job.getTargetSpaceId() == null)
            throw new DecodeException("");

      return job.getTargetSpaceId().equalsIgnoreCase(spaceId);
    }
}<|MERGE_RESOLUTION|>--- conflicted
+++ resolved
@@ -291,13 +291,6 @@
 
     private void jobAPIListResultHandler(final RoutingContext context, HttpResponse<Buffer> res, String spaceId){
         if (res.statusCode() < 500) {
-<<<<<<< HEAD
-            try {
-                this.sendResponse(context, HttpResponseStatus.valueOf(res.statusCode()),
-                        Json.decodeValue(DatabindCodec.mapper().writerWithView(Job.Public.class).writeValueAsString(res.bodyAsJson(Job[].class))));
-                return;
-            } catch (Exception e){}
-=======
             try{
               //Deserialize and serialize the response list again to filter out internal job properties
               List<Job> upstreamResponse = XyzSerializable.deserialize(res.body().getBytes(), new TypeReference<List<Job>>() {});
@@ -306,18 +299,13 @@
             }catch (Exception e){
               logger.error(Api.Context.getMarker(context), "Error in Job-Proxy during response serialization.", e);
             }
->>>>>>> 3758a58f
 
             try {
                 this.sendResponse(context, HttpResponseStatus.valueOf(res.statusCode()), res.bodyAsJsonObject());
                 return;
-<<<<<<< HEAD
-            } catch (Exception e){}
-=======
             }catch (Exception e){
               logger.error(Api.Context.getMarker(context), "Error in Job-Proxy during response serialization.", e);
             }
->>>>>>> 3758a58f
         }
 
         this.sendErrorResponse(context, new HttpException(HttpResponseStatus.valueOf(res.statusCode()), "Job-Api not ready!"));
