--- conflicted
+++ resolved
@@ -199,12 +199,9 @@
             die(1, "Connector config client failed", ar.cause());
           }
         });
-<<<<<<< HEAD
+        subscriptionConfigClient.init(subscriptionConfigReady -> {});
       } else {
         die(1, "Space config client failed", ar.cause());
-=======
-        subscriptionConfigClient.init(subscriptionConfigReady -> {});
->>>>>>> 2bf4e160
       }
     });
   }
@@ -558,34 +555,9 @@
     public String PACKAGES_DYNAMODB_TABLE_ARN;
 
     /**
-<<<<<<< HEAD
      * The default {@link Broker} to use. If not given, Redis is used.
      */
-    public String DEFAULT_MESSAGE_BROKER;
-
-    /**
-     * Returns the broker to be used.
-     *
-     * @return the broker to be used.
-     */
-    @Nonnull
-    public Broker getDefaultMessageBroker() {
-      final String brokerName = nullable(DEFAULT_MESSAGE_BROKER);
-      Broker broker = null;
-      if (brokerName != null) {
-        try {
-          broker = Broker.valueOf(brokerName);
-        } catch (Exception e) {
-          logger.error("Illegal value for DEFAULT_MESSAGE_BROKER: " + brokerName, e);
-        }
-      }
-      return broker == null ? Broker.Redis : broker;
-    }
-=======
-     * The ARN of the subscriptions table in DynamoDB.
-     */
     public String SUBSCRIPTIONS_DYNAMODB_TABLE_ARN;
->>>>>>> 2bf4e160
 
     /**
      * The ARN of the admin message topic.
