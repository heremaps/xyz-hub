/*
 * Copyright (C) 2017-2019 HERE Europe B.V.
 *
 * Licensed under the Apache License, Version 2.0 (the "License");
 * you may not use this file except in compliance with the License.
 * You may obtain a copy of the License at
 *
 *     http://www.apache.org/licenses/LICENSE-2.0
 *
 * Unless required by applicable law or agreed to in writing, software
 * distributed under the License is distributed on an "AS IS" BASIS,
 * WITHOUT WARRANTIES OR CONDITIONS OF ANY KIND, either express or implied.
 * See the License for the specific language governing permissions and
 * limitations under the License.
 *
 * SPDX-License-Identifier: Apache-2.0
 * License-Filename: LICENSE
 */

package com.here.xyz.hub.connectors;

import com.here.xyz.events.HealthCheckEvent;
import com.here.xyz.hub.Service;
import com.here.xyz.hub.connectors.models.Connector;
import io.vertx.core.AsyncResult;
import io.vertx.core.Future;
import io.vertx.core.Handler;
import java.util.HashMap;
import java.util.List;
import java.util.UUID;
import java.util.concurrent.TimeUnit;
import java.util.concurrent.atomic.AtomicInteger;
import org.apache.logging.log4j.LogManager;
import org.apache.logging.log4j.Logger;
import org.apache.logging.log4j.MarkerManager;

/**
 * The background thread that keeps track of the configurations and keeps the executor services in sync.
 */
public class BurstAndUpdateThread extends Thread {

  public static final String name = BurstAndUpdateThread.class.getSimpleName();
  private static final Logger logger = LogManager.getLogger();
  /**
   * The warm up interval
   */
  private static final long CONNECTOR_UPDATE_INTERVAL = TimeUnit.MINUTES.toMillis(2);
  private static BurstAndUpdateThread instance;
  private volatile Handler<AsyncResult<Void>> initializeHandler;

  private BurstAndUpdateThread(Handler<AsyncResult<Void>> handler) throws NullPointerException {
    super(name);
    if (instance != null) {
      throw new IllegalStateException("Singleton warm-up thread has already been instantiated.");
    }
    initializeHandler = handler;
    BurstAndUpdateThread.instance = this;
    this.setDaemon(true);
    this.start();
    logger.info("Started thread {}", name);
  }

  public static void initialize(Handler<AsyncResult<Void>> handler) {
    if (instance == null) {
      instance = new BurstAndUpdateThread(handler);
    }
  }

  private synchronized void onConnectorList(AsyncResult<List<Connector>> ar) {
    if (ar.failed()) {
      logger.error("Failed to receive connector list", ar.cause());
      return;
    }
    final List<Connector> connectorList = ar.result();
    final HashMap<String, Connector> connectorMap = new HashMap<>();

    for (final Connector connector : connectorList) {
      if (connector == null || connector.id == null) {
        logger.error("Found null entry (or without ID) in connector list, see stack trace");
        continue;
      }
<<<<<<< HEAD
      connectorMap.put(connector.id, connector);
      try { //Try to initialize the connector client
        RpcClient.getInstanceFor(connector, true);
      } catch (Exception e) {
        logger.error("Error while trying to get RpcClient for connector with ID " + connector.id, e);
=======
      if (connector.active) {
        connectorMap.put(connector.id, connector);
        try { //Try to initialize the connector client
          RpcClient.getInstanceFor(connector, true);
        }
        catch (Exception e) {
          logger.error("Error while trying to get / create RpcClient for connector with ID " + connector.id);
        }
>>>>>>> 49edd48d
      }
    }

    //Run the warm-up for the lambda connectors which have a warmUpCount > 0 and do some updates
    for (final RpcClient client : RpcClient.getAllInstances()) {
      final Connector oldConnector = client.getConnector();
      if (oldConnector == null) {
        //The client is already destroyed.
        continue;
      }

      if (!connectorMap.containsKey(oldConnector.id)) {
        //Client needs to be destroyed, the connector configuration with the given ID has been removed.
        try {
          logger.info("Connector with ID {} was removed or deactivated. Destroying the according client.", oldConnector.id);
          client.destroy();
        } catch (Exception e) {
          logger.error("Unexpected exception while destroying RPC client", e);
        }
        continue;
      }

      Connector newConnector = connectorMap.get(oldConnector.id);
      if (!oldConnector.equalTo(newConnector)) {
        try {
          //Update the connector configuration of the client
          client.setConnectorConfig(newConnector);
        }
        catch (Exception e) {
          logger.error("Unexpected exception while trying to update connector configuration", e);
          continue;
        }
      }
      else {
        //Use the existing connector configuration instance
        newConnector = oldConnector;
      }

      if (newConnector.remoteFunction.warmUp > 0) {
        final int minInstances = newConnector.remoteFunction.warmUp;
        try {
          final AtomicInteger requestCount = new AtomicInteger(minInstances);
          logger.info("Send {} health status requests to connector '{}'", requestCount, newConnector.id);
          synchronized (requestCount) {
            for (int i = 0; i < minInstances; i++) {
              HealthCheckEvent healthCheck = new HealthCheckEvent()
                  .withMinResponseTime(200);
              //Just generate a stream ID here as the stream actually "begins" here
              final String healthCheckStreamId = UUID.randomUUID().toString();
              healthCheck.setStreamId(healthCheckStreamId);
              client.execute(MarkerManager.getMarker(healthCheckStreamId), healthCheck, r -> {
                if (r.failed()) {
                  logger.error("Warmup-healtcheck failed for connector with ID " + oldConnector.id, r.cause());
                }
                synchronized (requestCount) {
                  requestCount.decrementAndGet();
                  requestCount.notifyAll();
                }
              });
            }
          }
        }
        catch (Exception e) {
          logger.error("Unexpected exception while trying to send lambda warm-up requests", e);
        }
      }
    }

    //Call the service initialization handler in the first run
    if (initializeHandler != null) {
      initializeHandler.handle(Future.succeededFuture());
      initializeHandler = null;
    }
  }

  @Override
  public void run() {
    //Stay alive as long as the executor (our parent) is alive.
    //noinspection InfiniteLoopStatement
    while (true) {
      try {
        final long start = Service.currentTimeMillis();
        Service.connectorConfigClient.getAll(null, this::onConnectorList);
        final long end = Service.currentTimeMillis();
        final long runtime = end - start;
        if (runtime < CONNECTOR_UPDATE_INTERVAL) {
          Thread.sleep(CONNECTOR_UPDATE_INTERVAL - runtime);
        }
      } catch (InterruptedException e) {
        //We expect that this may happen and ignore it.
      } catch (Exception e) {
        logger.error("Unexpected error in BurstAndUpdateThread", e);
      }
    }
  }
}<|MERGE_RESOLUTION|>--- conflicted
+++ resolved
@@ -79,22 +79,14 @@
         logger.error("Found null entry (or without ID) in connector list, see stack trace");
         continue;
       }
-<<<<<<< HEAD
-      connectorMap.put(connector.id, connector);
-      try { //Try to initialize the connector client
-        RpcClient.getInstanceFor(connector, true);
-      } catch (Exception e) {
-        logger.error("Error while trying to get RpcClient for connector with ID " + connector.id, e);
-=======
       if (connector.active) {
         connectorMap.put(connector.id, connector);
         try { //Try to initialize the connector client
           RpcClient.getInstanceFor(connector, true);
         }
         catch (Exception e) {
-          logger.error("Error while trying to get / create RpcClient for connector with ID " + connector.id);
+          logger.error("Error while trying to get / create RpcClient for connector with ID " + connector.id, e);
         }
->>>>>>> 49edd48d
       }
     }
 
