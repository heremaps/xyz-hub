/*
 * Copyright (C) 2017-2020 HERE Europe B.V.
 *
 * Licensed under the Apache License, Version 2.0 (the "License");
 * you may not use this file except in compliance with the License.
 * You may obtain a copy of the License at
 *
 *     http://www.apache.org/licenses/LICENSE-2.0
 *
 * Unless required by applicable law or agreed to in writing, software
 * distributed under the License is distributed on an "AS IS" BASIS,
 * WITHOUT WARRANTIES OR CONDITIONS OF ANY KIND, either express or implied.
 * See the License for the specific language governing permissions and
 * limitations under the License.
 *
 * SPDX-License-Identifier: Apache-2.0
 * License-Filename: LICENSE
 */

package com.here.xyz.hub.rest;

import static com.here.xyz.events.ContextAwareEvent.SpaceContext.DEFAULT;
import static com.here.xyz.events.ContextAwareEvent.SpaceContext.SUPER;
import static com.here.xyz.hub.rest.Api.HeaderValues.APPLICATION_GEO_JSON;
import static com.here.xyz.hub.rest.Api.HeaderValues.APPLICATION_JSON;
import static com.here.xyz.hub.rest.ApiParam.Query.FORCE_2D;
import static com.here.xyz.hub.rest.ApiParam.Query.SKIP_CACHE;
import static io.vertx.core.http.HttpHeaders.ACCEPT;

import com.here.xyz.events.ContextAwareEvent.SpaceContext;
import com.here.xyz.events.DeleteFeaturesByTagEvent;
import com.here.xyz.events.GetFeaturesByIdEvent;
import com.here.xyz.events.ModifyFeaturesEvent;
import com.here.xyz.events.PropertyQuery;
import com.here.xyz.events.TagsQuery;
import com.here.xyz.hub.rest.ApiParam.Path;
import com.here.xyz.hub.rest.ApiParam.Query;
import com.here.xyz.hub.task.FeatureTask.ConditionalOperation;
import com.here.xyz.hub.task.FeatureTask.DeleteOperation;
import com.here.xyz.hub.task.FeatureTask.IdsQuery;
import com.here.xyz.hub.task.ModifyFeatureOp;
import com.here.xyz.hub.task.ModifyOp.IfExists;
import com.here.xyz.hub.task.ModifyOp.IfNotExists;
import com.here.xyz.hub.util.diff.Patcher.ConflictResolution;
import com.here.xyz.models.geojson.implementation.XyzNamespace;
import io.netty.handler.codec.http.HttpResponseStatus;
import io.vertx.core.http.HttpHeaders;
import io.vertx.ext.web.RoutingContext;
import io.vertx.ext.web.openapi.RouterBuilder;
import java.util.ArrayList;
import java.util.Collections;
import java.util.HashSet;
import java.util.List;
import java.util.Map;
import java.util.Set;

public class FeatureApi extends SpaceBasedApi {

  public FeatureApi(RouterBuilder rb) {
    rb.operation("getFeature").handler(this::getFeature);
    rb.operation("getFeatures").handler(this::getFeatures);
    rb.operation("putFeature").handler(this::putFeature);
    rb.operation("putFeatures").handler(this::putFeatures);
    rb.operation("postFeatures").handler(this::postFeatures);
    rb.operation("patchFeature").handler(this::patchFeature);
    rb.operation("deleteFeature").handler(this::deleteFeature);
    rb.operation("deleteFeatures").handler(this::deleteFeatures);
  }

  /**
   * Returns either the {@link ApiResponseType#EMPTY} response type, if requested by the client, or the given default response type.
   *
   * @param context the context from which to read the {@link HttpHeaders#ACCEPT Accept} header to detect if the client does not want any
   * response (204).
   * @param defaultResponseType the default response type to return.
   * @return either the {@link ApiResponseType#EMPTY} response type, if requested by the client or the given default response type, if the
   * client did not explicitly request an empty response.
   */
  private ApiResponseType getEmptyResponseTypeOr(final RoutingContext context, ApiResponseType defaultResponseType) {
    if ("application/x-empty".equalsIgnoreCase(context.request().headers().get(HttpHeaders.ACCEPT))) {
      return ApiResponseType.EMPTY;
    }
    return defaultResponseType;
  }

  /**
   * Retrieves a feature.
   */
  private void getFeature(final RoutingContext context) {
<<<<<<< HEAD
    getFeatures(context, ApiResponseType.FEATURE);
=======
    final boolean skipCache = Query.getBoolean(context, SKIP_CACHE, false);
    final boolean force2D = Query.getBoolean(context, FORCE_2D, false);
    final SpaceContext spaceContext = getSpaceContext(context);

    final GetFeaturesByIdEvent event = new GetFeaturesByIdEvent()
        .withIds(Collections.singletonList(context.pathParam(Path.FEATURE_ID)))
        .withSelection(Query.getSelection(context))
        .withForce2D(force2D)
        .withContext(spaceContext);

    new IdsQuery(event, context, ApiResponseType.FEATURE, skipCache)
        .execute(this::sendResponse, this::sendErrorResponse);
>>>>>>> c45cbc3c
  }

  /**
   * Retrieves multiple features by ID.
   */
  private void getFeatures(final RoutingContext context) {
    getFeatures(context, ApiResponseType.FEATURE_COLLECTION);
  }

  private void getFeatures(final RoutingContext context, ApiResponseType apiResponseType) {
    final List<String> ids = apiResponseType == ApiResponseType.FEATURE_COLLECTION
        ? Query.queryParam(Query.FEATURE_ID, context)
        : Collections.singletonList(context.pathParam(Path.FEATURE_ID));

    final boolean skipCache = Query.getBoolean(context, SKIP_CACHE, false);
    final boolean force2D = Query.getBoolean(context, FORCE_2D, false);
<<<<<<< HEAD
    final SpaceContext spaceContext = SpaceContext.of(Query.getString(context, Query.CONTEXT, DEFAULT.toString()).toUpperCase());
    final PropertyQuery revision = Query.getPropertyQuery(context.request().query(), Query.REV, false);
    final String author = Query.getString(context, Query.AUTHOR, null);
=======
    final SpaceContext spaceContext = getSpaceContext(context);
>>>>>>> c45cbc3c

    final GetFeaturesByIdEvent event = new GetFeaturesByIdEvent()
        .withIds(ids)
        .withSelection(Query.getSelection(context))
        .withForce2D(force2D)
        .withContext(spaceContext)
        .withRevision(revision)
        .withAuthor(author);

    new IdsQuery(event, context, apiResponseType, skipCache)
        .execute(this::sendResponse, this::sendErrorResponse);
  }

  /**
   * Creates or replaces a feature.
   */
  private void putFeature(final RoutingContext context) {
    executeConditionalOperationChain(false, context, ApiResponseType.FEATURE, IfExists.REPLACE, IfNotExists.CREATE, true, ConflictResolution.ERROR);
  }

  /**
   * Creates or replaces multiple features.
   *
   * @param context the routing context
   */
  private void putFeatures(final RoutingContext context) {
    executeConditionalOperationChain(false, context, getEmptyResponseTypeOr(context, ApiResponseType.FEATURE_COLLECTION), IfExists.REPLACE,
        IfNotExists.CREATE, true, ConflictResolution.ERROR);
  }

  /**
   * Patches a feature
   */
  private void patchFeature(final RoutingContext context) {
    executeConditionalOperationChain(true, context, ApiResponseType.FEATURE, IfExists.PATCH, IfNotExists.RETAIN, true, ConflictResolution.ERROR);
  }

  /**
   * Creates or patches multiple features.
   */
  private void postFeatures(final RoutingContext context) {
    final IfNotExists ifNotExists = IfNotExists.of(Query.getString(context, Query.IF_NOT_EXISTS, "create"));
    final IfExists ifExists = IfExists.of(Query.getString(context, Query.IF_EXISTS, "patch"));
    final ConflictResolution conflictResolution = ConflictResolution.of(Query.getString(context, Query.CONFLICT_RESOLUTION, "error"));
    boolean transactional = Query.getBoolean(context, Query.TRANSACTIONAL, true);

    executeConditionalOperationChain(false, context, getEmptyResponseTypeOr(context, ApiResponseType.FEATURE_COLLECTION), ifExists, ifNotExists, transactional, conflictResolution);
  }

  /**
   * Deletes a feature by ID.
   */
  private void deleteFeature(final RoutingContext context) {
    Map<String, Object> featureModification = Collections.singletonMap("featureIds",
        Collections.singletonList(context.pathParam(Path.FEATURE_ID)));
    final SpaceContext spaceContext = getSpaceContext(context);
    executeConditionalOperationChain(true, context, ApiResponseType.EMPTY, IfExists.DELETE, IfNotExists.RETAIN, true, ConflictResolution.ERROR,
        Collections.singletonList(featureModification), spaceContext);
  }

  /**
   * Delete features by IDs or by tags.
   */
  private void deleteFeatures(final RoutingContext context) {
    final Set<String> featureIds = new HashSet<>(Query.queryParam(Query.FEATURE_ID, context));
    final TagsQuery tags = Query.getTags(context);
    final String accept = context.request().getHeader(ACCEPT);
    final ApiResponseType responseType = APPLICATION_GEO_JSON.equals(accept) || APPLICATION_JSON.equals(accept)
        ? ApiResponseType.FEATURE_COLLECTION : ApiResponseType.EMPTY;
    final SpaceContext spaceContext = getSpaceContext(context);

    //Delete features by IDs
    if (featureIds != null && !featureIds.isEmpty()) {
      Map<String, Object> featureModification = Collections.singletonMap("featureIds", new ArrayList<>(featureIds));

      executeConditionalOperationChain(false, context, responseType, IfExists.DELETE, IfNotExists.RETAIN, true,
          ConflictResolution.ERROR, Collections.singletonList(featureModification), spaceContext);
    }

    //Delete features by tags
    else if (!tags.isEmpty()) {
      if (checkModificationOnSuper(context, spaceContext))
        return;
      DeleteFeaturesByTagEvent event = new DeleteFeaturesByTagEvent();
      if (!tags.containsWildcard()) {
        event.setTags(tags);
      }
      new DeleteOperation(event, context, responseType)
          .execute(this::sendResponse, this::sendErrorResponse);
    } else {
      context.fail(
          new HttpException(HttpResponseStatus.BAD_REQUEST, "At least one identifier should be provided as a query parameter."));
    }
  }

  /**
   * Creates and executes a ModifyFeatureOp
   */
  private void executeConditionalOperationChain(boolean requireResourceExists, final RoutingContext context,
      ApiResponseType apiResponseTypeType, IfExists ifExists, IfNotExists ifNotExists, boolean transactional, ConflictResolution cr) {
    if (checkModificationOnSuper(context, getSpaceContext(context)))
      return;
    executeConditionalOperationChain(requireResourceExists, context, apiResponseTypeType, ifExists, ifNotExists, transactional, cr, null, DEFAULT);
  }

  private void executeConditionalOperationChain(boolean requireResourceExists, final RoutingContext context,
      ApiResponseType apiResponseTypeType, IfExists ifExists, IfNotExists ifNotExists, boolean transactional, ConflictResolution cr,
      List<Map<String, Object>> featureModifications, SpaceContext spaceContext) {
    if (checkModificationOnSuper(context, spaceContext))
      return;

    ModifyFeaturesEvent event = new ModifyFeaturesEvent().withTransaction(transactional).withContext(spaceContext);
    int bodySize = context.getBody() != null ? context.getBody().length() : 0;
    ConditionalOperation task = buildConditionalOperation(event, context, apiResponseTypeType, featureModifications, ifNotExists, ifExists, transactional, cr, requireResourceExists, bodySize);
    final List<String> addTags = Query.queryParam(Query.ADD_TAGS, context);
    final List<String> removeTags = Query.queryParam(Query.REMOVE_TAGS, context);
    task.addTags = XyzNamespace.normalizeTags(addTags);
    task.removeTags = XyzNamespace.normalizeTags(removeTags);
    XyzNamespace.fixNormalizedTags(task.addTags);
    XyzNamespace.fixNormalizedTags(task.removeTags);
    task.prefixId = Query.getString(context, Query.PREFIX_ID, null);
    task.execute(this::sendResponse, this::sendErrorResponse);
  }

  private static boolean checkModificationOnSuper(RoutingContext context, SpaceContext spaceContext) {
    if (spaceContext != null && spaceContext.equals(SUPER)) {
      context.fail(
          new HttpException(HttpResponseStatus.FORBIDDEN, "It's not permitted to perform modifications through context " + SUPER + "."));
      return true;
    }
    return false;
  }

  private ConditionalOperation buildConditionalOperation(
      ModifyFeaturesEvent event,
      RoutingContext context,
      ApiResponseType apiResponseTypeType,
      List<Map<String, Object>> featureModifications,
      IfNotExists ifNotExists,
      IfExists ifExists,
      boolean transactional,
      ConflictResolution cr,
      boolean requireResourceExists,
      int bodySize) {
    if (featureModifications == null)
      return new ConditionalOperation(event, context, apiResponseTypeType, ifNotExists, ifExists, transactional, cr, requireResourceExists, bodySize);

    final ModifyFeatureOp modifyFeatureOp = new ModifyFeatureOp(featureModifications, ifNotExists, ifExists, transactional, cr);
    return new ConditionalOperation(event, context, apiResponseTypeType, modifyFeatureOp, requireResourceExists, bodySize);
  }
}<|MERGE_RESOLUTION|>--- conflicted
+++ resolved
@@ -87,22 +87,7 @@
    * Retrieves a feature.
    */
   private void getFeature(final RoutingContext context) {
-<<<<<<< HEAD
     getFeatures(context, ApiResponseType.FEATURE);
-=======
-    final boolean skipCache = Query.getBoolean(context, SKIP_CACHE, false);
-    final boolean force2D = Query.getBoolean(context, FORCE_2D, false);
-    final SpaceContext spaceContext = getSpaceContext(context);
-
-    final GetFeaturesByIdEvent event = new GetFeaturesByIdEvent()
-        .withIds(Collections.singletonList(context.pathParam(Path.FEATURE_ID)))
-        .withSelection(Query.getSelection(context))
-        .withForce2D(force2D)
-        .withContext(spaceContext);
-
-    new IdsQuery(event, context, ApiResponseType.FEATURE, skipCache)
-        .execute(this::sendResponse, this::sendErrorResponse);
->>>>>>> c45cbc3c
   }
 
   /**
@@ -119,13 +104,9 @@
 
     final boolean skipCache = Query.getBoolean(context, SKIP_CACHE, false);
     final boolean force2D = Query.getBoolean(context, FORCE_2D, false);
-<<<<<<< HEAD
-    final SpaceContext spaceContext = SpaceContext.of(Query.getString(context, Query.CONTEXT, DEFAULT.toString()).toUpperCase());
+    final SpaceContext spaceContext = getSpaceContext(context);
     final PropertyQuery revision = Query.getPropertyQuery(context.request().query(), Query.REV, false);
     final String author = Query.getString(context, Query.AUTHOR, null);
-=======
-    final SpaceContext spaceContext = getSpaceContext(context);
->>>>>>> c45cbc3c
 
     final GetFeaturesByIdEvent event = new GetFeaturesByIdEvent()
         .withIds(ids)
