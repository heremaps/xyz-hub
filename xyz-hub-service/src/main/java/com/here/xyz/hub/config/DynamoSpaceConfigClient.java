/*
 * Copyright (C) 2017-2020 HERE Europe B.V.
 *
 * Licensed under the Apache License, Version 2.0 (the "License");
 * you may not use this file except in compliance with the License.
 * You may obtain a copy of the License at
 *
 *     http://www.apache.org/licenses/LICENSE-2.0
 *
 * Unless required by applicable law or agreed to in writing, software
 * distributed under the License is distributed on an "AS IS" BASIS,
 * WITHOUT WARRANTIES OR CONDITIONS OF ANY KIND, either express or implied.
 * See the License for the specific language governing permissions and
 * limitations under the License.
 *
 * SPDX-License-Identifier: Apache-2.0
 * License-Filename: LICENSE
 */

package com.here.xyz.hub.config;

import com.amazonaws.handlers.AsyncHandler;
import com.amazonaws.services.dynamodbv2.document.BatchGetItemOutcome;
import com.amazonaws.services.dynamodbv2.document.Item;
import com.amazonaws.services.dynamodbv2.document.Table;
import com.amazonaws.services.dynamodbv2.document.TableKeysAndAttributes;
import com.amazonaws.services.dynamodbv2.document.spec.GetItemSpec;
import com.amazonaws.services.dynamodbv2.document.spec.QuerySpec;
import com.amazonaws.services.dynamodbv2.document.spec.ScanSpec;
import com.amazonaws.services.dynamodbv2.model.AmazonDynamoDBException;
import com.amazonaws.services.dynamodbv2.model.AttributeValue;
import com.amazonaws.services.dynamodbv2.model.DeleteItemRequest;
import com.amazonaws.services.dynamodbv2.model.DeleteItemResult;
import com.amazonaws.services.dynamodbv2.model.PutItemRequest;
import com.amazonaws.services.dynamodbv2.model.PutItemResult;
import com.amazonaws.util.CollectionUtils;
import com.fasterxml.jackson.core.type.TypeReference;
import com.here.xyz.psql.SQLQuery;
import com.here.xyz.events.PropertiesQuery;
import com.here.xyz.XyzSerializable;
import com.here.xyz.hub.Service;
import com.here.xyz.hub.connectors.models.Space;
import com.here.xyz.hub.util.ARN;
import io.vertx.core.AsyncResult;
import io.vertx.core.Future;
import io.vertx.core.Handler;
import io.vertx.core.json.Json;
import java.util.ArrayList;
import java.util.Collection;
import java.util.Collections;
import java.util.HashMap;
import java.util.HashSet;
import java.util.Iterator;
import java.util.LinkedHashSet;
import java.util.List;
import java.util.Map;
import java.util.Set;
import org.apache.commons.lang3.StringUtils;
import org.apache.logging.log4j.LogManager;
import org.apache.logging.log4j.Logger;
import org.apache.logging.log4j.Marker;

public class DynamoSpaceConfigClient extends SpaceConfigClient {

  private static final Logger logger = LogManager.getLogger();

  private final DynamoClient dynamoClient;
  private Table spaces;
  private Table packages;

  public DynamoSpaceConfigClient(final String tableArn) {
    dynamoClient = new DynamoClient(tableArn);

    logger.info("Instantiating a reference to Dynamo Table {}", dynamoClient.tableName);
    spaces = dynamoClient.db.getTable(dynamoClient.tableName);
    packages = dynamoClient.db
        .getTable(new ARN(Service.configuration.PACKAGES_DYNAMODB_TABLE_ARN).getResourceWithoutType());
  }

  @Override
  public void init(Handler<AsyncResult<Void>> onReady) {
    if (dynamoClient.isLocal()) {
      logger.info("DynamoDB running locally, initializing tables.");

      try {
        dynamoClient.createTable(spaces.getTableName(), "id:S,owner:S,shared:N", "id", "owner,shared", "exp");
        dynamoClient.createTable(packages.getTableName(), "packageName:S,spaceId:S", "packageName,spaceId", null, null);
      }
      catch (AmazonDynamoDBException e) {
        logger.error("Failure during creating tables on DynamoSpaceConfigClient init", e);
        onReady.handle(Future.failedFuture(e));
        return;
      }
    }

    onReady.handle(Future.succeededFuture());
  }

  @Override
  public void getSpace(Marker marker, String spaceId, Handler<AsyncResult<Space>> handler) {
    logger.info(marker, "Getting space with ID: {}", spaceId);

    DynamoClient.dynamoWorkers.executeBlocking(
        future -> {
          try {
            future.complete(spaces.getItem("id", spaceId));
          }
          catch (Exception e) {
            future.fail(e);
          }
        },
        ar -> {
          if (ar.failed()) {
            logger.error(marker, "Failure during getting a space from DynamoDB", ar.cause());
            handler.handle(Future.failedFuture(ar.cause()));
          }
          else {
            Item item = (Item) ar.result();
            if (item == null) {
              logger.info(marker, "Getting space with ID: {} returned null", spaceId);
              handler.handle(Future.succeededFuture(null));
              return;
            }

            final Space space = Json.decodeValue(item.toJSON(), Space.class);
            if (space != null)
              logger.info(marker, "Space ID: {} with title: \"{}\" has been decoded", spaceId, space.getTitle());
            else
              logger.info(marker, "Space ID: {} has been decoded to null", spaceId);
            handler.handle(Future.succeededFuture(space));
          }
        }
    );
  }

  @Override
  public void storeSpace(Marker marker, Space space, Handler<AsyncResult<Space>> handler) {
    logger.info(marker, "Storing space with ID: {}", space.getId());

    final Map<String, Object> itemData = XyzSerializable.STATIC_MAPPER.get().convertValue(space, new TypeReference<Map<String, Object>>() {});
    itemData.put("shared", space.isShared() ? 1 : 0); //Shared value must be a number because it's also used as index

    sanitize(itemData);
    DynamoClient.dynamoWorkers.executeBlocking(
        future -> {
          try {
            spaces.putItem(Item.fromMap(itemData));
            future.complete();
          }
          catch (Exception e) {
            future.fail(e);
          }
        },
        ar -> {
          if (ar.failed()) {
            logger.error(marker, "Failure storing a space into DynamoDB", ar.cause());
            handler.handle(Future.failedFuture(ar.cause()));
          }
          else {
            deleteSpaceFromPackage(marker, space, delFromPackageResult -> {
              if (delFromPackageResult.failed())
                handler.handle(Future.failedFuture(delFromPackageResult.cause()));
              else {
                storeSpaceIntoPackages(marker, space, storeInPackageResult -> {
                  if (storeInPackageResult.failed())
                    handler.handle(Future.failedFuture(storeInPackageResult.cause()));
                  else {
                    logger.info(marker, "Space with ID: {} has been successfully stored", space.getId());
                    handler.handle(Future.succeededFuture(space));
                  }
                });
              }
            });
          }
        }
    );
  }

  @Override
  public void deleteSpace(Marker marker, String spaceId, Handler<AsyncResult<Space>> handler) {
    logger.info(marker, "Deleting space ID: {}", spaceId);
    get(marker, spaceId, ar -> {
      if (ar.succeeded()) {
        final Space space = ar.result();
        logger.info(marker, "Space ID: {} has been retrieved", space.getId());

        deleteSpaceFromPackage(marker, space, delFromPackageResult -> {
          if (delFromPackageResult.failed())
            handler.handle(Future.failedFuture(delFromPackageResult.cause()));
          else {
            DeleteItemRequest req = new DeleteItemRequest()
                .withKey(Collections.singletonMap("id", new AttributeValue(space.getId())))
                .withTableName(spaces.getTableName());

            dynamoClient.client.deleteItemAsync(req, new AsyncHandler<DeleteItemRequest, DeleteItemResult>() {
              @Override
              public void onError(Exception exception) {
                logger.error(marker, "Failure to delete space ID: {}", space.getId());
                handler.handle(Future.failedFuture(exception));
              }

              @Override
              public void onSuccess(DeleteItemRequest request, DeleteItemResult deleteItemResult) {
                handler.handle(Future.succeededFuture(space));
              }
            });
          }
        });
      }
      else {
        logger.error(marker, "Failure to get space ID: {} during space deletion", spaceId);
        handler.handle(Future.failedFuture(ar.cause()));
      }
    });
  }

  /**
   * Stores the relation between package name and spaces in Dynamo
   *
   * @param marker used in logs
   * @param space the space which is being stored
   */
  private void storeSpaceIntoPackages(Marker marker, Space space, Handler<AsyncResult<Void>> handler) {
    logger.info(marker, "Inserting packages {} into the packages table for space ID: {}", space.getPackages(), space.getId());
    if (space.getPackages() != null) {
      for (String packageName : space.getPackages()) {
        logger.info(marker, "Adding space ID: {} into package: {}", space.getId(), packageName);
        final Map<String, AttributeValue> packagesMap = new HashMap<>();
        packagesMap.put("packageName", new AttributeValue(packageName));
        packagesMap.put("spaceId", new AttributeValue(space.getId()));

        PutItemRequest req = new PutItemRequest()
            .withTableName(packages.getTableName())
            .withItem(packagesMap);
        dynamoClient.client.putItemAsync(req, new AsyncHandler<PutItemRequest, PutItemResult>() {
          @Override
          public void onError(Exception exception) {
            logger.error(marker, "Failure storing space ID: {} into the packages table", space.getId(), exception);
            handler.handle(Future.failedFuture(exception));
          }

          @Override
          public void onSuccess(PutItemRequest request, PutItemResult putItemResult) {
            handler.handle(Future.succeededFuture());
          }
        });
      }
    }
    handler.handle(Future.succeededFuture());
  }

  /**
   * Deletes the relationship between a space and their packages
   *
   * @param marker used in logs
   * @param space the spaceId which is being deleted
   */
  private void deleteSpaceFromPackage(Marker marker, Space space, Handler<AsyncResult<Void>> handler) {
    //TODO: Transform to async
    try {
      logger.info(marker, "Removing packages from space ID: {}", space.getId());
      final List<String> packagesList = new ArrayList<>();

      if (space.getPackages() != null) {
        packagesList.addAll(space.getPackages());
      }
      else {
        final GetItemSpec spec = new GetItemSpec().withPrimaryKey("id", space.getId()).withProjectionExpression("packages");
        final Item item = spaces.getItem(spec);
        if (item != null && item.isPresent("packages")) {
          packagesList.addAll(item.getList("packages"));
        }
      }

      logger.info(marker, "Packages {} to be removed from space ID: {}", packagesList, space.getId());
      for (String packageName : packagesList) {
        packages.deleteItem("packageName", packageName, "spaceId", space.getId());
      }
      handler.handle(Future.succeededFuture());
    }
    catch (AmazonDynamoDBException e) {
      logger.error(marker, "Failure deleting space ID: {} from the packages table", space.getId(), e);
      handler.handle(Future.failedFuture(e));
    }
  }

  @Override
  public void getSelectedSpaces(Marker marker, SpaceAuthorizationCondition authorizedCondition, SpaceSelectionCondition selectedCondition,
      PropertiesQuery propsQuery, Handler<AsyncResult<List<Space>>> handler) {
    logger.info(marker, "Getting selected spaces");

    if (authorizedCondition == null || selectedCondition == null)
      throw new NullPointerException("authorizedCondition and selectedCondition are required");

    logger.debug(marker, "authorizedCondition: spaceIds: {}, ownerIds {}, packages: {}", authorizedCondition.spaceIds, authorizedCondition.ownerIds, authorizedCondition.packages);
    logger.debug(marker, "selectedCondition: spaceIds: {}, ownerIds {}, packages: {}, shared: {}, negateOwnerIds: {}", selectedCondition.spaceIds, selectedCondition.ownerIds, selectedCondition.packages, selectedCondition.shared, selectedCondition.negateOwnerIds);

<<<<<<< HEAD
    try {
      final Set<String> authorizedSpaces = getAuthorizedSpaces(marker, authorizedCondition);

      // get all shared spaces if the selection for shared spaces is enabled
      if (selectedCondition.shared) {
        spaces.getIndex("shared-index").query(new QuerySpec().withHashKey("shared", 1).withProjectionExpression("id")).pages()
            .forEach(p -> p.forEach(i -> {
              authorizedSpaces.add(i.getString("id"));
            }));
        logger.debug(marker, "Number of space IDs after addition of shared spaces: {}", authorizedSpaces.size());
      }

      if (propsQuery != null) {
        final Set<String> contentUpdatedSpaces = new HashSet<>();

        propsQuery.forEach(conjunctions -> {
          List<String> contentUpdatedAtConjunctions = new ArrayList<>();
          Map<String, Object> expressionAttributeValues = new HashMap<String, Object>();
          conjunctions.forEach(conj -> {
              conj.getValues().forEach(v -> {
                int size = contentUpdatedAtConjunctions.size();
                contentUpdatedAtConjunctions.add("contentUpdatedAt " + SQLQuery.getOperation(conj.getOperation()) + " :" + size);
                expressionAttributeValues.put(":" + size, v );
              });
          });

          // filter out spaces with contentUpatedAt property
          spaces.scan(
            new ScanSpec()
            .withProjectionExpression("id, contentUpdatedAt")
            .withFilterExpression(StringUtils.join(contentUpdatedAtConjunctions, " OR "))
            .withValueMap(expressionAttributeValues)
          ).pages()
          .forEach(p -> p.forEach(i -> contentUpdatedSpaces.add(i.getString("id"))));
        });

        // filter out spaces which are not present in contentUpdateSpaces
        authorizedSpaces.removeIf(i -> !contentUpdatedSpaces.contains(i));
        logger.debug(marker, "Number of space IDs after removal of the ones filtered by contentUpdatedAt: {}", authorizedSpaces.size());
      }

      // filter out the ones not present in the selectedCondition (null or empty represents 'do not filter')
      if (!CollectionUtils.isNullOrEmpty(selectedCondition.spaceIds)) {
        authorizedSpaces.removeIf(i -> !selectedCondition.spaceIds.contains(i));
        logger.debug(marker, "Number of space IDs after removal of the ones not selected by ID: {}", authorizedSpaces.size());
      }

      // now filter all spaceIds with the ones being selected in the selectedCondition (by checking the space's ownership) (
      if (!CollectionUtils.isNullOrEmpty(selectedCondition.ownerIds)) {
        final Set<String> ownersSpaces = new HashSet<>();
        selectedCondition.ownerIds.forEach(o ->
            spaces.getIndex("owner-index").query(new QuerySpec().withHashKey("owner", o).withProjectionExpression("id")).pages()
                .forEach(p -> p.forEach(i -> ownersSpaces.add(i.getString("id")))));

        // HINT: A ^ TRUE == !A (negateOwnerIds: keep or remove the spaces contained in the owner's spaces list)
        authorizedSpaces.removeIf(i -> !selectedCondition.negateOwnerIds ^ ownersSpaces.contains(i));
        logger.debug(marker, "Number of space IDs after removal of the ones not selected by owner: {}", authorizedSpaces.size());
      }

      // TODO selection per packages is not yet supported: selectedCondition.packages

      logger.info(marker, "Final number of space IDs to be retrieved from DynamoDB: {}", authorizedSpaces.size());
      if (!authorizedSpaces.isEmpty()) {
        int batches = (int) Math.ceil((double) authorizedSpaces.size()/100);
        for (int i=0; i<batches; i++) {
          final TableKeysAndAttributes keys = new TableKeysAndAttributes(dynamoClient.tableName);
          authorizedSpaces.stream().skip(i*100).limit(100).forEach(id -> keys.addHashOnlyPrimaryKey("id", id));

          BatchGetItemOutcome outcome = dynamoClient.db.batchGetItem(keys);
          processOutcome(outcome, result);

          while (!outcome.getUnprocessedKeys().isEmpty()) {
            outcome = dynamoClient.db.batchGetItemUnprocessed(outcome.getUnprocessedKeys());
            processOutcome(outcome, result);
=======
    DynamoClient.dynamoWorkers.executeBlocking(
        future -> {
          final List<Space> result = new ArrayList<>();
          try {
            final Set<String> authorizedSpaces = getAuthorizedSpaces(marker, authorizedCondition);

            // get all shared spaces if the selection for shared spaces is enabled
            if (selectedCondition.shared) {
              spaces.getIndex("shared-index").query(new QuerySpec().withHashKey("shared", 1).withProjectionExpression("id")).pages()
                  .forEach(p -> p.forEach(i -> {
                    authorizedSpaces.add(i.getString("id"));
                  }));
              logger.debug(marker, "Number of space IDs after addition of shared spaces: {}", authorizedSpaces.size());
            }

            // filter out the ones not present in the selectedCondition (null or empty represents 'do not filter')
            if (!CollectionUtils.isNullOrEmpty(selectedCondition.spaceIds)) {
              authorizedSpaces.removeIf(i -> !selectedCondition.spaceIds.contains(i));
              logger.debug(marker, "Number of space IDs after removal of the ones not selected by ID: {}", authorizedSpaces.size());
            }

            // now filter all spaceIds with the ones being selected in the selectedCondition (by checking the space's ownership) (
            if (!CollectionUtils.isNullOrEmpty(selectedCondition.ownerIds)) {
              final Set<String> ownersSpaces = new HashSet<>();
              selectedCondition.ownerIds.forEach(o ->
                  spaces.getIndex("owner-index").query(new QuerySpec().withHashKey("owner", o).withProjectionExpression("id")).pages()
                      .forEach(p -> p.forEach(i -> ownersSpaces.add(i.getString("id")))));

              // HINT: A ^ TRUE == !A (negateOwnerIds: keep or remove the spaces contained in the owner's spaces list)
              authorizedSpaces.removeIf(i -> !selectedCondition.negateOwnerIds ^ ownersSpaces.contains(i));
              logger.debug(marker, "Number of space IDs after removal of the ones not selected by owner: {}", authorizedSpaces.size());
            }

            // TODO selection per packages is not yet supported: selectedCondition.packages

            logger.info(marker, "Final number of space IDs to be retrieved from DynamoDB: {}", authorizedSpaces.size());
            if (!authorizedSpaces.isEmpty()) {
              int batches = (int) Math.ceil((double) authorizedSpaces.size() / 100);
              for (int i = 0; i < batches; i++) {
                final TableKeysAndAttributes keys = new TableKeysAndAttributes(dynamoClient.tableName);
                authorizedSpaces.stream().skip(i * 100).limit(100).forEach(id -> keys.addHashOnlyPrimaryKey("id", id));

                BatchGetItemOutcome outcome = dynamoClient.db.batchGetItem(keys);
                processOutcome(outcome, result);

                while (!outcome.getUnprocessedKeys().isEmpty()) {
                  outcome = dynamoClient.db.batchGetItemUnprocessed(outcome.getUnprocessedKeys());
                  processOutcome(outcome, result);
                }
              }
            }
            future.complete(result);
          }
          catch (Exception e) {
            future.fail(e);
          }
        },
        ar -> {
          if (ar.failed()) {
            logger.error(marker, "Failure getting authorized spaces", ar.cause());
            handler.handle(Future.failedFuture(ar.cause()));
          }
          else {
            final List<Space> result = (List<Space>) ar.result();
            logger.info(marker, "Number of spaces retrieved from DynamoDB: {}", result.size());
            handler.handle(Future.succeededFuture(result));
>>>>>>> 5aff2979
          }
        }
    );
  }

  private Set<String> getAuthorizedSpaces(Marker marker, SpaceAuthorizationCondition authorizedCondition) throws AmazonDynamoDBException {
    final Set<String> authorizedSpaces = new LinkedHashSet<>();

    logger.info(marker, "Getting authorized spaces by condition");

    try {
      // get the space ids which are authorized by the authorizedCondition
      if (authorizedCondition.spaceIds != null) {
        authorizedSpaces.addAll(authorizedCondition.spaceIds);
        logger.debug(marker, "Number of space IDs after addition from authorized condition space IDs: {}", authorizedSpaces.size());
      }

      // then get the owners which are authorized by the authorizedCondition
      if (authorizedCondition.ownerIds != null) {
        authorizedCondition.ownerIds.forEach(owner ->
            spaces.getIndex("owner-index").query("owner", owner).pages().forEach(p -> p.forEach(i -> {
              authorizedSpaces.add(i.getString("id"));
            }))
        );
        logger.debug(marker, "Number of space IDs after addition from owners: {}", authorizedSpaces.size());
      }

      // then get the packages which are authorized by the authorizedCondition
      if (authorizedCondition.packages != null) {
        authorizedCondition.packages.forEach(packageName ->
            packages.query("packageName", packageName).pages().forEach(p -> p.forEach(i -> {
              authorizedSpaces.add(i.getString("spaceId"));
            }))
        );
        logger.debug(marker, "Number of space IDs after addition from packages: {}", authorizedSpaces.size());
      }

      // then get the "empty" case, when no spaceIds or ownerIds os packages are provided, meaning select ALL spaces
      if (CollectionUtils.isNullOrEmpty(authorizedCondition.spaceIds)
          && CollectionUtils.isNullOrEmpty(authorizedCondition.ownerIds)
          && CollectionUtils.isNullOrEmpty(authorizedCondition.packages)) {
        spaces.scan(new ScanSpec().withProjectionExpression("id")).pages()
            .forEach(p -> p.forEach(i -> authorizedSpaces.add(i.getString("id"))));
      }
    }
    catch (AmazonDynamoDBException e) {
      logger.error(marker, "Failure to get the authorized spaces", e);
      throw e;
    }

    logger.info(marker, "Returning the list of authorized spaces with size of: {}", authorizedSpaces.size());
    return authorizedSpaces;
  }

  /**
   * Fills the result list transforming the raw elements from the outcome into real Space objects
   *
   * @param outcome the query result
   * @param result the transformed resulting elements
   */
  private void processOutcome(BatchGetItemOutcome outcome, List<Space> result) {
    outcome.getTableItems().get(dynamoClient.tableName).forEach(i -> result.add(Json.decodeValue(i.toJSON(), Space.class)));
  }

  /**
   * Deep search removing values which contains empty string.
   * @param obj a Map or a List to suffer the transformation
   * @return the size of the resulting map or list after sanitization
   */
  private static int sanitize(Object obj) {
    if (!(obj instanceof Map || obj instanceof List)) return -1;

    final Collection values = obj instanceof Map ? ((Map) obj).values() : (List) obj;
    final Iterator i = values.iterator();
    int size = values.size();

    while (i.hasNext()) {
      Object value = i.next();
      if ("".equals(value)) {
        i.remove();
        size--;
      } else if (value instanceof List || value instanceof Map) {
        if (sanitize(value) == 0) {
          i.remove();
          size--;
        }
      }
    }

    return size;
  }
}<|MERGE_RESOLUTION|>--- conflicted
+++ resolved
@@ -295,82 +295,6 @@
     logger.debug(marker, "authorizedCondition: spaceIds: {}, ownerIds {}, packages: {}", authorizedCondition.spaceIds, authorizedCondition.ownerIds, authorizedCondition.packages);
     logger.debug(marker, "selectedCondition: spaceIds: {}, ownerIds {}, packages: {}, shared: {}, negateOwnerIds: {}", selectedCondition.spaceIds, selectedCondition.ownerIds, selectedCondition.packages, selectedCondition.shared, selectedCondition.negateOwnerIds);
 
-<<<<<<< HEAD
-    try {
-      final Set<String> authorizedSpaces = getAuthorizedSpaces(marker, authorizedCondition);
-
-      // get all shared spaces if the selection for shared spaces is enabled
-      if (selectedCondition.shared) {
-        spaces.getIndex("shared-index").query(new QuerySpec().withHashKey("shared", 1).withProjectionExpression("id")).pages()
-            .forEach(p -> p.forEach(i -> {
-              authorizedSpaces.add(i.getString("id"));
-            }));
-        logger.debug(marker, "Number of space IDs after addition of shared spaces: {}", authorizedSpaces.size());
-      }
-
-      if (propsQuery != null) {
-        final Set<String> contentUpdatedSpaces = new HashSet<>();
-
-        propsQuery.forEach(conjunctions -> {
-          List<String> contentUpdatedAtConjunctions = new ArrayList<>();
-          Map<String, Object> expressionAttributeValues = new HashMap<String, Object>();
-          conjunctions.forEach(conj -> {
-              conj.getValues().forEach(v -> {
-                int size = contentUpdatedAtConjunctions.size();
-                contentUpdatedAtConjunctions.add("contentUpdatedAt " + SQLQuery.getOperation(conj.getOperation()) + " :" + size);
-                expressionAttributeValues.put(":" + size, v );
-              });
-          });
-
-          // filter out spaces with contentUpatedAt property
-          spaces.scan(
-            new ScanSpec()
-            .withProjectionExpression("id, contentUpdatedAt")
-            .withFilterExpression(StringUtils.join(contentUpdatedAtConjunctions, " OR "))
-            .withValueMap(expressionAttributeValues)
-          ).pages()
-          .forEach(p -> p.forEach(i -> contentUpdatedSpaces.add(i.getString("id"))));
-        });
-
-        // filter out spaces which are not present in contentUpdateSpaces
-        authorizedSpaces.removeIf(i -> !contentUpdatedSpaces.contains(i));
-        logger.debug(marker, "Number of space IDs after removal of the ones filtered by contentUpdatedAt: {}", authorizedSpaces.size());
-      }
-
-      // filter out the ones not present in the selectedCondition (null or empty represents 'do not filter')
-      if (!CollectionUtils.isNullOrEmpty(selectedCondition.spaceIds)) {
-        authorizedSpaces.removeIf(i -> !selectedCondition.spaceIds.contains(i));
-        logger.debug(marker, "Number of space IDs after removal of the ones not selected by ID: {}", authorizedSpaces.size());
-      }
-
-      // now filter all spaceIds with the ones being selected in the selectedCondition (by checking the space's ownership) (
-      if (!CollectionUtils.isNullOrEmpty(selectedCondition.ownerIds)) {
-        final Set<String> ownersSpaces = new HashSet<>();
-        selectedCondition.ownerIds.forEach(o ->
-            spaces.getIndex("owner-index").query(new QuerySpec().withHashKey("owner", o).withProjectionExpression("id")).pages()
-                .forEach(p -> p.forEach(i -> ownersSpaces.add(i.getString("id")))));
-
-        // HINT: A ^ TRUE == !A (negateOwnerIds: keep or remove the spaces contained in the owner's spaces list)
-        authorizedSpaces.removeIf(i -> !selectedCondition.negateOwnerIds ^ ownersSpaces.contains(i));
-        logger.debug(marker, "Number of space IDs after removal of the ones not selected by owner: {}", authorizedSpaces.size());
-      }
-
-      // TODO selection per packages is not yet supported: selectedCondition.packages
-
-      logger.info(marker, "Final number of space IDs to be retrieved from DynamoDB: {}", authorizedSpaces.size());
-      if (!authorizedSpaces.isEmpty()) {
-        int batches = (int) Math.ceil((double) authorizedSpaces.size()/100);
-        for (int i=0; i<batches; i++) {
-          final TableKeysAndAttributes keys = new TableKeysAndAttributes(dynamoClient.tableName);
-          authorizedSpaces.stream().skip(i*100).limit(100).forEach(id -> keys.addHashOnlyPrimaryKey("id", id));
-
-          BatchGetItemOutcome outcome = dynamoClient.db.batchGetItem(keys);
-          processOutcome(outcome, result);
-
-          while (!outcome.getUnprocessedKeys().isEmpty()) {
-            outcome = dynamoClient.db.batchGetItemUnprocessed(outcome.getUnprocessedKeys());
-            processOutcome(outcome, result);
-=======
     DynamoClient.dynamoWorkers.executeBlocking(
         future -> {
           final List<Space> result = new ArrayList<>();
@@ -385,7 +309,36 @@
                   }));
               logger.debug(marker, "Number of space IDs after addition of shared spaces: {}", authorizedSpaces.size());
             }
-
+            
+            if (propsQuery != null) {
+              final Set<String> contentUpdatedSpaces = new HashSet<>();
+
+              propsQuery.forEach(conjunctions -> {
+                List<String> contentUpdatedAtConjunctions = new ArrayList<>();
+                Map<String, Object> expressionAttributeValues = new HashMap<String, Object>();
+                conjunctions.forEach(conj -> {
+                    conj.getValues().forEach(v -> {
+                      int size = contentUpdatedAtConjunctions.size();
+                      contentUpdatedAtConjunctions.add("contentUpdatedAt " + SQLQuery.getOperation(conj.getOperation()) + " :" + size);
+                      expressionAttributeValues.put(":" + size, v );
+                    });
+                });
+
+                // filter out spaces with contentUpatedAt property
+                spaces.scan(
+                  new ScanSpec()
+                  .withProjectionExpression("id, contentUpdatedAt")
+                  .withFilterExpression(StringUtils.join(contentUpdatedAtConjunctions, " OR "))
+                  .withValueMap(expressionAttributeValues)
+                ).pages()
+                .forEach(p -> p.forEach(i -> contentUpdatedSpaces.add(i.getString("id"))));
+              });
+
+              // filter out spaces which are not present in contentUpdateSpaces
+              authorizedSpaces.removeIf(i -> !contentUpdatedSpaces.contains(i));
+              logger.debug(marker, "Number of space IDs after removal of the ones filtered by contentUpdatedAt: {}", authorizedSpaces.size());
+            }
+            
             // filter out the ones not present in the selectedCondition (null or empty represents 'do not filter')
             if (!CollectionUtils.isNullOrEmpty(selectedCondition.spaceIds)) {
               authorizedSpaces.removeIf(i -> !selectedCondition.spaceIds.contains(i));
@@ -437,7 +390,6 @@
             final List<Space> result = (List<Space>) ar.result();
             logger.info(marker, "Number of spaces retrieved from DynamoDB: {}", result.size());
             handler.handle(Future.succeededFuture(result));
->>>>>>> 5aff2979
           }
         }
     );
