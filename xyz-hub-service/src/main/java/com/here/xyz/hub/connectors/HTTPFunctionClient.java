--- conflicted
+++ resolved
@@ -75,7 +75,6 @@
     shutdownWebClient(webClient);
   }
 
-<<<<<<< HEAD
   private void shutdownWebClient() {
     final WebClient webClient = this.webClient;
     if (webClient == null) {
@@ -83,17 +82,6 @@
     }
     this.webClient = null;
     Service.vertx.setTimer(REQUEST_TIMEOUT, (timerId) -> {
-=======
-  private static void shutdownWebClient(WebClient webClient) {
-    if (webClient == null) return;
-    //Shutdown the web client after the request timeout
-    //TODO: Use CompletableFuture.delayedExecutor() after switching to Java 9
-    new Thread(() -> {
-      try {
-        Thread.sleep(REQUEST_TIMEOUT);
-      }
-      catch (InterruptedException ignored) {}
->>>>>>> 9edc71ea
       webClient.close();
     });
   }
