--- conflicted
+++ resolved
@@ -388,98 +388,6 @@
     }
   }
 
-<<<<<<< HEAD
-=======
-  /**
-   * @deprecated Use {@link #sendResponseWithXyzSerialization(RoutingContext, HttpResponseStatus, Object)} instead!
-   * @param context
-   * @param status
-   * @param o
-   */
-  @Deprecated
-  protected void sendResponse(RoutingContext context, HttpResponseStatus status, Object o) {
-    HttpServerResponse httpResponse = context.response().setStatusCode(status.code());
-
-    byte[] response;
-    try {
-      if (o instanceof ByteArrayOutputStream baos)
-        response = baos.toByteArray();
-      else
-        response = Json.encode(o).getBytes();
-    }
-    catch (EncodeException e) {
-      sendErrorResponse(context, new HttpException(INTERNAL_SERVER_ERROR, "Could not serialize response.", e));
-      return;
-    }
-
-    sendResponseBytes(context, httpResponse, response);
-  }
-
-  protected void sendResponseWithXyzSerialization(RoutingContext context, HttpResponseStatus status, Object o) {
-    sendResponseWithXyzSerialization(context, status, o, null);
-  }
-
-  protected void sendResponseWithXyzSerialization(RoutingContext context, HttpResponseStatus status, Object o, TypeReference type) {
-    HttpServerResponse httpResponse = context.response().setStatusCode(status.code());
-
-    byte[] response;
-    try {
-      if (o == null)
-        response = new byte[]{};
-      else
-        response = o instanceof ByteArrayOutputStream bos ? bos.toByteArray() : (type == null ? XyzSerializable.serialize(o) : XyzSerializable.serialize(o, type)).getBytes();
-    }
-    catch (EncodeException e) {
-      sendErrorResponse(context, new HttpException(INTERNAL_SERVER_ERROR, "Could not serialize response.", e));
-      return;
-    }
-
-    sendResponseBytes(context, httpResponse, response);
-  }
-
-  protected void sendResponse(RoutingContext context, int statusCode, XyzSerializable object) {
-    serializeAndSendResponse(context, statusCode, object);
-  }
-
-  protected void sendResponse(RoutingContext context, int statusCode, List<? extends XyzSerializable> object) {
-    serializeAndSendResponse(context, statusCode, object);
-  }
-
-  private void serializeAndSendResponse(RoutingContext context, int statusCode, Object object) {
-    HttpServerResponse httpResponse = context.response().setStatusCode(statusCode);
-    sendResponseBytes(context, httpResponse, XyzSerializable.serializeWithView(object, Public.class).getBytes());
-  }
-
-  private void sendResponseBytes(RoutingContext context, HttpServerResponse httpResponse, byte[] response) {
-    if (response.length == 0)
-      httpResponse.setStatusCode(NO_CONTENT.code()).end();
-    else if (response.length > getMaxResponseLength(context))
-      sendErrorResponse(context, new HttpException(RESPONSE_PAYLOAD_TOO_LARGE, RESPONSE_PAYLOAD_TOO_LARGE_MESSAGE));
-    else {
-      httpResponse.putHeader(CONTENT_TYPE, APPLICATION_JSON);
-      httpResponse.end(Buffer.buffer(response));
-    }
-  }
-
-  private static class XYZHttpContentCompressor extends HttpContentCompressor {
-
-    private static final XYZHttpContentCompressor instance = new XYZHttpContentCompressor();
-
-    static boolean isCompressionEnabled(String acceptEncoding) {
-      if (acceptEncoding == null) {
-        return false;
-      }
-
-      final ZlibWrapper wrapper = instance.determineWrapper(acceptEncoding);
-      return wrapper == ZlibWrapper.GZIP || wrapper == ZlibWrapper.ZLIB;
-    }
-  }
-
-  public static Marker getMarker(RoutingContext context) {
-    return LogUtil.getMarker(context);
-  }
-
->>>>>>> ad3212cd
   public static final class Context {
 
     private static final String QUERY_PARAMS = "queryParams";
