--- conflicted
+++ resolved
@@ -47,11 +47,8 @@
 import com.here.xyz.events.Event.TrustedParams;
 import com.here.xyz.events.EventNotification;
 import com.here.xyz.events.GetFeaturesByBBoxEvent;
-<<<<<<< HEAD
 import com.here.xyz.events.GetFeaturesByTileEvent;
 import com.here.xyz.events.GetHistoryStatisticsEvent;
-=======
->>>>>>> bc744551
 import com.here.xyz.events.GetStatisticsEvent;
 import com.here.xyz.events.LoadFeaturesEvent;
 import com.here.xyz.events.ModifyFeaturesEvent;
@@ -1518,7 +1515,6 @@
         return;
       }
     }
-<<<<<<< HEAD
 
     if (task.getEvent() instanceof GetFeaturesByTileEvent) {
       GetFeaturesByTileEvent event = (GetFeaturesByTileEvent) task.getEvent();
@@ -1530,40 +1526,6 @@
       }
     }
 
-    if (task.getEvent() instanceof IterateHistoryEvent) {
-      if (!task.space.isEnableGlobalVersioning()) {
-        callback.exception(new HttpException(BAD_REQUEST, "This space ["+task.space.getId()+"] does not support version queries."));
-        return;
-      }
-      int startVersion = ((IterateHistoryEvent) task.getEvent()).getStartVersion();
-      int endVersion = ((IterateHistoryEvent) task.getEvent()).getEndVersion();
-      if(startVersion != 0 && startVersion < 1) {
-        callback.exception(new HttpException(BAD_REQUEST, "startVersion is out or range [1-n]."));
-        return;
-      }
-      if(startVersion != 0 && endVersion != 0 && endVersion < startVersion) {
-        callback.exception(new HttpException(BAD_REQUEST, "endVersion has to be smaller than startVersion."));
-        return;
-      }
-    }
-
-    if (task.getEvent() instanceof GetHistoryStatisticsEvent) {
-      if (!task.space.isEnableGlobalVersioning()) {
-        callback.exception(new HttpException(BAD_REQUEST, "This space [" + task.space.getId() + "] does not support history."));
-        return;
-      }
-    }
-
-    if (task.getEvent() instanceof SelectiveEvent
-        && StringUtils.isNotBlank(((SelectiveEvent) task.getEvent()).getRef())
-        && task.space.getVersionsToKeep() < 2
-        && !task.space.isEnableGlobalVersioning()) {
-      callback.exception(new HttpException(BAD_REQUEST, "This space ["+task.space.getId()+"] does not support queries with version parameter."));
-      return;
-    }
-
-=======
->>>>>>> bc744551
     callback.call(task);
   }
 
