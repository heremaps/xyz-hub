/*
 * Copyright (C) 2017-2020 HERE Europe B.V.
 *
 * Licensed under the Apache License, Version 2.0 (the "License");
 * you may not use this file except in compliance with the License.
 * You may obtain a copy of the License at
 *
 *     http://www.apache.org/licenses/LICENSE-2.0
 *
 * Unless required by applicable law or agreed to in writing, software
 * distributed under the License is distributed on an "AS IS" BASIS,
 * WITHOUT WARRANTIES OR CONDITIONS OF ANY KIND, either express or implied.
 * See the License for the specific language governing permissions and
 * limitations under the License.
 *
 * SPDX-License-Identifier: Apache-2.0
 * License-Filename: LICENSE
 */

package com.here.xyz.hub.task;

import static com.here.xyz.hub.XYZHubRESTVerticle.STREAM_INFO_CTX_KEY;
import static com.here.xyz.hub.rest.Api.HeaderValues.APPLICATION_VND_HERE_FEATURE_MODIFICATION_LIST;
import static com.here.xyz.hub.task.FeatureTask.FeatureKey.BBOX;
import static com.here.xyz.hub.task.FeatureTask.FeatureKey.ID;
import static com.here.xyz.hub.task.FeatureTask.FeatureKey.PROPERTIES;
import static com.here.xyz.hub.task.FeatureTask.FeatureKey.TYPE;
import static io.netty.handler.codec.http.HttpResponseStatus.BAD_GATEWAY;
import static io.netty.handler.codec.http.HttpResponseStatus.BAD_REQUEST;
import static io.netty.handler.codec.http.HttpResponseStatus.CONFLICT;
import static io.netty.handler.codec.http.HttpResponseStatus.FORBIDDEN;
import static io.netty.handler.codec.http.HttpResponseStatus.INTERNAL_SERVER_ERROR;
import static io.netty.handler.codec.http.HttpResponseStatus.METHOD_NOT_ALLOWED;
import static io.netty.handler.codec.http.HttpResponseStatus.NOT_FOUND;
import static io.netty.handler.codec.http.HttpResponseStatus.TOO_MANY_REQUESTS;

import com.fasterxml.jackson.core.JsonProcessingException;
import com.here.xyz.Payload;
import com.here.xyz.XyzSerializable;
import com.here.xyz.events.ContentModifiedNotification;
import com.here.xyz.events.CountFeaturesEvent;
import com.here.xyz.events.Event;
import com.here.xyz.events.Event.TrustedParams;
import com.here.xyz.events.EventNotification;
import com.here.xyz.events.GetFeaturesByBBoxEvent;
import com.here.xyz.events.GetHistoryStatisticsEvent;
import com.here.xyz.events.IterateFeaturesEvent;
import com.here.xyz.events.IterateHistoryEvent;
import com.here.xyz.events.ModifyFeaturesEvent;
import com.here.xyz.events.ModifySpaceEvent;
import com.here.xyz.hub.Core;
import com.here.xyz.hub.Service;
import com.here.xyz.hub.auth.JWTPayload;
import com.here.xyz.hub.connectors.RemoteFunctionClient;
import com.here.xyz.hub.connectors.RpcClient;
import com.here.xyz.hub.connectors.RpcClient.RpcContext;
import com.here.xyz.hub.connectors.models.BinaryResponse;
import com.here.xyz.hub.connectors.models.Connector;
import com.here.xyz.hub.connectors.models.Connector.ForwardParamsConfig;
import com.here.xyz.hub.connectors.models.Space;
import com.here.xyz.hub.connectors.models.Space.CacheProfile;
import com.here.xyz.hub.connectors.models.Space.ConnectorType;
import com.here.xyz.hub.connectors.models.Space.ResolvableListenerConnectorRef;
import com.here.xyz.hub.rest.Api;
import com.here.xyz.hub.rest.Api.Context;
import com.here.xyz.hub.rest.ApiParam;
import com.here.xyz.hub.rest.ApiResponseType;
import com.here.xyz.hub.rest.HttpException;
import com.here.xyz.hub.task.FeatureTask.ConditionalOperation;
import com.here.xyz.hub.task.FeatureTask.DeleteOperation;
import com.here.xyz.hub.task.FeatureTask.ReadQuery;
import com.here.xyz.hub.task.FeatureTask.TileQuery;
import com.here.xyz.hub.task.FeatureTask.TileQuery.TransformationContext;
import com.here.xyz.hub.task.ModifyFeatureOp.FeatureEntry;
import com.here.xyz.hub.task.ModifyOp.Entry;
import com.here.xyz.hub.task.ModifyOp.ModifyOpError;
import com.here.xyz.hub.task.TaskPipeline.Callback;
import com.here.xyz.hub.util.geo.MapBoxVectorTileBuilder;
import com.here.xyz.hub.util.geo.MapBoxVectorTileFlattenedBuilder;
import com.here.xyz.models.geojson.WebMercatorTile;
import com.here.xyz.models.geojson.exceptions.InvalidGeometryException;
import com.here.xyz.models.geojson.implementation.Feature;
import com.here.xyz.models.geojson.implementation.FeatureCollection;
import com.here.xyz.models.geojson.implementation.FeatureCollection.ModificationFailure;
import com.here.xyz.models.geojson.implementation.XyzNamespace;
import com.here.xyz.responses.BinResponse;
import com.here.xyz.responses.CountResponse;
import com.here.xyz.responses.ErrorResponse;
import com.here.xyz.responses.ModifiedEventResponse;
import com.here.xyz.responses.ModifiedPayloadResponse;
import com.here.xyz.responses.ModifiedResponseResponse;
import com.here.xyz.responses.NotModifiedResponse;
import com.here.xyz.responses.StatisticsResponse;
import com.here.xyz.responses.StatisticsResponse.PropertiesStatistics.Searchable;
import com.here.xyz.responses.SuccessResponse;
import com.here.xyz.responses.XyzResponse;
import io.vertx.core.AsyncResult;
import io.vertx.core.Future;
import io.vertx.core.Handler;
import io.vertx.core.MultiMap;
import io.vertx.core.buffer.Buffer;
import io.vertx.core.http.Cookie;
import io.vertx.core.json.DecodeException;
import io.vertx.core.json.Json;
import io.vertx.core.json.JsonArray;
import io.vertx.core.json.JsonObject;
import io.vertx.ext.web.RoutingContext;
import io.vertx.ext.web.validation.impl.RequestParametersImpl;
import java.util.ArrayList;
import java.util.Collections;
import java.util.HashMap;
import java.util.Iterator;
import java.util.LinkedList;
import java.util.List;
import java.util.ListIterator;
import java.util.Map;
import java.util.UUID;
import java.util.concurrent.CompletableFuture;
import java.util.concurrent.ConcurrentHashMap;
import java.util.concurrent.TimeUnit;
import java.util.concurrent.atomic.LongAdder;
import net.jodah.expiringmap.ExpirationPolicy;
import net.jodah.expiringmap.ExpiringMap;
import org.apache.commons.lang3.RandomStringUtils;
import org.apache.logging.log4j.LogManager;
import org.apache.logging.log4j.Logger;
import org.apache.logging.log4j.Marker;
import software.amazon.awssdk.services.sns.SnsAsyncClient;
import software.amazon.awssdk.services.sns.model.PublishRequest;

public class FeatureTaskHandler {

  private static final Logger logger = LogManager.getLogger();

  private static final ExpiringMap<String, Long> countCache = ExpiringMap.builder()
      .maxSize(1024)
      .variableExpiration()
      .expirationPolicy(ExpirationPolicy.CREATED)
      .build();
  private static final byte JSON_VALUE = 1;
  private static final byte BINARY_VALUE = 2;
  private static SnsAsyncClient snsClient;
  private static ConcurrentHashMap<String, Long> contentModificationTimers = new ConcurrentHashMap<>();
  private static ConcurrentHashMap<String, Long> contentModificationAdminTimers = new ConcurrentHashMap<>();
  private static final long CONTENT_MODIFICATION_INTERVAL = 1_000; //1s
  private static final long CONTENT_MODIFICATION_ADMIN_INTERVAL = 300_000; //5min

  /**
   * The latest versions of the space contents as it has been seen on this service node. The key is the space ID and the value is the
   * according "latest seen content version".
   * There is neither a guarantee that the version value is pointing to the actual latest version of the space's content nor there is a
   * guarantee that it's defined at all.
   * If the value exists for a space and it points to a value > 0, that is the version of the latest write to that space as it has been
   * performed by this service-node.
   */
  private static ConcurrentHashMap<String, Integer> latestSeenContentVersions = new ConcurrentHashMap<>();

  /**
   * Contains the amount of all in-flight requests for each storage ID.
   */
  private static ConcurrentHashMap<String, LongAdder> inflightRequestMemory = new ConcurrentHashMap<>();
  private static LongAdder globalInflightRequestMemory = new LongAdder();

  /**
   * Sends the event to the connector client and write the response as the responseCollection of the task.
   *
   * @param task the FeatureTask instance
   * @param callback the callback handler
   * @param <T> the type of the FeatureTask
   */
  public static <T extends FeatureTask> void invoke(T task, Callback<T> callback) {
    /*
    In case there is already, nothing has to be done here (happens if the response was set by an earlier process in the task pipeline
    e.g. when having a cache hit)
     */
    if (task.getResponse() != null) {
      callback.call(task);
      return;
    }
    /**
     * NOTE: The event may only be consumed once. Once it was consumed it should only be referenced in the request-phase. Referencing it in the
     *     response-phase will keep the whole event-data in the memory and could cause many major GCs to because of large request-payloads.
     *
     * @see Task#consumeEvent()
     */
    Event event = task.consumeEvent();

    if (!task.storage.active) {
      if (event instanceof ModifySpaceEvent && ((ModifySpaceEvent) event).getOperation() == ModifySpaceEvent.Operation.DELETE) {
        /*
        If the connector is inactive, allow space deletions. In this case only the space configuration gets deleted. The
        deactivated connector does not get invoked so the underlying dataset stays untouched.
        */
        task.setResponse(new SuccessResponse().withStatus("OK"));
        callback.call(task);
      }
      else {
        //Abort further processing - do not: notifyProcessors, notifyListeners, invoke connector
        callback.exception(new HttpException(BAD_REQUEST, "Related connector is not active: " + task.storage.id));
      }
      return;
    }

    String eventType = event.getClass().getSimpleName();

    //Pre-process the event by executing potentially registered processors
    notifyProcessors(task, eventType, event, preProcessingResult -> {
      if (preProcessingResult.failed() || preProcessingResult.result() instanceof ErrorResponse) {
        handleProcessorFailure(task.getMarker(), preProcessingResult, callback);
        return;
      }
      Event eventToExecute = extractPayloadFromResponse(
          (ModifiedPayloadResponse<? extends ModifiedPayloadResponse>) preProcessingResult.result(), Event.class, event);
      //Call the pre-processed hook if there is one
      if (eventToExecute != event && callProcessedHook(task, eventToExecute, callback)) {
        return;
      }
      EventResponseContext responseContext = new EventResponseContext(eventToExecute);

      Event<? extends Event> requestListenerPayload = null;
      if (task.space.hasRequestListeners()) {
        //Clone the request-event to be used for request-listener notifications (see below) if there are some to be performed
        requestListenerPayload = eventToExecute.copy();
      }

      //CMEKB-2779 Remove failed entries before calling storage client
      if (eventToExecute instanceof ModifyFeaturesEvent) {
        ((ModifyFeaturesEvent) eventToExecute).setFailed(null);
      }
      //Do the actual storage call
      try {
        setAdditionalEventProps(task, task.storage, eventToExecute);
        final long storageRequestStart = Core.currentTimeMillis();
        responseContext.rpcContext = getRpcClient(task.storage).execute(task.getMarker(), eventToExecute, storageResult -> {
          if (task.getState().isFinal()) return;
          addStoragePerformanceInfo(task, Core.currentTimeMillis() - storageRequestStart, responseContext.rpcContext);
          if (storageResult.failed()) {
            handleFailure(task.getMarker(), storageResult.cause(), callback);
            return;
          }
          XyzResponse response = storageResult.result();
          responseContext.enrichResponse(task, response);

          //Do the post-processing here before sending back the response and notifying response-listeners
          notifyProcessors(task, eventType, response, postProcessingResult -> {
            if (task.getState().isFinal()) return;
            if (postProcessingResult.failed() || postProcessingResult.result() instanceof ErrorResponse) {
              handleProcessorFailure(task.getMarker(), postProcessingResult, callback);
              return;
            }
            XyzResponse responseToSend = extractPayloadFromResponse(
                (ModifiedPayloadResponse<? extends ModifiedPayloadResponse>) postProcessingResult.result(),
                XyzResponse.class, storageResult.result());
            task.setResponse(responseToSend);
            //Success! Call the callback to send the response to the client.
            callback.call(task);
            //Send the event's (post-processed) response to potentially registered response-listeners
            notifyListeners(task, eventType, responseToSend);
            if (ModifyFeaturesEvent.class.getSimpleName().equals(eventType)) {
              //Set the latest version as it has been seen on this node, after the modification
              if (responseToSend instanceof FeatureCollection && ((FeatureCollection) responseToSend).getVersion() != null)
                setLatestSeenContentVersion(task.space, ((FeatureCollection) responseToSend).getVersion());
              //Send an additional ContentModifiedNotification to all components which are interested
              scheduleContentModifiedNotification(task);
            }
          });
        });
        addStreamInfo(task, "SReqSize", responseContext.rpcContext.getRequestSize());
        task.addCancellingHandler(unused -> responseContext.rpcContext.cancelRequest());
      }
      catch (IllegalStateException e) {
        cancelRPC(responseContext.rpcContext);
        logger.warn(task.getMarker(), e.getMessage(), e);
        callback.exception(new HttpException(BAD_REQUEST, e.getMessage(), e));
        return;
      }
      catch (HttpException e) {
        cancelRPC(responseContext.rpcContext);
        logger.warn(task.getMarker(), e.getMessage(), e);
        callback.exception(e);
        return;
      }
      catch (Exception e) {
        cancelRPC(responseContext.rpcContext);
        logger.error(task.getMarker(), "Unexpected error executing the storage event.", e);
        callback.exception(new HttpException(INTERNAL_SERVER_ERROR, "Unexpected error executing the storage event.", e));
        return;
      }

      //Update the contentUpdatedAt timestamp to indicate that the data in this space was modified
      if (task instanceof FeatureTask.ConditionalOperation || task instanceof FeatureTask.DeleteOperation) {
        long now = Core.currentTimeMillis();
        if (now - task.space.contentUpdatedAt > Space.CONTENT_UPDATED_AT_INTERVAL_MILLIS) {
          task.space.contentUpdatedAt = Core.currentTimeMillis();
          task.space.volatilityAtLastContentUpdate = task.space.getVolatility();
          Service.spaceConfigClient.store(task.getMarker(), task.space)
              .onSuccess(v -> logger.info(task.getMarker(), "Updated contentUpdatedAt for space {}", task.space.getId()))
              .onFailure(t -> logger.error(task.getMarker(), "Error while updating contentUpdatedAt for space {}", task.space.getId(), t));
        }
      }
      //Send event to potentially registered request-listeners
      if (requestListenerPayload != null)
        notifyListeners(task, eventType, requestListenerPayload);
    });
    if (event instanceof ModifySpaceEvent) sendSpaceModificationNotification(task.getMarker(), event);
  }

  private static RpcClient getRpcClient(Connector refConnector) throws HttpException {
    try {
      return RpcClient.getInstanceFor(refConnector);
    }
    catch (IllegalStateException e) {
      throw new HttpException(BAD_GATEWAY, "Connector not ready.");
    }
  }

  private static void cancelRPC(RpcContext rpcContext) {
    if (rpcContext != null) {
      rpcContext.cancelRequest();
    }
  }

  private static <T extends FeatureTask> void addStoragePerformanceInfo(T task, long storageTime, RpcContext rpcContext) {
    addStreamInfo(task, "STime", storageTime);
    if (rpcContext != null)
      addStreamInfo(task, "SResSize", rpcContext.getResponseSize());
  }

  private static <T extends FeatureTask> void addProcessorPerformanceInfo(T task, int processorNo, long processorTime, RpcContext rpcContext) {
    addStreamInfo(task, "P" + processorNo + "Time", processorTime);
    if (rpcContext != null)
      addStreamInfo(task, "P" + processorNo + "ResSize", rpcContext.getResponseSize());
  }

  private static XyzResponse transform(byte[] value) throws JsonProcessingException {
    byte type = value[0];
    byte[] byteValue = Buffer.buffer(value).getBytes(1, value.length);
    switch (type) {
      case JSON_VALUE: {
        return XyzSerializable.deserialize(new String(byteValue));
      }
      case BINARY_VALUE: {
        return new BinaryResponse().withBytes(byteValue);
      }
    }
    return null;
  }

  private static byte[] transform(XyzResponse value) {
    byte[] byteValue;
    byte[] type = new byte[1];
    if (value instanceof BinaryResponse) {
      byteValue = ((BinaryResponse) value).getBytes();
      type[0] = BINARY_VALUE;
    } else {
      byteValue = value.serialize().getBytes();
      type[0] = JSON_VALUE;
    }
    Buffer b = Buffer.buffer(type).appendBytes(byteValue);
    return b.getBytes();
  }

  public static <T extends FeatureTask> void readCache(T task, Callback<T> callback) {
    if (task.getCacheProfile().serviceTTL > 0) {
      String cacheKey = task.getCacheKey();

      //Check the cache
      final long cacheRequestStart = Core.currentTimeMillis();
      Service.cacheClient.get(cacheKey).onSuccess(cacheResult -> {
        if (cacheResult == null) {
          //Cache MISS: Just go on in the task pipeline
          addStreamInfo(task, "CH",0);
          logger.info(task.getMarker(), "Cache MISS for cache key {}", cacheKey);
        }
        else {
          //Cache HIT: Set the response for the task to the result from the cache so invoke (in the task pipeline) won't have anything to do
          try {
            task.setResponse(transform(cacheResult));
            task.setCacheHit(true);
            addStreamInfo(task, "CH", 1);
            logger.info(task.getMarker(), "Cache HIT for cache key {}", cacheKey);
          }
          catch (JsonProcessingException e) {
            //Actually, this should never happen as we're controlling how the data is written to the cache, but you never know ;-)
            //Treating an error as a Cache MISS
            logger.info(task.getMarker(), "Cache MISS (as of JSON parse exception) for cache key {} {}", cacheKey, e);
          }
        }
        addStreamInfo(task, "CTime", Core.currentTimeMillis() - cacheRequestStart);
        callback.call(task);
      });
    }
    else {
      callback.call(task);
    }
  }

  public static <T extends FeatureTask> void writeCache(T task, Callback<T> callback) {
    callback.call(task);
    //From here everything is done asynchronous
    final CacheProfile cacheProfile = task.getCacheProfile();
    //noinspection rawtypes
    XyzResponse response = task.getResponse();
    if (cacheProfile.serviceTTL > 0 && response != null && !task.isCacheHit()
        && !(response instanceof NotModifiedResponse) && !(response instanceof ErrorResponse)) {
      String cacheKey = task.getCacheKey();
      if (cacheKey == null) {
        String npe = "cacheKey is null. Couldn't write cache.";
        logger.error(task.getMarker(), npe);
        throw new NullPointerException(npe);
      }
      logger.debug(task.getMarker(), "Writing entry with cache key {} to cache", cacheKey);
      Service.cacheClient.set(cacheKey, transform(response), cacheProfile.serviceTTL);
    }
  }

  /**
   * @param task the FeatureTask instance
   * @param event The pre-processed event
   * @param callback The callback to be called in case of exception
   * @param <T> the type of the FeatureTask
   * @return Whether to stop the execution as of an exception occurred
   */
  private static <T extends FeatureTask> boolean callProcessedHook(T task, Event event, Callback<T> callback) {
    try {
      task.onPreProcessed(event);
      return false;
    } catch (Exception e) {
      callback.exception(e);
      return true;
    }
  }

  private static <R extends Payload> R extractPayloadFromResponse(ModifiedPayloadResponse<? extends ModifiedPayloadResponse> response,
      Class<R> type,
      R originalPayload) {
    if (response == null) {
      return originalPayload;
    }
    if (response instanceof ModifiedEventResponse) {
      R e = type.cast(((ModifiedEventResponse) response).getEvent());
      return e != null ? e : originalPayload;
    } else if (response instanceof ModifiedResponseResponse) {
      R r = type.cast(((ModifiedResponseResponse) response).getResponse());
      return r != null ? r : originalPayload;
    } else {
      throw new RuntimeException("Unexpected error while extracting the payload from a processor response.");
    }
  }

  private static <T extends FeatureTask> void handleFailure(Marker marker, Throwable cause, Callback<T> callback) {
    if (cause instanceof Exception) {
      callback.exception((Exception) cause);
      return;
    }
    logger.error(marker, "Unexpected error", cause);
    callback.exception(new Exception(cause));
  }

  private static <T extends FeatureTask> void handleProcessorFailure(Marker marker, AsyncResult<XyzResponse> processingResult,
      Callback<T> callback) {
    if (processingResult.failed()) {
      handleFailure(marker, processingResult.cause(), callback);
    } else if (processingResult.result() instanceof ErrorResponse) {
      callback.exception(Api.responseToHttpException(processingResult.result()));
    } else {
      callback.exception(new Exception("Unexpected exception during processor error handling."));
    }
  }

  static <T extends FeatureTask> void setAdditionalEventProps(T task, Connector connector, Event event) {
    setAdditionalEventProps(new NotificationContext(task, false), connector, event);
  }

  static void setAdditionalEventProps(NotificationContext nc, Connector connector, Event event) {
    event.setMetadata(nc.jwt.metadata);
    if (connector.trusted) {
      setTrustedParams(nc, connector, event);
    }
  }

  static void setTrustedParams(NotificationContext nc, Connector connector, Event event) {
    if (event == null || nc == null) return;

    if (nc.jwt != null) {
      event.setTid(nc.jwt.tid);
      event.setAid(nc.jwt.aid);
      event.setJwt(nc.jwt.jwt);
    }

    if (connector != null && connector.forwardParamsConfig != null) {
      final ForwardParamsConfig fwd = connector.forwardParamsConfig;
      final TrustedParams trustedParams = new TrustedParams();

      if (fwd.cookies != null && nc.cookies != null) {
        fwd.cookies.forEach(name -> {
          if (nc.cookies.containsKey(name)) {
            trustedParams.putCookie(name, nc.cookies.get(name).getValue());
          }
        });
      }

      if (fwd.headers != null && nc.headers != null) {
        fwd.headers.forEach(name -> {
          if (nc.headers.contains(name)) {
            trustedParams.putHeader(name, nc.headers.get(name));
          }
        });
      }

      if (fwd.queryParams != null && nc.queryParams != null) {
        fwd.queryParams.forEach(name -> {
          if (nc.queryParams.contains(name)) {
            trustedParams.putQueryParam(name, nc.queryParams.get(name));
          }
        });
      }

      if (!trustedParams.isEmpty()) {
        event.setTrustedParams(trustedParams);
      }
    }
  }

  static void setLatestSeenContentVersion(Space space, int version) {
    if ((space.isEnableHistory() || space.isEnableGlobalVersioning()) && version > 0)
      latestSeenContentVersions.compute(space.getId(), (spaceId, currentVersion) -> Math.max(currentVersion != null ? currentVersion : 0,
          version));
  }

  /**
   * Schedules the sending of a {@link ContentModifiedNotification} to the modification SNS topic and all listeners registered for it.
   * If some notification was already scheduled in the last time interval (specified by {@link #CONTENT_MODIFICATION_INTERVAL}), no further
   * notification will be scheduled for the current task.
   * @param task The {@link FeatureTask} which triggers the notification
   * @param <T>
   */
  private static <T extends FeatureTask> void scheduleContentModifiedNotification(T task) {
    NotificationContext nc = new NotificationContext(task, false);
    scheduleContentModificationNotificationIfAbsent(nc, contentModificationTimers, CONTENT_MODIFICATION_INTERVAL, false);
    scheduleContentModificationNotificationIfAbsent(nc, contentModificationAdminTimers, CONTENT_MODIFICATION_ADMIN_INTERVAL, true);
  }

  private static void scheduleContentModificationNotificationIfAbsent(NotificationContext nc, ConcurrentHashMap<String, Long> timerMap,
      long interval, boolean adminNotification) {
    if (!timerMap.containsKey(nc.space.getId())) {
      //Schedule a new notification
      long timerId = Service.vertx.setTimer(interval, tId -> {
        timerMap.remove(nc.space.getId());
        ContentModifiedNotification cmn = new ContentModifiedNotification().withSpace(nc.space.getId());
        Integer spaceVersion = latestSeenContentVersions.get(nc.space.getId());
        if (spaceVersion != null) cmn.setSpaceVersion(spaceVersion);
        if (adminNotification) {
          //Send it to the modification SNS topic
          sendSpaceModificationNotification(nc.marker, cmn);
        }
        else {
          //Send the notification to all registered listeners
          notifyConnectors(nc, ConnectorType.LISTENER, ContentModifiedNotification.class.getSimpleName(), cmn, null);
        }
      });
      //Check whether some other thread also just scheduled a new timer
      if (timerMap.putIfAbsent(nc.space.getId(), timerId) != null)
        //Another thread scheduled a new timer in the meantime. Cancelling this one ...
        Service.vertx.cancelTimer(timerId);
    }
  }

  private static <T extends FeatureTask> void notifyListeners(T task, String eventType, Payload payload) {
    notifyConnectors(new NotificationContext(task, false), ConnectorType.LISTENER, eventType, payload, null);
  }

  private static <T extends FeatureTask> void notifyProcessors(T task, String eventType, Payload payload,
      Handler<AsyncResult<XyzResponse>> callback) {
    notifyConnectors(new NotificationContext(task, true), ConnectorType.PROCESSOR, eventType, payload, callback);
  }

  private static <T extends FeatureTask> void notifyConnectors(NotificationContext nc, ConnectorType connectorType, String eventType,
      Payload payload, Handler<AsyncResult<XyzResponse>> callback) {
    //Send the event to all registered & matching listeners / processors
    Map<String, List<ResolvableListenerConnectorRef>> connectorMap = nc.space.getEventTypeConnectorRefsMap(connectorType);
    if (connectorMap != null && !connectorMap.isEmpty()) {
      String phase = payload instanceof Event ? "request" : "response";
      String notificationEventType = eventType + "." + phase;

      if (connectorMap.containsKey(notificationEventType)) {
        List<ResolvableListenerConnectorRef> connectors = connectorMap.get(notificationEventType);
        if (connectorType == ConnectorType.LISTENER) {
          notifyListeners(nc, connectors, notificationEventType, payload);
          return;
        }
        else if (connectorType == ConnectorType.PROCESSOR) {
          notifyProcessors(nc, connectors, notificationEventType, payload, callback);
          return;
        }
        else {
          throw new RuntimeException("Unsupported connector type.");
        }
      }
    }
    if (callback != null) {
      callback.handle(Future.succeededFuture(null));
    }
  }

  private static void notifyListeners(NotificationContext nc, List<ResolvableListenerConnectorRef> listeners,
      String notificationEventType, Payload payload) {
    listeners.forEach(l -> {
      RpcClient client;
      try {
        client = getRpcClient(l.resolvedConnector);
      }
      catch (Exception e) {
        logger.warn(nc.marker, "Error when trying to get client for remote function (listener) {}.", l.getId(), e);
        return;
      }
      //Send the event (notify the listener)
      client.send(nc.marker, createNotification(nc, payload, notificationEventType, l));
    });
  }

  private static <T extends FeatureTask> void notifyProcessors(NotificationContext nc, List<ResolvableListenerConnectorRef> processors,
      String notificationEventType, Payload payload, Handler<AsyncResult<XyzResponse>> callback) {

    //For the first call we're mocking a ModifiedPayloadResponse as if it was coming from a previous processor
    ModifiedPayloadResponse initialResponse = payload instanceof Event ?
        new ModifiedEventResponse().withEvent((Event<? extends Event>) payload) : new ModifiedResponseResponse().withResponse(payload);
    CompletableFuture<XyzResponse> initialFuture = CompletableFuture.completedFuture(initialResponse);
    final List<FeatureCollection.ModificationFailure> failed = new LinkedList<>();

    CompletableFuture<XyzResponse> processedResult = processors.stream().reduce(initialFuture, (prevFuture, processor) -> {
      CompletableFuture<XyzResponse> nextFuture = new CompletableFuture<>();

      prevFuture
          //In case of error fail all following stages directly as well
          .exceptionally(e -> {
            nextFuture.completeExceptionally(e);
            return null;
          })
          //Execute the processor with the result of the previous processor and inform following stages about the outcome
          .thenAccept(result -> {
            if (nc.task.getState().isFinal()) return;
            if (result == null) {
              return; //Happens in case of exception. Then the exceptionally handler already took over to inform the following stages.
            }

            Payload payloadToSend;

            if (result instanceof ErrorResponse) {
              //Handle well-thrown connector error by bubbling it through all stages till the end
              nextFuture.complete(result);
              return;
            }
            else if (result instanceof ModifiedEventResponse) {
              payloadToSend = ((ModifiedEventResponse) result).getEvent();
              // CMEKB-2779 Store ModificationFailures outside of the event
              if (payloadToSend instanceof ModifyFeaturesEvent) {
                ModifyFeaturesEvent modifyFeaturesEvent = (ModifyFeaturesEvent) payloadToSend;
                if (modifyFeaturesEvent.getFailed() != null) {
                  failed.addAll(modifyFeaturesEvent.getFailed());
                  modifyFeaturesEvent.setFailed(null);
                }
              }
            }
            else {
              payloadToSend = ((ModifiedResponseResponse) result).getResponse();
            }

            //Execute the processor with the event / response payload (do pre-processing / post-processing)
            executeProcessor(nc, processor, notificationEventType, payloadToSend)
                .exceptionally(ex -> {
                  nextFuture.completeExceptionally(ex);
                  return null;
                })
                .thenAccept(processed -> {
                  if (processed != null) {
                    nextFuture.complete(processed);
                  }
                });
          });

      //Return the future for the next processor
      return nextFuture;
    }, (result1, result2) -> result1 == null ? result2 : result1);

    //Finally report the result of the last stage
    processedResult
        .exceptionally(ex -> {
          callback.handle(Future.failedFuture(ex));
          return null;
        })
        .thenAccept(processed -> {
          if (processed != null) {
            //CMEKB-2779 Get ModificationFailures from last processor and set the collected list
            if (processed instanceof ModifiedEventResponse &&
                ((ModifiedEventResponse) processed).getEvent() instanceof ModifyFeaturesEvent) {
              ModifyFeaturesEvent event = (ModifyFeaturesEvent) ((ModifiedEventResponse) processed).getEvent();
              if (event.getFailed() != null) {
                failed.addAll(event.getFailed());
              }
              event.setFailed(failed.isEmpty() ? null : failed);
            }
            callback.handle(Future.succeededFuture(processed));
          }
        });
  }

  private static <T extends FeatureTask> CompletableFuture<XyzResponse> executeProcessor(NotificationContext nc,
      ResolvableListenerConnectorRef p, String notificationEventType, Payload payload) {
    CompletableFuture<XyzResponse> f = new CompletableFuture<>();

    RpcClient client;
    try {
      client = getRpcClient(p.resolvedConnector);
    }
    catch (Exception e) {
      f.completeExceptionally(new Exception("Error when trying to get client for remote function (processor) " + p.getId() + ".", e));
      return f;
    }
    //Execute the processor with the event / response payload (do pre-processing / post-processing)
    final long processorRequestStart = Core.currentTimeMillis();
    final RpcContextHolder rpcContextHolder = new RpcContextHolder();
    rpcContextHolder.rpcContext = client.execute(nc.marker, createNotification(nc, payload, notificationEventType, p), ar -> {
      if (p.getOrder() != null && rpcContextHolder.rpcContext != null)
        addProcessorPerformanceInfo(nc.task, p.getOrder(), Core.currentTimeMillis() - processorRequestStart,
            rpcContextHolder.rpcContext);

      if (ar.failed()) {
        f.completeExceptionally(ar.cause());
      }
      else {
        f.complete(ar.result());
      }
    });
    nc.task.addCancellingHandler(unused -> rpcContextHolder.rpcContext.cancelRequest());
    return f;
  }

  private static class RpcContextHolder {
    RpcContext rpcContext;
  }

  private static EventNotification createNotification(NotificationContext nc, Payload payload, String notificationEventType,
      ResolvableListenerConnectorRef l) {
    //Create the EventNotification-event
    EventNotification event = new EventNotification()
        .withParams(l.getParams())
        .withEventType(notificationEventType)
        .withEvent(payload)
        .withSpace(nc.space.getId())
        .withStreamId(nc.marker.getName());
    setAdditionalEventProps(nc, l.resolvedConnector, event);
    return event;
  }

  /**
   * Resolves the space, its storage and its listeners.
   */
  static <X extends FeatureTask> void resolveSpace(final X task, final Callback<X> callback) {
    try {
      //FIXME: Can be removed once the Space events are handled by the SpaceTaskHandler (refactoring pending ...)
      if (task.space != null) { //If the space is already given we don't need to retrieve it
        onSpaceResolved(task, callback);
        return;
      }

      //Load the space definition.
      Service.spaceConfigClient.get(task.getMarker(), task.getEvent().getSpace())
          .onFailure(t -> {
            logger.warn(task.getMarker(), "Unable to load the space definition for space '{}' {}", task.getEvent().getSpace(), t);
            callback.exception(new HttpException(INTERNAL_SERVER_ERROR, "Unable to load the resource definition", t));
          })
          .onSuccess(space -> {
            task.space = space;
            if (task.space != null)
              task.getEvent().setParams(task.space.getStorage().getParams());
            onSpaceResolved(task, callback);
          });
    }
    catch (Exception e) {
      callback.exception(new HttpException(INTERNAL_SERVER_ERROR, "Unable to load the resource definition.", e));
    }
  }

  private static <X extends FeatureTask> void onSpaceResolved(final X task, final Callback<X> callback) {
    if (task.space == null) {
      callback.exception(new HttpException(NOT_FOUND, "The resource with this ID does not exist."));
      return;
    }
    logger.debug(task.getMarker(), "Given space configuration is: {}", Json.encode(task.space));

    final String storageId = task.space.getStorage().getId();
    addStreamInfo(task, "SID", storageId);
    Space.resolveConnector(task.getMarker(), storageId, (arStorage) -> {
      if (arStorage.failed()) {
        callback.exception(new InvalidStorageException("Unable to load the definition for this storage."));
        return;
      }
      task.storage = arStorage.result();
      onStorageResolved(task, callback);
    });
  }

  private static <X extends FeatureTask> void onStorageResolved(final X task, final Callback<X> callback) {
    try {
      //Also resolve all listeners & processors
      CompletableFuture.allOf(
          resolveConnectors(task.getMarker(), task.space, ConnectorType.LISTENER),
          resolveConnectors(task.getMarker(), task.space, ConnectorType.PROCESSOR)
      ).thenRun(() -> {
        //All listener & processor refs have been resolved now
        callback.call(task);
      });
    }
    catch (Exception e) {
      logger.error(task.getMarker(), "The listeners for this space cannot be initialized", e);
      callback.exception(new HttpException(INTERNAL_SERVER_ERROR, "The listeners for this space cannot be initialized"));
    }
  }

  private static CompletableFuture<Void> resolveConnectors(Marker marker, final Space space, final ConnectorType connectorType) {
    if (space == null || connectorType == null) {
      return CompletableFuture.completedFuture(null);
    }

    final Map<String, List<Space.ListenerConnectorRef>> connectorRefs = space.getConnectorRefsMap(connectorType);

    if (connectorRefs == null || connectorRefs.isEmpty()) {
      return CompletableFuture.completedFuture(null);
    }

    CompletableFuture<Void> future = new CompletableFuture<>();
    List<CompletableFuture<Void>> futures = new ArrayList<>();
    for (Map.Entry<String, List<Space.ListenerConnectorRef>> entry : connectorRefs.entrySet()) {
      if (entry.getValue() != null && !entry.getValue().isEmpty()) {
        ListIterator<Space.ListenerConnectorRef> i = entry.getValue().listIterator();
        while (i.hasNext()) {
          Space.ListenerConnectorRef cR = i.next();
          CompletableFuture<Void> f = new CompletableFuture<>();
          Space.resolveConnector(marker, entry.getKey(), arListener -> {
            final Connector c = arListener.result();
            ResolvableListenerConnectorRef rCR = new ResolvableListenerConnectorRef();
            rCR.setId(entry.getKey());
            rCR.setParams(cR.getParams());
            rCR.setOrder(cR.getOrder());
            rCR.setEventTypes(cR.getEventTypes());
            rCR.resolvedConnector = c;
            //If no event types have been defined in the connectorRef we use the defaultEventTypes from the resolved connector config
            if ((rCR.getEventTypes() == null || rCR.getEventTypes().isEmpty()) && c.defaultEventTypes != null && !c.defaultEventTypes
                .isEmpty()) {
              rCR.setEventTypes(new ArrayList<>(c.defaultEventTypes));
            }
            // replace ListenerConnectorRef with ResolvableListenerConnectorRef
            i.set(rCR);
            f.complete(null);
          });
          futures.add(f);
        }
      }
    }

    //When all listeners have been resolved we can complete the returned future.
    CompletableFuture
        .allOf(futures.toArray(new CompletableFuture[0]))
        .thenRun(() -> future.complete(null));

    return future;
  }

<<<<<<< HEAD
  public static void prepareModifyFeatureOp(ConditionalOperation task, Callback<ConditionalOperation> callback) {
    if (task.modifyOp != null) {
      callback.call(task);
      return;
    }

    try {
      task.modifyOp = new ModifyFeatureOp(getFeatureModifications(task), task.ifNotExists, task.ifExists, task.transactional, task.conflictResolution);
      callback.call(task);
    } catch (HttpException e) {
      logger.warn(task.getMarker(), e.getMessage(), e);
      callback.exception(e);
    } catch (Exception e) {
      logger.warn(task.getMarker(), e.getMessage(), e);
      callback.exception(new HttpException(BAD_REQUEST, "Unable to process the request input."));
    }
  }

  private static List<Map<String, Object>> getFeatureModifications(ConditionalOperation task) throws Exception {
    if (APPLICATION_VND_HERE_FEATURE_MODIFICATION_LIST.equals(task.context.parsedHeaders().contentType().rawValue())) {
      return getObjectsAsList(task.context);
    }

    List<Map<String, Object>> features = getObjectsAsList(task.context);
    if (task.responseType == ApiResponseType.FEATURE) { //TODO: Replace that evil hack
      features.get(0).put("id", task.context.pathParam(ApiParam.Path.FEATURE_ID));
    }

    Map<String, Object> featureCollection = Collections.singletonMap("features", features);
    return Collections.singletonList(Collections.singletonMap("featureData", featureCollection));
  }

  /**
   * Parses the body of the request as a FeatureCollection, Feature or a FeatureModificationList object and returns the features as a list.
   */
  private static List<Map<String, Object>> getObjectsAsList(final RoutingContext context) throws HttpException {
    final Marker logMarker = Context.getMarker(context);
    try {
      JsonObject json = context.getBodyAsJson();
      return getJsonObjects(json, context);
    }
    catch (DecodeException e) {
      logger.warn(logMarker, "Invalid input encoding.", e);
      try {
        //Some types of exceptions could be avoided by reading the entire string.
        JsonObject json = new JsonObject(context.getBodyAsString());
        return getJsonObjects(json, context);
      }
      catch (DecodeException ex) {
        logger.info(logMarker, "Error in the provided content", ex.getCause());
        throw new HttpException(BAD_REQUEST, "Invalid JSON input string: " + ex.getMessage());
      }
    }
    catch (Exception e) {
      logger.info(logMarker, "Error in the provided content", e);
      throw new HttpException(BAD_REQUEST, "Cannot read input JSON string.");
    }
    finally {
      context.setBody(null);
      ((RequestParametersImpl)context.data().get("requestParameters")).setBody(null);
    }
  }

  private static List<Map<String, Object>> getJsonObjects(JsonObject json, RoutingContext context) throws HttpException {
    try {
      if (json == null) {
        throw new HttpException(BAD_REQUEST, "Missing content");
      }
      if ("FeatureCollection".equals(json.getString("type"))) {
        //noinspection unchecked
        return json.getJsonArray("features", new JsonArray()).getList();
      }
      if ("FeatureModificationList".equals(json.getString("type"))) {
        //noinspection unchecked
        return json.getJsonArray("modifications", new JsonArray()).getList();
      }
      if ("Feature".equals(json.getString("type"))) {
        return Collections.singletonList(json.getMap());
      }
      else {
        throw new HttpException(BAD_REQUEST, "The provided content does not have a type of FeatureCollection,"
            + " Feature or FeatureModificationList.");
      }
    }
    catch (Exception e) {
      logger.info(Context.getMarker(context), "Error in the provided content", e);
      throw new HttpException(BAD_REQUEST, "Cannot read input JSON string.");
    }
=======
  static <X extends FeatureTask> void registerRequestMemory(final X task, final Callback<X> callback) {
    try {
      registerRequestMemory(task.storage.id, task.requestBodySize);
    }
    finally {
      callback.call(task);
    }
  }

  private static void registerRequestMemory(String storageId, int byteSize) {
    if (byteSize <= 0) return;
    LongAdder usedMemory = inflightRequestMemory.get(storageId);
    if (usedMemory == null)
      inflightRequestMemory.put(storageId, usedMemory = new LongAdder());

    byteSize *= Service.configuration.INFLIGHT_REQUEST_BODY_OVERHEAD_FACTOR;
    usedMemory.add(byteSize);
    globalInflightRequestMemory.add(byteSize);
  }

  public static void deregisterRequestMemory(String storageId, int byteSize) {
    if (byteSize <= 0) return;

    byteSize *= Service.configuration.INFLIGHT_REQUEST_BODY_OVERHEAD_FACTOR;
    inflightRequestMemory.get(storageId).add(-byteSize);
    globalInflightRequestMemory.add(-byteSize);
  }

  static <X extends FeatureTask> void throttle(final X task, final Callback<X> callback) {
    Connector storage = task.storage;
    final long GLOBAL_INFLIGHT_REQUEST_MEMORY_SIZE = (long) Service.configuration.GLOBAL_INFLIGHT_REQUEST_MEMORY_SIZE_MB * 1024 * 1024;
    //Only throttle requests if the memory filled up over the specified threshold
    if (globalInflightRequestMemory.sum() >
        GLOBAL_INFLIGHT_REQUEST_MEMORY_SIZE * Service.configuration.GLOBAL_INFLIGHT_REQUEST_MEMORY_HIGH_UTILIZATION_THRESHOLD) {
      LongAdder storageInflightRequestMemory = inflightRequestMemory.get(storage.id);
      long storageInflightRequestMemorySum = 0;
      if (storageInflightRequestMemory == null || (storageInflightRequestMemorySum = storageInflightRequestMemory.sum()) == 0) {
        callback.call(task); //Nothing to throttle
        return;
      }

      try {
        RpcClient rpcClient = getRpcClient(storage);
        if (storageInflightRequestMemorySum > rpcClient.getFunctionClient().getPriority() * GLOBAL_INFLIGHT_REQUEST_MEMORY_SIZE)
          throw new HttpException(TOO_MANY_REQUESTS, "Too many requests for the storage.");
      }
      catch (HttpException e) {
        logger.warn(task.getMarker(), e.getMessage(), e);
        callback.exception(e);
        return;
      }
    }
    callback.call(task);
>>>>>>> 748ceecf
  }

  static void preprocessConditionalOp(ConditionalOperation task, Callback<ConditionalOperation> callback) throws Exception {
    try {
      task.getEvent().setEnableUUID(task.space.isEnableUUID());
      // Ensure that the ID is a string or null and check for duplicate IDs
      Map<String, Boolean> ids = new HashMap<>();
      for (Entry<Feature> entry : task.modifyOp.entries) {
        final Object objId = entry.input.get(ID);
        String id = (objId instanceof String || objId instanceof Number) ? String.valueOf(objId) : null;
        if (task.prefixId != null) { // Generate IDs here, if a prefixId is required. Add the prefix otherwise.
          id = task.prefixId + ((id == null) ? RandomStringUtils.randomAlphanumeric(16) : id);
        }
        entry.input.put(ID, id);

        if (id != null) {
          // Minimum length of id should be 1
          if (id.length() < 1) {
            logger.info(task.getMarker(), "Minimum length of object id should be 1.");
            callback.exception(new HttpException(BAD_REQUEST, "Minimum length of object id should be 1."));
            return;
          }
          // Test for duplicate IDs
          if (ids.containsKey(id)) {
            logger.info(task.getMarker(), "Objects with the same ID {} are included in the request.", id);
            callback.exception(new HttpException(BAD_REQUEST, "Objects with the same ID " + id + " is included in the request."));
            return;
          }
          ids.put(id, true);
        }

        entry.input.putIfAbsent(TYPE, "Feature");

        // bbox is a dynamically calculated property
        entry.input.remove(BBOX);

        // Add the XYZ namespace if it is not set yet.
        entry.input.putIfAbsent(PROPERTIES, new HashMap<String, Object>());
        @SuppressWarnings("unchecked") final Map<String, Object> properties = (Map<String, Object>) entry.input.get("properties");
        properties.putIfAbsent(XyzNamespace.XYZ_NAMESPACE, new HashMap<String, Object>());
      }
    } catch (Exception e) {
      logger.warn(task.getMarker(), e.getMessage(), e);
      callback.exception(new HttpException(BAD_REQUEST, "Unable to process the request input."));
      return;
    }
    callback.call(task);
  }

  static void processConditionalOp(ConditionalOperation task, Callback<ConditionalOperation> callback) throws Exception {
    try {
      task.modifyOp.process();
      final List<Feature> insert = new ArrayList<>();
      final List<Feature> update = new ArrayList<>();
      final Map<String, String> delete = new HashMap<>();
      List<FeatureCollection.ModificationFailure> fails = new ArrayList<>();

      Iterator<FeatureEntry> it = task.modifyOp.entries.iterator();
      int i=-1;
      while( it.hasNext() ){
        FeatureEntry entry = it.next();
        i++;

        if(entry.exception != null){
          ModificationFailure failure = new ModificationFailure()
              .withMessage(entry.exception.getMessage())
              .withPosition((long) i);
          if (entry.input.get("id") instanceof String) {
            failure.setId((String) entry.input.get("id"));
          }
          fails.add(failure);
          continue;
        }

        if (!entry.isModified) {
          task.hasNonModified = true;
          /** Entry does not exist - remove it to prevent null references */
          if(entry.head == null && entry.base == null)
            it.remove();
          continue;
        }

        final Feature result = entry.result;

        // Insert or update
        if (result != null) {

          try {
            result.validateGeometry();
          } catch (InvalidGeometryException e) {
            logger.info(task.getMarker(), "Invalid geometry found in feature: {}", result, e);
            throw new HttpException(BAD_REQUEST, e.getMessage() + ". Feature: \n" + Json.encode(entry.input));
          }

          boolean isInsert = entry.head == null;
          processNamespace(task, entry, result.getProperties().getXyzNamespace(), isInsert, i);
          (isInsert ? insert : update).add(result);
        }

        // DELETE
        else if (entry.head != null) {
          delete.put(entry.head.getId(), entry.inputUUID);
        }
      }

      task.getEvent().setInsertFeatures(insert);
      task.getEvent().setUpdateFeatures(update);
      task.getEvent().setDeleteFeatures(delete);
      task.getEvent().setFailed(fails);

      // In case nothing was changed, set the response directly to skip calling the storage connector.
      if (insert.size() == 0 && update.size() == 0 && delete.size() == 0) {
        FeatureCollection fc = new FeatureCollection();
        if( task.hasNonModified ){
          task.modifyOp.entries.stream().filter(e -> !e.isModified).forEach(e -> {
            try {
              if(e.result != null)
                fc.getFeatures().add(e.result);
            } catch (JsonProcessingException ignored) {}
          });
        }
        if(fails.size() > 0)
          fc.setFailed(fails);
        task.setResponse(fc);
      }

      callback.call(task);
    } catch (ModifyOpError e) {
      logger.info(task.getMarker(), "ConditionalOperationError: {}", e.getMessage(), e);
      throw new HttpException(CONFLICT, e.getMessage());
    }
  }

  static void processNamespace(ConditionalOperation task, FeatureEntry entry, XyzNamespace nsXyz, boolean isInsert, long inputPosition) {
    // Set the space ID
    boolean spaceIsOptional = Service.configuration.containsFeatureNamespaceOptionalField("space");
    nsXyz.setSpace(spaceIsOptional ? null : task.space.getId());

    // Normalize the tags
    XyzNamespace.normalizeTags(nsXyz.getTags());
    if (nsXyz.getTags() == null) {
      nsXyz.setTags(new ArrayList<>());
    }

    // Optionally set tags
    boolean tagsIsOptional = Service.configuration.containsFeatureNamespaceOptionalField("tags");
    if (tagsIsOptional && nsXyz.getTags().isEmpty()) {
      nsXyz.setTags(null);
    }

    // current entry position
    nsXyz.setInputPosition(inputPosition);

    // Timestamp fields
    long now = Core.currentTimeMillis();
    nsXyz.setCreatedAt(isInsert ? now : entry.head.getProperties().getXyzNamespace().getCreatedAt());
    nsXyz.setUpdatedAt(now);

    // UUID fields
    if (task.space.isEnableUUID()) {
      nsXyz.setUuid(UUID.randomUUID().toString());

      if (!isInsert) {
        nsXyz.setPuuid(entry.head.getProperties().getXyzNamespace().getUuid());
        // If the user was updating an older version, set it under the merge uuid
        if (!entry.base.equals(entry.head)) {
          nsXyz.setMuuid(entry.base.getProperties().getXyzNamespace().getUuid());
        }
      }
    }
  }

  static void updateTags(FeatureTask.ConditionalOperation task, Callback<FeatureTask.ConditionalOperation> callback) {
    if ((task.addTags == null || task.addTags.size() == 0) && (task.removeTags == null || task.removeTags.size() == 0)) {
      callback.call(task);
      return;
    }

    for (Entry<Feature> entry : task.modifyOp.entries) {
      // For existing objects: if the input does not contain the tags, copy them from the edited state.
      final Map<String, Object> nsXyz = new JsonObject(entry.input).getJsonObject("properties").getJsonObject(XyzNamespace.XYZ_NAMESPACE)
          .getMap();
      if (!(nsXyz.get("tags") instanceof List)) {
        ArrayList<String> inputTags = new ArrayList<>();
        if (entry.base != null && entry.base.getProperties().getXyzNamespace().getTags() != null) {
          inputTags.addAll(entry.base.getProperties().getXyzNamespace().getTags());
        }
        nsXyz.put("tags", inputTags);
      }
      final List<String> tags = (List<String>) nsXyz.get("tags");
      if (task.addTags != null) {
        task.addTags.forEach(tag -> {
          if (!tags.contains(tag)) {
            tags.add(tag);
          }
        });
      }
      if (task.removeTags != null) {
        task.removeTags.forEach(tags::remove);
      }
    }

    callback.call(task);
  }

  static <X extends FeatureTask<?, X>> void enforceUsageQuotas(X task, Callback<X> callback) {
    final long maxFeaturesPerSpace = task.getJwt().limits != null ? task.getJwt().limits.maxFeaturesPerSpace : -1;
    if (maxFeaturesPerSpace <= 0) {
      callback.call(task);
      return;
    }

    Long cachedCount = countCache.get(task.space.getId());
    if (cachedCount != null) {
      checkFeaturesPerSpaceQuota(task, callback, maxFeaturesPerSpace, cachedCount);
      return;
    }

    getCountForSpace(task, countResult -> {
      if (countResult.failed()) {
        callback.exception(new Exception(countResult.cause()));
        return;
      }
      // Check the quota
      Long count = countResult.result();
      long ttl = (maxFeaturesPerSpace - count > 100_000) ? 60 : 10;
      countCache.put(task.space.getId(), count, ttl, TimeUnit.SECONDS);
      checkFeaturesPerSpaceQuota(task, callback, maxFeaturesPerSpace, count);
    });
  }

  static <X extends FeatureTask> void injectSpaceParams(final X task, final Callback<X> callback) {
    try {
      if(task.getEvent() instanceof ModifyFeaturesEvent) {
         ((ModifyFeaturesEvent) task.getEvent()).setMaxVersionCount(task.space.getMaxVersionCount());
        ((ModifyFeaturesEvent) task.getEvent()).setEnableGlobalVersioning(task.space.isEnableGlobalVersioning());
        ((ModifyFeaturesEvent) task.getEvent()).setEnableHistory(task.space.isEnableHistory());
      }
      callback.call(task);
    } catch (Exception e) {
      callback.exception(new HttpException(INTERNAL_SERVER_ERROR, "Unable to load the resource definition.", e));
    }
  }

  private static <X extends FeatureTask<?, X>> void checkFeaturesPerSpaceQuota(X task, Callback<X> callback,
      long maxFeaturesPerSpace, Long count) {
    try {
      ModifyFeaturesEvent modifyEvent = (ModifyFeaturesEvent) task.getEvent();
      if (modifyEvent != null) {
        final List<Feature> insertFeaturesList = modifyEvent.getInsertFeatures();
        final int insertFeaturesSize = insertFeaturesList == null ? 0 : insertFeaturesList.size();
        final Map<String, String> deleteFeaturesMap = modifyEvent.getDeleteFeatures();
        final int deleteFeaturesSize = deleteFeaturesMap == null ? 0 : deleteFeaturesMap.size();
        final int featuresDelta = insertFeaturesSize - deleteFeaturesSize;
        final String spaceId = modifyEvent.getSpace();
        if (featuresDelta > 0 && count + featuresDelta > maxFeaturesPerSpace) {
          callback.exception(new HttpException(FORBIDDEN,
              "The maximum number of " + maxFeaturesPerSpace + " features for the resource \"" + spaceId + "\" was reached. " +
              "The resource contains " + count + " features and cannot store " + featuresDelta + " more features."));
          return;
        }
      }
      callback.call(task);
    } catch (Exception e) {
      callback.exception(e);
    }
  }

  private static <X extends FeatureTask<?, X>>void getCountForSpace(X task, Handler<AsyncResult<Long>> handler) {
    final CountFeaturesEvent countEvent = new CountFeaturesEvent();
    countEvent.setSpace(task.getEvent().getSpace());
    countEvent.setParams(task.getEvent().getParams());

    try {
      getRpcClient(task.storage)
          .execute(task.getMarker(), countEvent, (AsyncResult<XyzResponse> eventHandler) -> {
            if (eventHandler.failed()) {
              handler.handle(Future.failedFuture((eventHandler.cause())));
              return;
            }
            Long count;
            final XyzResponse response = eventHandler.result();
            if (response instanceof CountResponse) {
              count = ((CountResponse) response).getCount();
            } else if (response instanceof FeatureCollection) {
              count = ((FeatureCollection) response).getCount();
            } else {
              handler.handle(Future.failedFuture(Api.responseToHttpException(response)));
              return;
            }
            handler.handle(Future.succeededFuture(count));
          });
    }
    catch (Exception e) {
      handler.handle(Future.failedFuture((e)));
    }
  }

  static void transformResponse(TileQuery task, Callback<TileQuery> callback) {

    if(!
       (    ( ApiResponseType.MVT == task.responseType || ApiResponseType.MVT_FLATTENED == task.responseType)
         && ((task.getResponse() instanceof FeatureCollection) || (task.getResponse() instanceof BinResponse))
       )
      )
    {
      callback.call(task);
      return;
    }

    BinaryResponse binaryResponse = new BinaryResponse();
    binaryResponse.setEtag(task.getResponse().getEtag());
    TransformationContext tc = task.transformationContext;

    //The mvt transformation is not executed, if the source feature collection is the same.
    if (!task.etagMatches()) {
      try {

        if( task.getResponse() instanceof BinResponse )
         binaryResponse.setBytes( ((BinResponse) task.getResponse()).getBytes() ) ;
        else
        {
         byte[] mvt;
         if (ApiResponseType.MVT == task.responseType) {
           mvt = new MapBoxVectorTileBuilder()
               .build(WebMercatorTile.forWeb(tc.level, tc.x, tc.y), tc.margin, task.space.getId(),
                   ((FeatureCollection) task.getResponse()).getFeatures());
         } else {
           mvt = new MapBoxVectorTileFlattenedBuilder()
               .build(WebMercatorTile.forWeb(tc.level, tc.x, tc.y), tc.margin, task.space.getId(),
                   ((FeatureCollection) task.getResponse()).getFeatures());
        }
        binaryResponse.setBytes(mvt);
       }

      } catch (Exception e) {
        logger.info(task.getMarker(), "Exception while transforming the response.", e);
        callback.exception(new HttpException(INTERNAL_SERVER_ERROR, "Error while transforming the response."));
        return;
      }
    }

    task.setResponse(binaryResponse);

    callback.call(task);
  }

  private static <T extends FeatureTask> void addStreamInfo(T task, String streamInfoKey, Object streamInfoValue) {
    if (task.context.get(STREAM_INFO_CTX_KEY) == null)
      task.context.put(STREAM_INFO_CTX_KEY, new HashMap<String, Object>());

    ((Map<String, Object>) task.context.get(STREAM_INFO_CTX_KEY)).put(streamInfoKey, streamInfoValue);
  }

  public static <X extends FeatureTask<?, X>> void validate(X task, Callback<X> callback) {
    if (task instanceof ReadQuery && ((ReadQuery) task).hasPropertyQuery()
        && !task.storage.capabilities.propertySearch) {
      callback.exception(new HttpException(BAD_REQUEST, "Property search queries are not supported by storage connector "
          + "\"" + task.storage.id + "\"."));
      return;
    }

    if (task.getEvent() instanceof GetFeaturesByBBoxEvent) {
      GetFeaturesByBBoxEvent event = (GetFeaturesByBBoxEvent) task.getEvent();
      String clusteringType = event.getClusteringType();
      if (clusteringType != null && (task.storage.capabilities.clusteringTypes == null
          || !task.storage.capabilities.clusteringTypes.contains(clusteringType))) {
        callback.exception(new HttpException(BAD_REQUEST, "Clustering of type \"" + clusteringType + "\" is not"
            + "supported by storage connector \"" + task.storage.id + "\"."));
      }
    }

    if (task.getEvent() instanceof IterateHistoryEvent) {
      if (!task.space.isEnableGlobalVersioning()) {
        callback.exception(new HttpException(BAD_REQUEST, "This space ["+task.space.getId()+"] does not support version queries."));
      }
      int startVersion = ((IterateHistoryEvent) task.getEvent()).getStartVersion();
      int endVersion = ((IterateHistoryEvent) task.getEvent()).getEndVersion();
      if(startVersion != 0 && startVersion < 1)
        callback.exception(new HttpException(BAD_REQUEST, "startVersion is out or range [1-n]."));
      if(startVersion != 0 && endVersion != 0 && endVersion < startVersion)
        callback.exception(new HttpException(BAD_REQUEST, "endVersion has to be smaller than startVersion."));
    }

    if (task.getEvent() instanceof IterateFeaturesEvent) {
      if (!task.space.isEnableGlobalVersioning() && ((IterateFeaturesEvent) task.getEvent()).getV() != null) {
        callback.exception(new HttpException(BAD_REQUEST, "This space ["+task.space.getId()+"] does not support version queries."));
      }
    }

    if (task.getEvent() instanceof GetHistoryStatisticsEvent) {
      if (!task.space.isEnableGlobalVersioning()) {
        callback.exception(new HttpException(BAD_REQUEST, "This space [" + task.space.getId() + "] does not support history."));
      }
    }

    callback.call(task);
  }

  static <X extends FeatureTask<?, X>> void convertResponse(X task, Callback<X> callback) throws JsonProcessingException {
    if (task instanceof FeatureTask.GetStatistics) {
      if (task.getResponse() instanceof StatisticsResponse) {
        //Ensure the StatisticsResponse is correctly set-up
        StatisticsResponse response = (StatisticsResponse) task.getResponse();
        defineGlobalSearchableField(response, task);
      }
    } else if (task instanceof FeatureTask.IdsQuery) {
      //Ensure to return a FeatureCollection when there are multiple features in the response (could happen e.g. for a virtual-space)
      if (task.getResponse() instanceof FeatureCollection && ((FeatureCollection) task.getResponse()).getFeatures() != null
          && ((FeatureCollection) task.getResponse()).getFeatures().size() > 1) {
        task.responseType = ApiResponseType.FEATURE_COLLECTION;
      }
    }
    callback.call(task);
  }

  private static void defineGlobalSearchableField(StatisticsResponse response, FeatureTask task) {
    if (!task.storage.capabilities.propertySearch) {
      response.getProperties().setSearchable(Searchable.NONE);
    }

    // updates the searchable flag for each property in case of ALL or NONE
    final Searchable searchable = response.getProperties().getSearchable();
    if (searchable != null && searchable != Searchable.PARTIAL) {
      if (response.getProperties().getValue() != null) {
        response.getProperties().getValue().forEach(c -> c.setSearchable(searchable == Searchable.ALL));
      }
    }
  }

  static <X extends FeatureTask<?, X>> void checkPreconditions(X task, Callback<X> callback) throws HttpException {
    if (task.space.isReadOnly() && (task instanceof ConditionalOperation || task instanceof DeleteOperation)) {
      throw new HttpException(METHOD_NOT_ALLOWED,
          "The method is not allowed, because the resource \"" + task.space.getId() + "\" is marked as read-only. Update the resource definition to enable editing of features.");
    }
    if (task.space.isEnableGlobalVersioning() && task.getEvent() instanceof  ModifyFeaturesEvent && ((ModifyFeaturesEvent) task.getEvent()).getTransaction() == false) {
      throw new HttpException(METHOD_NOT_ALLOWED,
           "The method is not allowed, because the resource \"" + task.space.getId() + "\" has enabledGlobalVersioning. Due to that, stream writing is not allowed.");
    }
    callback.call(task);
  }

  private static void sendSpaceModificationNotification(Marker marker, Event event) {
    if (!(event instanceof ModifySpaceEvent || event instanceof ContentModifiedNotification))
      throw new IllegalArgumentException("Invalid event type was given to send as space modification notification.");
    String spaceId = event.getSpace();
    String eventType = event.getClass().getSimpleName();
    try {
      if (Service.configuration.MSE_NOTIFICATION_TOPIC != null) {
        PublishRequest req = PublishRequest.builder()
            .topicArn(Service.configuration.MSE_NOTIFICATION_TOPIC)
            .message(event.serialize())
            .messageGroupId(event.getSpace())
            .build();
        getSnsClient()
            .publish(req)
            .whenComplete((result, error) -> {
              if (error != null)
                logger.error(marker,"Error sending MSE notification of type " + eventType + " for space " + spaceId, error);
              else
                logger.info(marker, "MSE notification of type " + eventType + " for space " + spaceId + " was sent.");
            });
      }
    }
    catch (Exception e) {
      logger.error(marker,"Unable to send MSE notification of type " + eventType + " for space " + spaceId, e);
    }
  }

  private static SnsAsyncClient getSnsClient() {
    if (snsClient == null)
      snsClient = SnsAsyncClient.builder().build();

    return snsClient;
  }

  public static class InvalidStorageException extends Exception {

    InvalidStorageException(String msg) {
      super(msg);
    }
  }

  /**
   * Extracts specific information out of the event which should survive in memory until the response phase.
   */
  private static class EventResponseContext {

    List<FeatureCollection.ModificationFailure> failedModifications;
    Class<? extends Event> eventType;
    RpcContext rpcContext;

    EventResponseContext(Event event) {
      eventType = event.getClass();
      if (event instanceof ModifyFeaturesEvent) {
        failedModifications = ((ModifyFeaturesEvent) event).getFailed();
      }
    }

    <T extends FeatureTask, R extends XyzResponse> void enrichResponse(T task, R response) {
      if (task instanceof ConditionalOperation && response instanceof FeatureCollection && ((ConditionalOperation) task).hasNonModified
          && ((ConditionalOperation) task).unmodifiedFeatures != null) {
        try {
          ((FeatureCollection) response).getFeatures().addAll(((ConditionalOperation) task).unmodifiedFeatures);
        }
        catch (JsonProcessingException ignored) {}
      }
      if (eventType.isAssignableFrom(ModifyFeaturesEvent.class) && failedModifications != null && !failedModifications.isEmpty()) {
        //Copy over the failed modifications information to the response
        List<FeatureCollection.ModificationFailure> failed = ((FeatureCollection) response).getFailed();
        if (failed == null) {
          ((FeatureCollection) response).setFailed(failedModifications);
        } else {
          failed.addAll(failedModifications);
        }
      }
    }
  }

  static class NotificationContext {
    private Marker marker;
    private Space space;
    private JWTPayload jwt;
    private FeatureTask task;
    private Map<String, Cookie> cookies;
    private MultiMap headers;
    private MultiMap queryParams;

    public NotificationContext(FeatureTask task, boolean keepTask) {
      marker = task.getMarker();
      space = task.space;
      jwt = task.getJwt();
      cookies = task.context.request().cookieMap();
      headers = task.context.request().headers();
      queryParams = task.context.request().params();
      if (keepTask)
        this.task = task;
    }
  }
}<|MERGE_RESOLUTION|>--- conflicted
+++ resolved
@@ -51,7 +51,6 @@
 import com.here.xyz.hub.Core;
 import com.here.xyz.hub.Service;
 import com.here.xyz.hub.auth.JWTPayload;
-import com.here.xyz.hub.connectors.RemoteFunctionClient;
 import com.here.xyz.hub.connectors.RpcClient;
 import com.here.xyz.hub.connectors.RpcClient.RpcContext;
 import com.here.xyz.hub.connectors.models.BinaryResponse;
@@ -867,96 +866,6 @@
     return future;
   }
 
-<<<<<<< HEAD
-  public static void prepareModifyFeatureOp(ConditionalOperation task, Callback<ConditionalOperation> callback) {
-    if (task.modifyOp != null) {
-      callback.call(task);
-      return;
-    }
-
-    try {
-      task.modifyOp = new ModifyFeatureOp(getFeatureModifications(task), task.ifNotExists, task.ifExists, task.transactional, task.conflictResolution);
-      callback.call(task);
-    } catch (HttpException e) {
-      logger.warn(task.getMarker(), e.getMessage(), e);
-      callback.exception(e);
-    } catch (Exception e) {
-      logger.warn(task.getMarker(), e.getMessage(), e);
-      callback.exception(new HttpException(BAD_REQUEST, "Unable to process the request input."));
-    }
-  }
-
-  private static List<Map<String, Object>> getFeatureModifications(ConditionalOperation task) throws Exception {
-    if (APPLICATION_VND_HERE_FEATURE_MODIFICATION_LIST.equals(task.context.parsedHeaders().contentType().rawValue())) {
-      return getObjectsAsList(task.context);
-    }
-
-    List<Map<String, Object>> features = getObjectsAsList(task.context);
-    if (task.responseType == ApiResponseType.FEATURE) { //TODO: Replace that evil hack
-      features.get(0).put("id", task.context.pathParam(ApiParam.Path.FEATURE_ID));
-    }
-
-    Map<String, Object> featureCollection = Collections.singletonMap("features", features);
-    return Collections.singletonList(Collections.singletonMap("featureData", featureCollection));
-  }
-
-  /**
-   * Parses the body of the request as a FeatureCollection, Feature or a FeatureModificationList object and returns the features as a list.
-   */
-  private static List<Map<String, Object>> getObjectsAsList(final RoutingContext context) throws HttpException {
-    final Marker logMarker = Context.getMarker(context);
-    try {
-      JsonObject json = context.getBodyAsJson();
-      return getJsonObjects(json, context);
-    }
-    catch (DecodeException e) {
-      logger.warn(logMarker, "Invalid input encoding.", e);
-      try {
-        //Some types of exceptions could be avoided by reading the entire string.
-        JsonObject json = new JsonObject(context.getBodyAsString());
-        return getJsonObjects(json, context);
-      }
-      catch (DecodeException ex) {
-        logger.info(logMarker, "Error in the provided content", ex.getCause());
-        throw new HttpException(BAD_REQUEST, "Invalid JSON input string: " + ex.getMessage());
-      }
-    }
-    catch (Exception e) {
-      logger.info(logMarker, "Error in the provided content", e);
-      throw new HttpException(BAD_REQUEST, "Cannot read input JSON string.");
-    }
-    finally {
-      context.setBody(null);
-      ((RequestParametersImpl)context.data().get("requestParameters")).setBody(null);
-    }
-  }
-
-  private static List<Map<String, Object>> getJsonObjects(JsonObject json, RoutingContext context) throws HttpException {
-    try {
-      if (json == null) {
-        throw new HttpException(BAD_REQUEST, "Missing content");
-      }
-      if ("FeatureCollection".equals(json.getString("type"))) {
-        //noinspection unchecked
-        return json.getJsonArray("features", new JsonArray()).getList();
-      }
-      if ("FeatureModificationList".equals(json.getString("type"))) {
-        //noinspection unchecked
-        return json.getJsonArray("modifications", new JsonArray()).getList();
-      }
-      if ("Feature".equals(json.getString("type"))) {
-        return Collections.singletonList(json.getMap());
-      }
-      else {
-        throw new HttpException(BAD_REQUEST, "The provided content does not have a type of FeatureCollection,"
-            + " Feature or FeatureModificationList.");
-      }
-    }
-    catch (Exception e) {
-      logger.info(Context.getMarker(context), "Error in the provided content", e);
-      throw new HttpException(BAD_REQUEST, "Cannot read input JSON string.");
-    }
-=======
   static <X extends FeatureTask> void registerRequestMemory(final X task, final Callback<X> callback) {
     try {
       registerRequestMemory(task.storage.id, task.requestBodySize);
@@ -1010,7 +919,97 @@
       }
     }
     callback.call(task);
->>>>>>> 748ceecf
+  }
+
+  public static void prepareModifyFeatureOp(ConditionalOperation task, Callback<ConditionalOperation> callback) {
+    if (task.modifyOp != null) {
+      callback.call(task);
+      return;
+    }
+
+    try {
+      task.modifyOp = new ModifyFeatureOp(getFeatureModifications(task), task.ifNotExists, task.ifExists, task.transactional, task.conflictResolution);
+      callback.call(task);
+    } catch (HttpException e) {
+      logger.warn(task.getMarker(), e.getMessage(), e);
+      callback.exception(e);
+    } catch (Exception e) {
+      logger.warn(task.getMarker(), e.getMessage(), e);
+      callback.exception(new HttpException(BAD_REQUEST, "Unable to process the request input."));
+    }
+  }
+
+  private static List<Map<String, Object>> getFeatureModifications(ConditionalOperation task) throws Exception {
+    if (APPLICATION_VND_HERE_FEATURE_MODIFICATION_LIST.equals(task.context.parsedHeaders().contentType().rawValue())) {
+      return getObjectsAsList(task.context);
+    }
+
+    List<Map<String, Object>> features = getObjectsAsList(task.context);
+    if (task.responseType == ApiResponseType.FEATURE) { //TODO: Replace that evil hack
+      features.get(0).put("id", task.context.pathParam(ApiParam.Path.FEATURE_ID));
+    }
+
+    Map<String, Object> featureCollection = Collections.singletonMap("features", features);
+    return Collections.singletonList(Collections.singletonMap("featureData", featureCollection));
+  }
+
+  /**
+   * Parses the body of the request as a FeatureCollection, Feature or a FeatureModificationList object and returns the features as a list.
+   */
+  private static List<Map<String, Object>> getObjectsAsList(final RoutingContext context) throws HttpException {
+    final Marker logMarker = Context.getMarker(context);
+    try {
+      JsonObject json = context.getBodyAsJson();
+      return getJsonObjects(json, context);
+    }
+    catch (DecodeException e) {
+      logger.warn(logMarker, "Invalid input encoding.", e);
+      try {
+        //Some types of exceptions could be avoided by reading the entire string.
+        JsonObject json = new JsonObject(context.getBodyAsString());
+        return getJsonObjects(json, context);
+      }
+      catch (DecodeException ex) {
+        logger.info(logMarker, "Error in the provided content", ex.getCause());
+        throw new HttpException(BAD_REQUEST, "Invalid JSON input string: " + ex.getMessage());
+      }
+    }
+    catch (Exception e) {
+      logger.info(logMarker, "Error in the provided content", e);
+      throw new HttpException(BAD_REQUEST, "Cannot read input JSON string.");
+    }
+    finally {
+      context.setBody(null);
+      context.data().remove("requestParameters");
+      context.data().remove("parsedParameters");
+    }
+  }
+
+  private static List<Map<String, Object>> getJsonObjects(JsonObject json, RoutingContext context) throws HttpException {
+    try {
+      if (json == null) {
+        throw new HttpException(BAD_REQUEST, "Missing content");
+      }
+      if ("FeatureCollection".equals(json.getString("type"))) {
+        //noinspection unchecked
+        return json.getJsonArray("features", new JsonArray()).getList();
+      }
+      if ("FeatureModificationList".equals(json.getString("type"))) {
+        //noinspection unchecked
+        return json.getJsonArray("modifications", new JsonArray()).getList();
+      }
+      if ("Feature".equals(json.getString("type"))) {
+        return Collections.singletonList(json.getMap());
+      }
+      else {
+        throw new HttpException(BAD_REQUEST, "The provided content does not have a type of FeatureCollection,"
+            + " Feature or FeatureModificationList.");
+      }
+    }
+    catch (Exception e) {
+      logger.info(Context.getMarker(context), "Error in the provided content", e);
+      throw new HttpException(BAD_REQUEST, "Cannot read input JSON string.");
+    }
   }
 
   static void preprocessConditionalOp(ConditionalOperation task, Callback<ConditionalOperation> callback) throws Exception {
