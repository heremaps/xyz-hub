/*
 * Copyright (C) 2017-2023 HERE Europe B.V.
 *
 * Licensed under the Apache License, Version 2.0 (the "License");
 * you may not use this file except in compliance with the License.
 * You may obtain a copy of the License at
 *
 *     http://www.apache.org/licenses/LICENSE-2.0
 *
 * Unless required by applicable law or agreed to in writing, software
 * distributed under the License is distributed on an "AS IS" BASIS,
 * WITHOUT WARRANTIES OR CONDITIONS OF ANY KIND, either express or implied.
 * See the License for the specific language governing permissions and
 * limitations under the License.
 *
 * SPDX-License-Identifier: Apache-2.0
 * License-Filename: LICENSE
 */

package com.here.xyz.hub.config;

import com.here.xyz.hub.Service;
import com.here.xyz.models.hub.Reader;
import io.vertx.core.Future;
import java.util.List;
import org.apache.logging.log4j.LogManager;
import org.apache.logging.log4j.Logger;
import org.apache.logging.log4j.Marker;

public abstract class ReaderConfigClient implements Initializable{
  private static final Logger logger = LogManager.getLogger();

  public static ReaderConfigClient getInstance() {
    if (Service.configuration.READERS_DYNAMODB_TABLE_ARN != null) {
      return new DynamoReaderConfigClient(Service.configuration.READERS_DYNAMODB_TABLE_ARN);
    } else {
      return JDBCReaderConfigClient.getInstance();
    }
  }
  public abstract Future<Reader> getReader(Marker marker, String id, String spaceId);

<<<<<<< HEAD
  public abstract Future<List<Reader>> getReaders(Marker marker, String id, List<String> spaceIds);
=======
  public abstract Future<List<Reader>> getReaders(Marker marker, List<String> spaceIds);
>>>>>>> 29f1a13b

  public abstract Future<List<Reader>> getReaders(Marker marker, String spaceId);

<<<<<<< HEAD
  public abstract Future<Void> storeReader(Marker marker, Reader reader);
=======
  public abstract Future<Long> increaseVersion(Marker marker, String spaceId, String readerId, Long newVersion);

  public abstract Future<Reader> deleteReader(Marker marker, String spaceId, String reader);
>>>>>>> 29f1a13b

  public abstract Future<Reader> deleteReader(Marker marker, String id, String spaceId);

  public abstract Future<List<Reader>> deleteReaders(Marker marker, String spaceId);
}<|MERGE_RESOLUTION|>--- conflicted
+++ resolved
@@ -39,21 +39,13 @@
   }
   public abstract Future<Reader> getReader(Marker marker, String id, String spaceId);
 
-<<<<<<< HEAD
   public abstract Future<List<Reader>> getReaders(Marker marker, String id, List<String> spaceIds);
-=======
-  public abstract Future<List<Reader>> getReaders(Marker marker, List<String> spaceIds);
->>>>>>> 29f1a13b
 
   public abstract Future<List<Reader>> getReaders(Marker marker, String spaceId);
 
-<<<<<<< HEAD
   public abstract Future<Void> storeReader(Marker marker, Reader reader);
-=======
+
   public abstract Future<Long> increaseVersion(Marker marker, String spaceId, String readerId, Long newVersion);
-
-  public abstract Future<Reader> deleteReader(Marker marker, String spaceId, String reader);
->>>>>>> 29f1a13b
 
   public abstract Future<Reader> deleteReader(Marker marker, String id, String spaceId);
 
