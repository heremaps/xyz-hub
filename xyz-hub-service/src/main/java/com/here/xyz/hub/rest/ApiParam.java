/*
 * Copyright (C) 2017-2023 HERE Europe B.V.
 *
 * Licensed under the Apache License, Version 2.0 (the "License");
 * you may not use this file except in compliance with the License.
 * You may obtain a copy of the License at
 *
 *     http://www.apache.org/licenses/LICENSE-2.0
 *
 * Unless required by applicable law or agreed to in writing, software
 * distributed under the License is distributed on an "AS IS" BASIS,
 * WITHOUT WARRANTIES OR CONDITIONS OF ANY KIND, either express or implied.
 * See the License for the specific language governing permissions and
 * limitations under the License.
 *
 * SPDX-License-Identifier: Apache-2.0
 * License-Filename: LICENSE
 */

package com.here.xyz.hub.rest;

import static com.here.xyz.events.ContextAwareEvent.SpaceContext.DEFAULT;

import com.amazonaws.util.StringUtils;
import com.here.xyz.events.ContextAwareEvent;
import com.here.xyz.events.PropertiesQuery;
import com.here.xyz.events.PropertyQuery;
import com.here.xyz.events.PropertyQuery.QueryOperation;
import com.here.xyz.models.geojson.coordinates.PointCoordinates;
import com.here.xyz.models.geojson.implementation.Point;
import io.vertx.ext.web.RoutingContext;
import java.io.UnsupportedEncodingException;
import java.net.URLDecoder;
import java.nio.charset.Charset;
import java.util.ArrayList;
import java.util.Arrays;
import java.util.Collections;
import java.util.Comparator;
import java.util.HashMap;
import java.util.HashSet;
import java.util.List;
import java.util.Map;
import java.util.Objects;
import java.util.stream.Stream;

public class ApiParam {
  public static class Path {

    public static final String SPACE_ID = "spaceId";
    public static final String CONNECTOR_ID = "connectorId";
    public static final String FEATURE_ID = "featureId";
    public static final String TILE_ID = "tileId";
    public static final String TILE_TYPE = "type";
    public static final String SUBSCRIPTION_ID = "subscriptionId";
    public static final String VERSION = "version";
    public static final String TAG_ID = "tagId";

    public static final String INCLUDE_SYSTEM_TAGS = "includeSystemTags";
  }

  public static class Query {

    public static final String ACCESS_TOKEN = "access_token";
    static final String FEATURE_ID = "id";
    static final String ADD_TAGS = "addTags";
    static final String REMOVE_TAGS = "removeTags";
    static final String TAGS = "tags";
    static final String SELECTION = "selection";
    static final String SORT = "sort";
    static final String PART = "part";
    static final String IF_EXISTS = "e";
    static final String IF_NOT_EXISTS = "ne";
    static final String TRANSACTIONAL = "transactional";
    static final String CONFLICT_DETECTION = "conflictDetection";
    static final String CONFLICT_RESOLUTION = "cr";
    static final String PREFIX_ID = "prefixId";
    static final String CLIP = "clip";
    static final String FAST_MODE = "fastMode";
    static final String SKIP_CACHE = "skipCache";
    static final String CLUSTERING = "clustering";
    static final String TWEAKS = "tweaks";
    static final String LIMIT = "limit";
    static final String WEST = "west";
    static final String NORTH = "north";
    static final String EAST = "east";
    static final String SOUTH = "south";
    static final String MARGIN = "margin";
    static final String EPSG = "epsg";
    static final String HANDLE = "handle";
    static final String INCLUDE_RIGHTS = "includeRights";
    static final String INCLUDE_CONNECTORS = "includeConnectors";
    static final String TAG = "tag";
    static final String OWNER = "owner";
    static final String LAT = "lat";
    static final String LON = "lon";
    static final String RADIUS = "radius";
    static final String REF_SPACE_ID = "refSpaceId";
    static final String REF_FEATURE_ID = "refFeatureId";
    static final String H3_INDEX = "h3Index";
    static final String CONTENT_UPDATED_AT = "contentUpdatedAt";
    static final String CONTEXT = "context";
<<<<<<< HEAD
    static final String ERASE_ALL_FEATURES = "eraseAllFeatures";
=======
    static final String EXTENDING_SPACES = "extendingSpaces";
>>>>>>> 83725e7d

    static final String CLUSTERING_PARAM_RESOLUTION = "resolution";
    static final String CLUSTERING_PARAM_RESOLUTION_RELATIVE = "relativeResolution";
    static final String CLUSTERING_PARAM_RESOLUTION_ABSOLUTE = "absoluteResolution";
    static final String CLUSTERING_PARAM_NOBUFFER = "noBuffer";
    static final String CLUSTERING_PARAM_PROPERTY = "property";
    static final String CLUSTERING_PARAM_POINTMODE = "pointmode";
    static final String CLUSTERING_PARAM_SINGLECOORD = "singlecoord";
    static final String CLUSTERING_PARAM_COUNTMODE = "countmode";
    static final String CLUSTERING_PARAM_SAMPLING = "sampling";


    static final String TWEAKS_PARAM_STRENGTH  = "strength";
    static final String TWEAKS_PARAM_ALGORITHM = "algorithm";
    static final String TWEAKS_PARAM_DEFAULT_SELECTION = "defaultselection";
    static final String TWEAKS_PARAM_SAMPLINGTHRESHOLD = "samplingthreshold";

    static final String FORCE_2D = "force2D";
    static final String OPTIM_MODE = "mode";
    static final String OPTIM_VIZSAMPLING = "vizSampling";
    static final String VERSION = "version";
    static final String VERSION_REF = "versionRef";
    static final String START_VERSION = "startVersion";
    static final String END_VERSION = "endVersion";
    static final String PAGE_TOKEN = "pageToken";
    static final String AUTHOR = "author";

    static final String F_PREFIX = "f.";

    static final String REGION = "region";

    //TODO: Remove that query parameter from the public API. It should not be addressable by the user. If needed for testing, we should rather use Unit tests and/or mocks instead.
    @Deprecated
    static final String CONNECTOR_MAPPING = "connectorMapping";

    static final String DRY_RUN = "dryRun",
                        FORCE_STORAGE = "forceStorage";

    /**
     * Get access to the custom parsed query parameters. Used as a temporary replacement for context.queryParam until
     * https://github.com/vert-x3/issues/issues/380 is resolved.
     */
    public static List<String> queryParam(String param, RoutingContext context) {
      return Api.Context.getQueryParameters(context).getAll(param);
    }

    /**
     * Returns the first value for a query parameter, if such exists, or the provided alternative value otherwise.
     */
    public static String getString(RoutingContext context, String param, String alt) {
      queryParam(param, context);
      if (queryParam(param, context).size() == 0) {
        return alt;
      }

      if (queryParam(param, context).get(0) == null) {
        return alt;
      }

      return queryParam(param, context).get(0);
    }

    /**
     * Returns the first value for a query parameter, if such exists and can be parsed as an integer, or the provided alternative value
     * otherwise.
     */
    public static Integer getInteger(RoutingContext context, String param, Integer alt) {
      try {
        return Integer.parseInt(getString(context, param, null));
      }
      catch (NumberFormatException | NullPointerException e) {
        return alt;
      }
    }

    /**
     * Returns the first value for a query parameter, if such exists and can be parsed as a long, or the provided alternative value
     * otherwise.
     * @param context The routing context
     * @param param The name of the query param
     * @param alt The alternative value for the optional query parameter
     * @return The parsed long value
     */
    public static Long getLong(RoutingContext context, String param, Long alt) {
      try {
        return Long.parseLong(getString(context, param, null));
      }
      catch (NumberFormatException | NullPointerException e) {
        return alt;
      }
    }

    /**
     * Returns the first value for a mandatory query parameter after parsing it as a long.
     * @param context The routing context
     * @param param The name of the query param
     * @return The parsed long value
     * @throws NumberFormatException If the query param's value could not be parsed as long
     * @throws NullPointerException If the mandatory query param was not provided
     */
    static long getLong(RoutingContext context, String param) throws NumberFormatException, NullPointerException {
      String val = getString(context, param, null);
      Objects.requireNonNull(val);
      return Long.parseLong(val);
    }

    /**
     * Returns the first value for a query parameter, if such exists and matches either the string 'true' or 'false', or the provided
     * alternative value otherwise.
     */
    public static boolean getBoolean(RoutingContext context, String param, boolean alt) {
      queryParam(param, context);
      if (queryParam(param, context).size() == 0) {
        return alt;
      }

      if ("true".equals(queryParam(param, context).get(0))) {
        return true;
      }

      if ("false".equals(queryParam(param, context).get(0))) {
        return false;
      }

      return alt;
    }

    public static List<String> getSelection(RoutingContext context) {
      if (Query.getString(context, Query.SELECTION, null) == null) {
        return null;
      }

      List<String> input = Query.queryParam(Query.SELECTION, context);

      if (input.size() == 1 && ("*".equals(input.get(0)) || "!geometry".equalsIgnoreCase(input.get(0))))
        return new ArrayList<>(input);

      HashSet<String> selection = new HashSet<>(Arrays.asList("id", "type"));

      for (String s : input)
       switch( s )
       { case "properties": case "id" : case "type" : break;
         default : selection.add( s.replaceFirst("^p\\.", "properties.") ); break;
       }

      return new ArrayList<>(selection);
    }

    public static List<String> getSort(RoutingContext context) {
      if (Query.getString(context, Query.SORT, null) == null) return null;

      List<String> sort = new ArrayList<>();
      for (String s : Query.queryParam(Query.SORT, context))
        if (s.startsWith("p.") || s.startsWith(F_PREFIX))
         sort.add( s.replaceFirst("^p\\.", "properties.") );

      return sort;
    }

    public static Integer[] getPart(RoutingContext context) {
      if (Query.getString(context, Query.PART, null) == null) return null;

      int part, total;
      List<String> l = Query.queryParam(Query.PART, context);
      if( l.size() <= 2 && l.size() >= 1 )
       try
       { part  =  Integer.parseUnsignedInt( l.get(0) );
         total =  ( l.size() > 1 ? Integer.parseUnsignedInt( l.get(1) ) : /* -1 */ 1 ); // -1 to use n-handle modus
         return ( part == 0 || total == 0 ) ? null : new Integer[]{ Math.min(part, total), Math.max(part,total) };
       }
       catch(NumberFormatException e){}

      return null;
    }



    /**
     * Retures the parsed query parameter for space
     */
    static PropertiesQuery getSpacePropertiesQuery(RoutingContext context, String param) {
      PropertiesQuery propertyQuery = context.get("propertyQuery");
      if (propertyQuery == null) {
        propertyQuery = PropertiesQuery.fromString(context.request().query(), param, true);
        context.put("propertyQuery", propertyQuery);
      }
      return propertyQuery;
    }

    /**
     * Returns the parsed tags parameter
     */
    static PropertiesQuery getPropertiesQuery(RoutingContext context) {
      PropertiesQuery propertyQuery = context.get("propertyQuery");
      if (propertyQuery == null) {
        propertyQuery = PropertiesQuery.fromString(context.request().query(), "", false);
        context.put("propertyQuery", propertyQuery);
      }
      return propertyQuery;
    }

    /**
     * Returns the first property found in the query string in the format of: `<key> <operator> <value(s)>`
     * @param query the query part in the url without the '?' or '&' symbol
     * @param key the property to be searched
     * @param multiValue when true, checks for comma separated values, otherwise return the first value found
     * @return null in case none is found
     */
    static PropertyQuery getPropertyQuery(String query, String key, boolean multiValue) {
      if (StringUtils.isNullOrEmpty(query) || StringUtils.isNullOrEmpty(key))
        return null;

      try {
        query = URLDecoder.decode(query, Charset.defaultCharset().name());
      }
      catch (UnsupportedEncodingException e) {
        return null;
      }

      int startIndex = query.indexOf(key);
      if (startIndex != -1) {
        String opValue = query.substring(startIndex + key.length()); // e.g. =eq=head
        String operation = QueryOperation.inputRepresentations()
            .stream()
            .sorted(Comparator.comparingInt(k -> k.length() * -1)) // reverse a sorted list because u want to get the longer ops first.
            .filter(opValue::startsWith) // e.g. in case of key=eq=val, 2 ops will be filtered in: '=eq=' and '='.
            .findFirst() // The reversed sort plus the findFirst makes sure the =eq= is the one you are looking for.
            .orElse(null); // e.g. anything different from the allowed operators

        if (operation == null)
          return null;

        String value = opValue.substring(operation.length()).split("&")[0];
        List<Object> values = multiValue
            ? Arrays.asList(value.split(","))
            : Collections.singletonList(value.split(",")[0]);

        return new PropertyQuery()
            .withKey(key)
            .withOperation(QueryOperation.fromInputRepresentation(operation))
            .withValues(values);
      }

      return null;
    }

    static Map<String, Object> getAdditionalParams(RoutingContext context, String type) throws Exception{
      Map<String, Object> clusteringParams = context.get(type);

      if (clusteringParams == null) {
        clusteringParams = parseAdditionalParams(context.request().query(), type);
        context.put(type, clusteringParams);
      }
      return clusteringParams;
    }

    static Map<String, Object> parseAdditionalParams(String query, String type) throws Exception{
      if (query == null || query.length() == 0) {
        return null;
      }

      final String paramPrefix = type + ".";

      Map<String, Object> cp = new HashMap<>();
      Stream.of(query.split("&"))
              .filter(k -> k.startsWith(paramPrefix))
              .forEach(keyValuePair -> {
                try {
                  keyValuePair = URLDecoder.decode(keyValuePair, "utf-8");
                } catch (UnsupportedEncodingException e) {
                  e.printStackTrace();
                }

                if (keyValuePair.contains("=")) {
                  // If the original parameter expression doesn't contain the equal sign API GW appends it at the end
                  String[] keyVal = keyValuePair.split("=");
                  if (keyVal.length < 2) {
                    return;
                  }
                  String key = keyVal[0].substring(paramPrefix.length());
                  Object value = PropertiesQuery.getConvertedValue(keyVal[1]);
                  try {
                    validateAdditionalParams(type,key,value);
                  }catch (Exception e){
                    throw new RuntimeException(e.getMessage());
                  }
                  cp.put(keyVal[0].substring(paramPrefix.length()), PropertiesQuery.getConvertedValue(keyVal[1]));
                }
              });

      return cp;
    }

    private static void validateAdditionalParams(String type, String key, Object value) throws  Exception{
      if (type.equals(CLUSTERING)) {
        String invalidKeyMessage = "Invalid clustering. " + key + " value. ";
        switch (key) {
          case CLUSTERING_PARAM_RESOLUTION_ABSOLUTE:
          case CLUSTERING_PARAM_RESOLUTION_RELATIVE:
          case CLUSTERING_PARAM_RESOLUTION:
            if (!(value instanceof Long))
              throw new Exception(invalidKeyMessage + "Expect Integer.");

            if (CLUSTERING_PARAM_RESOLUTION_RELATIVE.equals(key) && ((long)value < -2 || (long)value > 4))
             throw new Exception(invalidKeyMessage + "Expect Integer hexbin:[-2,2], quadbin:[0-4].");

            if (!CLUSTERING_PARAM_RESOLUTION_RELATIVE.equals(key) && ((long)value < 0 || (long)value > 18))
              throw new Exception(invalidKeyMessage + "Expect Integer hexbin:[0,13], quadbin:[0,18].");
            break;

          case CLUSTERING_PARAM_PROPERTY:
            if(!(value instanceof String))
              throw new Exception(invalidKeyMessage + "Expect String.");
            break;

          case CLUSTERING_PARAM_POINTMODE:
          case CLUSTERING_PARAM_SINGLECOORD:
          case CLUSTERING_PARAM_NOBUFFER:
          if(!(value instanceof Boolean))
              throw new Exception(invalidKeyMessage + "Expect true or false.");
            break;

          case CLUSTERING_PARAM_COUNTMODE:
            if(!(value instanceof String))
              throw new Exception(invalidKeyMessage + "Expect one of [real,estimated,mixed].");
            break;

          case CLUSTERING_PARAM_SAMPLING:
            if(!(value instanceof String))
              throw new Exception(invalidKeyMessage + "Expect one of [low,lowmed,med,medhigh,high].");
            break;

          default: throw new Exception("Invalid Clustering Parameter! Expect one of ["
                          +CLUSTERING_PARAM_RESOLUTION+","+CLUSTERING_PARAM_RESOLUTION_RELATIVE+","+CLUSTERING_PARAM_RESOLUTION_ABSOLUTE+","
                          +CLUSTERING_PARAM_PROPERTY+","+CLUSTERING_PARAM_POINTMODE+","+CLUSTERING_PARAM_COUNTMODE+"," +CLUSTERING_PARAM_SINGLECOORD+","
                          +CLUSTERING_PARAM_NOBUFFER+","+CLUSTERING_PARAM_SAMPLING +"].");
        }
      }else if(type.equals(TWEAKS)){
        switch( key )
        {
         case TWEAKS_PARAM_STRENGTH :
           if(value instanceof String)
           { String keyS = ((String) value).toLowerCase();
             switch (keyS)
             { case "low": case "lowmed": case "med": case "medhigh": case "high": break;
               default:
                throw new Exception("Invalid tweaks.strength value. Expect [low,lowmed,med,medhigh,high]");
             }
           }
           else if(value instanceof Long)
           {
            if((long)value < 1 || (long)value > 100)
             throw new Exception("Invalid tweaks.strength value. Expect Integer [1,100].");
           }
           else
            throw new Exception("Invalid tweaks.strength value. Expect String or Integer.");

         break;

         case TWEAKS_PARAM_DEFAULT_SELECTION:
          if(!(value instanceof Boolean))
           throw new Exception("Invalid tweaks.defaultselection value. Expect true or false.");
          break;

         case TWEAKS_PARAM_ALGORITHM : break;

         case TWEAKS_PARAM_SAMPLINGTHRESHOLD : // testing, parameter evaluation
          if(!(value instanceof Long) || ((long) value < 10) || ((long) value > 100) )
           throw new Exception("Invalid tweaks. " + key + ". Expect Integer [10,100].");
          break;

         default:
          throw new Exception("Invalid Tweaks Parameter! Expect one of [" + TWEAKS_PARAM_STRENGTH + ","
                                                                          + TWEAKS_PARAM_ALGORITHM + ","
                                                                          + TWEAKS_PARAM_DEFAULT_SELECTION + ","
                                                                          + TWEAKS_PARAM_SAMPLINGTHRESHOLD + "]");
        }

      }
    }

    public static Point getCenter(RoutingContext context)
        throws Exception {
      double lat,lon;
      List<String> latParam = queryParam(LAT, context);
      List<String> lonParam = queryParam(LON, context);

      if(latParam.size() == 0 && lonParam.size() == 0)
        return null;
      if(latParam.size() == 1 && lonParam.size() == 0)
        throw new Exception("'"+LON+"' Param is missing!");
      if(lonParam.size() == 1 && latParam.size() == 0)
        throw new Exception("'"+LAT+"' Param is missing!");

      try {
        lat = Double.parseDouble(latParam.get(0));
      } catch (Exception e) {
        throw new Exception("Invalid '"+LAT+"' query parameter, must be a WGS'84 longitude in decimal degree (so a value between -90 and +90).");
      }
      try {
        lon = Double.parseDouble(lonParam.get(0));
      } catch (Exception e) {
        throw new Exception("Invalid '"+LON+"' query parameter, must be a WGS'84 longitude in decimal degree (so a value between -180 and +180).");
      }

      return new Point().withCoordinates(new PointCoordinates(lon,lat));
    }

    public static ContextAwareEvent.SpaceContext getContext(RoutingContext context){
      return ContextAwareEvent.SpaceContext.of(Query.getString(context, CONTEXT, DEFAULT.toString()).toUpperCase());
    }

    public static Integer getRadius(RoutingContext context) {
      return getInteger(context, RADIUS, 0);
    }

    public static String getRefFeatureId(RoutingContext context) {
      return getString(context, REF_FEATURE_ID, null);
    }

    public static String getRefSpaceId(RoutingContext context) {
      return getString(context, REF_SPACE_ID , null);
    }

    public static String getH3Index(RoutingContext context) {
      return getString(context, H3_INDEX , null);
    }
  }
}<|MERGE_RESOLUTION|>--- conflicted
+++ resolved
@@ -99,11 +99,8 @@
     static final String H3_INDEX = "h3Index";
     static final String CONTENT_UPDATED_AT = "contentUpdatedAt";
     static final String CONTEXT = "context";
-<<<<<<< HEAD
+    static final String EXTENDING_SPACES = "extendingSpaces";
     static final String ERASE_ALL_FEATURES = "eraseAllFeatures";
-=======
-    static final String EXTENDING_SPACES = "extendingSpaces";
->>>>>>> 83725e7d
 
     static final String CLUSTERING_PARAM_RESOLUTION = "resolution";
     static final String CLUSTERING_PARAM_RESOLUTION_RELATIVE = "relativeResolution";
