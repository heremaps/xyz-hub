--- conflicted
+++ resolved
@@ -410,11 +410,7 @@
             if(!CLUSTERING_PARAM_RESOLUTION_RELATIVE.equals(key) && ((long)value < 0 || (long)value > 15))
               throw new Exception(String.format("Invalid clustering.%s value. Expect Integer [0,15].",key));
             break;
-<<<<<<< HEAD
-           
-=======
-            
->>>>>>> 988ffce8
+
           case CLUSTERING_PARAM_PROPERTY:
             if(!(value instanceof String))
               throw new Exception(String.format("Invalid clustering.%s value. Expect String.",key));
