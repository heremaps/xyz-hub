--- conflicted
+++ resolved
@@ -124,13 +124,8 @@
       return Future.failedFuture("Invalid spaceId or readerId parameters");
 
     return SpaceConfigClient.getInstance().get(marker, spaceId)
-<<<<<<< HEAD
-        .flatMap(s -> s == null ? Future.failedFuture("Resource with id " + spaceId + " not found.") : Future.succeededFuture())
+        .flatMap(s -> s == null ? Future.failedFuture(new HttpException(HttpResponseStatus.NOT_FOUND, "Resource with id " + spaceId + " not found.")) : Future.succeededFuture())
         .flatMap(none -> ReaderConfigClient.getInstance().deleteReader(marker, readerId, spaceId));
-=======
-        .flatMap(s -> s == null ? Future.failedFuture(new HttpException(HttpResponseStatus.NOT_FOUND, "Resource with id " + spaceId + " not found.")) : Future.succeededFuture())
-        .flatMap(none -> ReaderConfigClient.getInstance().deleteReader(marker, spaceId, readerId));
->>>>>>> 29f1a13b
   }
 
   private Future<Reader> deserializeReader(String body) {
