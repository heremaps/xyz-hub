--- conflicted
+++ resolved
@@ -152,11 +152,8 @@
     @Override
     public TaskPipeline createPipeline() {
       return TaskPipeline.create(this)
-<<<<<<< HEAD
           .then(Authorization::authorize)
           .then(SpaceAuthorization::authorizeReadSpaces)
-=======
->>>>>>> 8c55f3f9
           .then(SpaceTaskHandler::readFromJWT)
           .then(SpaceTaskHandler::readSpaces)
           .then(SpaceTaskHandler::checkSpaceExists)
