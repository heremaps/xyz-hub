--- conflicted
+++ resolved
@@ -33,10 +33,7 @@
 import com.here.xyz.hub.rest.ConnectorApi;
 import com.here.xyz.hub.rest.FeatureApi;
 import com.here.xyz.hub.rest.FeatureQueryApi;
-<<<<<<< HEAD
 import com.here.xyz.hub.rest.HistoryQueryApi;
-=======
->>>>>>> bc744551
 import com.here.xyz.hub.rest.JobProxyApi;
 import com.here.xyz.hub.rest.SpaceApi;
 import com.here.xyz.hub.rest.SubscriptionApi;
@@ -107,7 +104,6 @@
 
   @Override
   public void start(Promise<Void> startPromise) throws Exception {
-<<<<<<< HEAD
     OpenAPIContract.from(vertx, CONTRACT_LOCATION)
         .flatMap(this::buildRoutes)
         .onSuccess(none -> startPromise.complete())
@@ -116,53 +112,6 @@
           routerFailure(throwable);
         });
   }
-=======
-    RouterBuilder.create(vertx, CONTRACT_LOCATION).onComplete(ar -> {
-      if (ar.succeeded()) {
-        try {
-          //Add the handlers
-          final RouterBuilder rb = ar.result()
-              .setOptions(new RouterBuilderOptions()
-                  .setContractEndpoint(RouterBuilderOptions.STANDARD_CONTRACT_ENDPOINT)
-                  .setRequireSecurityHandlers(false));
-          new FeatureApi(rb);
-          new FeatureQueryApi(rb);
-          new SpaceApi(rb);
-          new ConnectorApi(rb);
-          new SubscriptionApi(rb);
-          new ChangesetApi(rb);
-          new JobProxyApi(rb);
-          new TagApi(rb);
-
-          final AuthenticationHandler jwtHandler = createJWTHandler();
-          rb.securityHandler("Bearer", jwtHandler);
-
-          final Router router = rb.createRouter();
-
-          new HealthApi(vertx, router);
-          new AdminApi(vertx, router, jwtHandler);
-
-          //OpenAPI resources
-          router.route("/hub/static/openapi/*").handler(createCorsHandler()).handler((routingContext -> {
-            final HttpServerResponse res = routingContext.response();
-            res.putHeader("content-type", "application/yaml");
-            final String path = routingContext.request().path();
-            if (path.endsWith("full.yaml")) {
-              res.headers().add(CONTENT_LENGTH, String.valueOf(FULL_API.getBytes().length));
-              res.write(FULL_API);
-            } else if (path.endsWith("stable.yaml")) {
-              res.headers().add(CONTENT_LENGTH, String.valueOf(STABLE_API.getBytes().length));
-              res.write(STABLE_API);
-            } else if (path.endsWith("experimental.yaml")) {
-              res.headers().add(CONTENT_LENGTH, String.valueOf(EXPERIMENTAL_API.getBytes().length));
-              res.write(EXPERIMENTAL_API);
-            } else if (path.endsWith("contract.yaml")) {
-              res.headers().add(CONTENT_LENGTH, String.valueOf(CONTRACT_API.getBytes().length));
-              res.write(CONTRACT_API);
-            } else {
-              res.setStatusCode(HttpResponseStatus.NOT_FOUND.code());
-            }
->>>>>>> bc744551
 
   private Future<Void> buildRoutes(OpenAPIContract contract) {
 
@@ -178,8 +127,7 @@
       new FeatureApi(rb);
       new FeatureQueryApi(rb);
       new SpaceApi(rb);
-      new HistoryQueryApi(rb);
-      new ConnectorApi(rb);
+      new  ConnectorApi(rb);
       new SubscriptionApi(rb);
       new ChangesetApi(rb);
       new JobProxyApi(rb);
