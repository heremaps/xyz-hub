--- conflicted
+++ resolved
@@ -19,16 +19,12 @@
 
 package com.here.xyz.hub.rest.admin;
 
-<<<<<<< HEAD
-import com.here.xyz.hub.Service;
-=======
 import com.fasterxml.jackson.core.JsonProcessingException;
 import com.fasterxml.jackson.databind.ObjectMapper;
 import com.here.xyz.hub.rest.admin.messages.brokers.RedisMessageBroker;
 import java.io.IOException;
 import org.apache.logging.log4j.LogManager;
 import org.apache.logging.log4j.Logger;
->>>>>>> fc2d6c35
 
 /**
  * The MessageBroker provides the infrastructural implementation of how to send
@@ -119,24 +115,7 @@
   }
 
   static MessageBroker getInstance() {
-<<<<<<< HEAD
-    switch (Service.configuration.ADMIN_MESSAGE_BROKER != null ? Service.configuration.ADMIN_MESSAGE_BROKER
-        : "SnsMessageBroker") {
-      case "StaticWebMessageBroker":
-        return StaticWebMessageBroker.getInstance();
-      case "S3WebMessageBroker":
-        return S3WebMessageBroker.getInstance();
-      case "ServiceDiscoveryWebMessageBroker":
-        return ServiceDiscoveryWebMessageBroker.getInstance();
-      case "TargetGroupWebMessageBroker":
-        return TargetGroupWebMessageBroker.getInstance();
-      case "SnsMessageBroker":
-      default:
-        return SnsMessageBroker.getInstance();
-    }
-=======
     //Return an instance of the default implementation
     return RedisMessageBroker.getInstance();
->>>>>>> fc2d6c35
   }
 }