/*
 * Copyright (C) 2017-2023 HERE Europe B.V.
 *
 * Licensed under the Apache License, Version 2.0 (the "License");
 * you may not use this file except in compliance with the License.
 * You may obtain a copy of the License at
 *
 *     http://www.apache.org/licenses/LICENSE-2.0
 *
 * Unless required by applicable law or agreed to in writing, software
 * distributed under the License is distributed on an "AS IS" BASIS,
 * WITHOUT WARRANTIES OR CONDITIONS OF ANY KIND, either express or implied.
 * See the License for the specific language governing permissions and
 * limitations under the License.
 *
 * SPDX-License-Identifier: Apache-2.0
 * License-Filename: LICENSE
 */

package com.here.xyz.hub.task;

import static com.here.xyz.hub.auth.XyzHubActionMatrix.ADMIN_SPACES;
import static com.here.xyz.hub.auth.XyzHubActionMatrix.CREATE_FEATURES;
import static com.here.xyz.hub.auth.XyzHubActionMatrix.DELETE_FEATURES;
import static com.here.xyz.hub.auth.XyzHubActionMatrix.MANAGE_SPACES;
import static com.here.xyz.hub.auth.XyzHubActionMatrix.READ_FEATURES;
import static com.here.xyz.hub.auth.XyzHubActionMatrix.UPDATE_FEATURES;
import static io.netty.handler.codec.http.HttpResponseStatus.BAD_GATEWAY;
import static io.netty.handler.codec.http.HttpResponseStatus.BAD_REQUEST;
import static io.netty.handler.codec.http.HttpResponseStatus.CONFLICT;
import static io.netty.handler.codec.http.HttpResponseStatus.FORBIDDEN;
import static io.netty.handler.codec.http.HttpResponseStatus.INTERNAL_SERVER_ERROR;
import static io.netty.handler.codec.http.HttpResponseStatus.NOT_FOUND;

import com.amazonaws.util.CollectionUtils;
import com.here.xyz.Payload;
import com.here.xyz.events.GetChangesetStatisticsEvent;
import com.here.xyz.events.ModifySpaceEvent;
import com.here.xyz.events.ModifySpaceEvent.Operation;
import com.here.xyz.hub.Core;
import com.here.xyz.hub.Service;
import com.here.xyz.hub.auth.ActionMatrix;
import com.here.xyz.hub.auth.AttributeMap;
import com.here.xyz.hub.auth.JWTPayload;
import com.here.xyz.hub.config.SpaceConfigClient.SpaceSelectionCondition;
import com.here.xyz.hub.config.TagConfigClient;
import com.here.xyz.hub.config.settings.SpaceStorageMatchingMap;
import com.here.xyz.hub.connectors.RpcClient;
import com.here.xyz.hub.connectors.models.Connector;
import com.here.xyz.hub.connectors.models.Space;
import com.here.xyz.hub.connectors.models.Space.SpaceWithRights;
import com.here.xyz.hub.rest.ApiResponseType;
import com.here.xyz.hub.rest.HttpException;
import com.here.xyz.hub.task.FeatureTask.ModifySpaceQuery;
import com.here.xyz.hub.task.ModifyOp.Entry;
import com.here.xyz.hub.task.ModifyOp.ModifyOpError;
import com.here.xyz.hub.task.SpaceTask.ConditionalOperation;
import com.here.xyz.hub.task.SpaceTask.ConnectorMapping;
import com.here.xyz.hub.task.SpaceTask.ReadQuery;
import com.here.xyz.hub.task.SpaceTask.View;
import com.here.xyz.hub.task.TaskPipeline.C1;
import com.here.xyz.hub.task.TaskPipeline.Callback;
import com.here.xyz.hub.util.diff.Difference;
import com.here.xyz.hub.util.diff.Patcher;
import com.here.xyz.models.hub.Space.ConnectorRef;
import com.here.xyz.models.hub.Tag;
import com.here.xyz.responses.ChangesetsStatisticsResponse;
import io.vertx.core.Future;
import io.vertx.core.Promise;
import io.vertx.core.json.Json;
import io.vertx.core.json.JsonObject;
import io.vertx.core.json.jackson.DatabindCodec;
import java.util.ArrayList;
import java.util.Arrays;
import java.util.Collections;
import java.util.HashMap;
import java.util.HashSet;
import java.util.List;
import java.util.Map;
import java.util.Objects;
import java.util.function.Supplier;
import java.util.stream.Collectors;
import java.util.stream.Stream;
import org.apache.commons.lang3.RandomStringUtils;
import org.apache.commons.lang3.StringUtils;
import org.apache.logging.log4j.LogManager;
import org.apache.logging.log4j.Logger;
import org.apache.logging.log4j.Marker;

public class SpaceTaskHandler {

  private static final Logger logger = LogManager.getLogger();
  private static final int CLIENT_VALUE_MAX_SIZE = 1024;
  private static final String DRY_RUN_SUPPORT_VERSION = "0.7.0";

  static <X extends ReadQuery<?>> void readSpaces(final X task, final Callback<X> callback) {
    Service.spaceConfigClient.getSelected(task.getMarker(),
            task.authorizedCondition, task.selectedCondition, task.propertiesQuery)
            .compose(spaces -> {
              if (StringUtils.isBlank(task.selectedCondition.tagId) || spaces.isEmpty()) {
                return Future.succeededFuture(spaces);
              }

              List<String> spaceIds = spaces.stream().map(Space::getId).toList();
              return Service.tagConfigClient.getTags(task.getMarker(), task.selectedCondition.tagId, spaceIds)
                      .compose(tags -> {
                        List<String> spaceIdsFromTag = tags.stream().map(Tag::getSpaceId).toList();
                        List<Space> spacesFilteredByTag = spaces.stream().filter(space -> spaceIdsFromTag.contains(space.getId())).toList();
                        return augmentWithTags(spacesFilteredByTag, tags);
                      });
            })
            .onFailure(t -> {
              logger.error(task.getMarker(), "Unable to load space definitions.'", t);
              callback.exception(new HttpException(INTERNAL_SERVER_ERROR, "Unable to load the resource definitions.", t));
            })
            .onSuccess(spaces -> {
              task.responseSpaces = spaces;
              callback.call(task);
            });
  }

  static <X extends ReadQuery<?>> void checkSpaceExists(final X task, final Callback<X> callback) {
    if (task.responseType == ApiResponseType.SPACE && CollectionUtils.isNullOrEmpty(task.responseSpaces)) {
      callback.exception(new HttpException(NOT_FOUND, "The requested resource does not exist."));
      return;
    }

    callback.call(task);
  }

  static Future<List<Space>> augmentWithTags(List<Space> spaces, List<Tag> tags) {
    final Map<String, HashMap<String, Tag>> tagsMap = tags.stream().reduce(new HashMap<>(), (map, tag) -> {
      map.putIfAbsent(tag.getSpaceId(), new HashMap<>());
      map.get(tag.getSpaceId()).put(tag.getId(), tag);

      return map;
    }, (map1, map2) -> {
      map2.forEach((k, v) -> {
        map1.putIfAbsent(k, new HashMap<>());
        map1.get(k).putAll(v);
      });

      return map1;
    });

    return Future.succeededFuture(
        spaces
        .stream()
        .peek(space -> space.setTags(tagsMap.get(space.getId())))
        .collect(Collectors.toList())
    );
  }

  static <X extends ReadQuery<?>> void readFromJWT(final X task, final Callback<X> callback) {
    task.authorizedCondition = new SpaceSelectionCondition();
    task.authorizedCondition.spaceIds = new HashSet<>();
    task.authorizedCondition.ownerIds = new HashSet<>();
    task.authorizedCondition.packages = new HashSet<>();

    if (task.responseType == ApiResponseType.SPACE) {
      callback.call(task);
      return;
    }

    final List<String> authorizedListSpacesOps = Arrays
        .asList(ADMIN_SPACES, MANAGE_SPACES, READ_FEATURES, CREATE_FEATURES, UPDATE_FEATURES, DELETE_FEATURES);
    final ActionMatrix tokenRights = task.getJwt().getXyzHubMatrix();

    if (tokenRights != null) {
      final Supplier<Stream<AttributeMap>> sup = () -> tokenRights
          .entrySet()
          .stream()
          .filter(e -> authorizedListSpacesOps.contains(e.getKey()))
          .flatMap(e -> e.getValue().stream());

      boolean readAll = sup.get().anyMatch(HashMap::isEmpty);
      if (!readAll) {
        sup.get().forEach(am -> {
              if (am.get("space") instanceof String) {
                String spaceId = (String) am.get("space");
                task.authorizedCondition.spaceIds.add(spaceId);
              }
              //A filter without space ID, but with an owner.
              else if (am.get("owner") instanceof String) {
                String ownerId = (String) am.get("owner");
                task.authorizedCondition.ownerIds.add(ownerId);
              }
              //A filter for packages.
              else if (am.get("packages") instanceof String) {
                String packages = (String) am.get("packages");
                task.authorizedCondition.packages.add(packages);
              }
            }
        );
      }
    }

    callback.call(task);
  }

  public static void preprocess(ConditionalOperation task, Callback<ConditionalOperation> callback) {
    JsonObject input = new JsonObject(task.modifyOp.entries.get(0).input);
    input.remove("createdAt");
    input.remove("updatedAt");

    if (task.modifyOp.isCreate()) {
      String owner = task.getJwt().aid;
      String cid = task.getJwt().cid;
      task.template = getSpaceTemplate(owner, cid);

      String spaceId = input.getString("id");
      String region = input.getString("region");

      String storageId = task.template.getStorage().getId();
      logger.info(task.getMarker(), "storageId from space template: " + storageId);

      if (region != null) {
        storageId = Service.configuration.getDefaultStorageId(region);
        logger.info(task.getMarker(), "default storageId from region " + region + ": " + storageId);

        if (task.modifyOp.connectorMapping == ConnectorMapping.SPACESTORAGEMATCHINGMAP) {
          if (spaceId != null) {
            String matchedStorageId = SpaceStorageMatchingMap.getIfMatches(spaceId, region);
            logger.info(task.getMarker(), "SpaceStorageMatchingMap from space/region/storage mapping: {}/{}/{}", spaceId, region, matchedStorageId);
            if (matchedStorageId != null) storageId = matchedStorageId;
          }
        }

        if (storageId == null) {
          callback.exception(new HttpException(BAD_REQUEST, "No storage is available for the specified region."));
          return;
        }
      }

      task.template.setStorage(new ConnectorRef().withId(storageId));

      //When the input explicitly contains {"owner": null}
      if (input.getString("owner") == null) {
        input.remove("owner");
      }

      JsonObject.mapFrom(task.template).stream()
          .filter(e -> !input.containsKey(e.getKey()))
          .forEach(e -> input.put(e.getKey(), e.getValue()));
    }
    callback.call(task);
  }

  static void processModifyOp(ConditionalOperation task, Callback<ConditionalOperation> callback) throws Exception {
    try {
      task.modifyOp.process();
      callback.call(task);
    }
    catch (ModifyOpError e) {
      logger.info(task.getMarker(), "ConditionalOperationError: {}", e.getMessage(), e);
      throw new HttpException(CONFLICT, e.getMessage());
    }
  }

  public static void validate(ConditionalOperation task, Callback<ConditionalOperation> callback) throws Exception {
    if (task.isDelete() || task.isRead()) {
      callback.call(task);
      return;
    }

    Space result = task.modifyOp.entries.get(0).result;
    Map<String, Object> input = task.modifyOp.entries.get(0).input;

    if (task.isUpdate()) {
      /*
       * Validate immutable settings which only can get set during the space creation:
       * extension
       * */
      Space head = task.modifyOp.entries.get(0).head;

      if (head != null && head.getVersionsToKeep() > 1 && input.get("versionsToKeep") != null && Objects.equals(1, input.get("versionsToKeep")))
        throw new HttpException(BAD_REQUEST, "Validation failed. The property 'versionsToKeep' cannot be changed to 1 when its value is bigger than 1");

      if (head != null && head.getVersionsToKeep() >= 1 && input.get("versionsToKeep") != null && Objects.equals(0, input.get("versionsToKeep")))
        throw new HttpException(BAD_REQUEST, "Validation failed. The property \"versionsToKeep\" cannot be set to zero");
    }

    if (task.isCreate()) {
      if (result.getVersionsToKeep() == 0)
        throw new HttpException(BAD_REQUEST, "Validation failed. The property \"versionsToKeep\" cannot be set to 0");
    }

    if (result.getId() == null) {
      throw new HttpException(BAD_REQUEST, "Validation failed. The property 'id' cannot be empty.");
    }

    if (result.getOwner() == null) {
      throw new HttpException(BAD_REQUEST, "Validation failed. The property 'owner' cannot be empty.");
    }

    if (result.getStorage() == null || result.getStorage().getId() == null) {
      throw new HttpException(BAD_REQUEST, "Validation failed. The storage ID cannot be empty.");
    }

    if (result.getTitle() == null) {
      throw new HttpException(BAD_REQUEST, "Validation failed. The property 'title' cannot be empty.");
    }

    if (result.getClient() != null && Json.encode(result.getClient()).getBytes().length > CLIENT_VALUE_MAX_SIZE) {
      throw new HttpException(BAD_REQUEST, "The property client is over the allowed limit of " + CLIENT_VALUE_MAX_SIZE + " bytes.");
    }

    if (result.getVersionsToKeep() < 0 || result.getVersionsToKeep() > Service.configuration.MAX_VERSIONS_TO_KEEP) {
      throw new HttpException(BAD_REQUEST, "The property versionsToKeep must be equals to zero or a positive integer. Max value is " + Service.configuration.MAX_VERSIONS_TO_KEEP);
    }

    if (result.getExtension() != null && result.getSearchableProperties() != null) {
      throw new HttpException(BAD_REQUEST, "Validation failed. The properties 'searchableProperties' and 'extends' cannot be set together.");
    }

    if (task.modifyOp.entries.get(0).result.getExtension() != null) {
      // in case of create, the storage must be not set from the user (or set exactly as if the storage property in space template)
      // in case of update, the property storage is checked for modification against the head value
      Space inputSpace = task.isUpdate() ? task.modifyOp.entries.get(0).head : task.template;
      Space resultSpace = task.modifyOp.entries.get(0).result;

      Map<String, Object> inputStorage = (Map<String, Object>) inputSpace.asMap().get("storage");
      Map<String, Object> resultStorage = (Map<String, Object>) resultSpace.asMap().get("storage");

      // normalize params in case of null, so the diff calculator considers: null params == empty params
      // normalization is necessary because params from head or result are always a map, unless the user specifies params: null and params from space template is null
      inputStorage.computeIfAbsent("params", k -> new HashMap<>());

      resultStorage.computeIfAbsent("params", k -> new HashMap<>());

      // if there is any modification, means the user tried to submit 'storage' and 'extends' properties together
      if (Patcher.getDifference(inputStorage, resultStorage) != null) {
        throw new HttpException(BAD_REQUEST, "Validation failed. The properties 'storage' and 'extends' cannot be set together.");
      }
    }

    if (result.getSearchableProperties() != null && !result.getSearchableProperties().isEmpty() || result.getExtension() != null) {
      Space.resolveConnector(task.getMarker(), result.getStorage().getId(), arConnector -> {
        if (arConnector.failed()) {
          callback.exception(new Exception(arConnector.cause()));
        } else {
          final Connector connector = arConnector.result();
          if (result.getSearchableProperties() != null && !result.getSearchableProperties().isEmpty()
              && !connector.capabilities.searchablePropertiesConfiguration) {
            callback.exception(new HttpException(BAD_REQUEST, "It's not supported to define the searchableProperties"
                + " on space with storage connector " + result.getStorage().getId()));
          } else if (result.getExtension() != null && !connector.capabilities.extensionSupport) {
            callback.exception(new HttpException(BAD_REQUEST, "The space " + result.getId() + " cannot extend the space "
                + result.getExtension().getSpaceId() + " because its storage does not have the capability 'extensionSupport'."));
          } else {
            callback.call(task);
          }
        }
      });
    } else {
      callback.call(task);
    }
  }

  /**
   * Load the space definition and its corresponding realm for an space conditional operation.
   *
   * @param task the task for which we are called.
   * @param callback the callback to be invoked when done.
   */
  static void loadSpace(final ConditionalOperation task, final Callback<ConditionalOperation> callback) {
    final Map<String,Object> inputSpace = task.modifyOp.entries.get(0).input;
    final Object spaceId = inputSpace.get("id");
    if (!(spaceId instanceof String)) {
      callback.call(task);
      return;
    }

    Service.spaceConfigClient.get(task.getMarker(), (String)spaceId)
        .onFailure(callback::exception)
        .onSuccess(headSpace -> {
          task.modifyOp.entries.get(0).head = headSpace;
          task.modifyOp.entries.get(0).base = headSpace;
          callback.call(task);
        });
  }

  static void modifySpaces(final ConditionalOperation task, final Callback<ConditionalOperation> callback) {
    final Entry<Space> entry = task.modifyOp.entries.get(0);
    if (!entry.isModified) {
      task.responseSpaces = Collections.singletonList(entry.result);
      callback.call(task);
      return;
    }

    if (task.modifyOp.dryRun) {
      task.responseSpaces = Collections.singletonList(task.modifyOp.entries.get(0).head);
      callback.call(task);
      return;
    }

    if (entry.input != null && entry.result == null)
      Service.spaceConfigClient
          .delete(task.getMarker(), entry.head.getId())
          .onFailure(callback::exception)
          .onSuccess(v -> {
            task.responseSpaces = Collections.singletonList(task.modifyOp.entries.get(0).head);
            callback.call(task);
          });
    else
      Service.spaceConfigClient
          .store(task.getMarker(), entry.result)
          .onFailure(callback::exception)
          .onSuccess(v -> {
            task.responseSpaces = Collections.singletonList(entry.result);
            callback.call(task);
          });
  }

  private static Space getSpaceTemplate(String owner, String cid) {
    Space space = new Space()
        .withRegion(Service.configuration.AWS_REGION);
    space.setId(RandomStringUtils.randomAlphanumeric(8));
    space.setOwner(owner);
    space.setCid(cid);
    space.setClient(null);
    space.setStorage(new ConnectorRef().withId(Service.configuration.getDefaultStorageId()));
    return space;
  }

  static <X extends SpaceTask<X>> void convertResponse(X task, Callback<X> callback) {
    if (task.canReadAdminProperties) {
      task.view = View.FULL;
    } else if (task.canReadConnectorsProperties) {
      task.view = View.CONNECTOR_RIGHTS;
    }

    if (!View.BASIC_RIGHTS.equals(task.view)) {
      callback.call(task);
      return;
    }

    List<String> operations = Arrays
        .asList("readFeatures", "createFeatures", "updateFeatures", "deleteFeatures", "manageSpaces", "adminSpaces");

    final ActionMatrix accessMatrix = task.getJwt().getXyzHubMatrix();

    task.responseSpaces = task.responseSpaces.stream().map(g -> {
          final SpaceWithRights space = DatabindCodec.mapper().convertValue(g, SpaceWithRights.class);
          space.rights = new ArrayList<>();
          for (String op : operations) {
            final ActionMatrix readAccessMatrix = new ActionMatrix()
                .addAction(op, new AttributeMap().withValue("owner", g.getOwner()).withValue("space", g.getId())
                    .withValue("packages", g.getPackages()));
            if (accessMatrix.matches(readAccessMatrix)) {
              space.rights.add(op);
            }
          }
          return space;
        }
    ).collect(Collectors.toList());
    callback.call(task);
  }

  static void enforceUsageQuotas(ConditionalOperation task, Callback<ConditionalOperation> callback) {
    if (!task.isCreate()) {
      callback.call(task);
      return;
    }

    JWTPayload jwt = task.getJwt();
    if (jwt.limits == null || jwt.limits.maxSpaces < 0) {
      callback.call(task);
      return;
    }

    Service.spaceConfigClient.getSpacesForOwner(task.getMarker(), jwt.aid)
        .onFailure(t -> {
          logger.warn(task.getMarker(), "Unable to load the space definitions.", t);
          callback.exception(new HttpException(BAD_GATEWAY, "Unable to load the resource definitions.", t));
        })
        .onSuccess(spaces -> {
          if (spaces.size() >= jwt.limits.maxSpaces)
            callback.exception(new HttpException(FORBIDDEN, "The maximum number of " + jwt.limits.maxSpaces + " spaces was reached."));
          else
            callback.call(task);
        });
  }

  static void resolveExtensions(ConditionalOperation task, Callback<ConditionalOperation> callback) {
    if (!task.isCreate() && !task.isUpdate()) {
      callback.call(task);
      return;
    }

    Space space = task.modifyOp.entries.get(0).result;

    if (space.getExtension() == null) {
      callback.call(task);
      return;
    }

    if (space.getId().equals(space.getExtension().getSpaceId())) {
      callback.exception(new HttpException(BAD_REQUEST, "The space " + space.getId() + " cannot extend itself."));
      return;
    }

    //Load the space being extended
    Space.resolveSpace(task.getMarker(), space.getExtension().getSpaceId())
      .onFailure(t -> onExtensionResolveError(task, t, callback))
      .onSuccess(extendedSpace -> {
        // check for existing space to be extended
        if (extendedSpace == null) {
          callback.exception(new HttpException(BAD_REQUEST, "The space " + space.getId() + " cannot extend the space "
              + space.getExtension().getSpaceId() + " because it does not exist."));
          return;
        }

        if (!StringUtils.equalsIgnoreCase(space.getRegion(), extendedSpace.getRegion())) {
          callback.exception(new HttpException(BAD_REQUEST, "Unable to extend a layer from another region. The current space's region is " + space.getRegion() + " and the extende "
              + space.getExtension().getSpaceId() + " because it does not exist."));
          return;
        }

        ConnectorRef extendedConnector = extendedSpace.getStorage();
        if (task.isCreate()) {
          //Override the storage config by copying it from the extended space
          space.setStorage(new ConnectorRef()
              .withId(extendedConnector.getId())
              .withParams(extendedConnector.getParams() != null ? extendedConnector.getParams() : new HashMap<>()));
        }
        else if (!Objects.equals(space.getStorage().getId(), extendedConnector.getId())) {
          callback.exception(new HttpException(BAD_REQUEST, "The storage of space " + space.getId()
              + " [storage: " + space.getStorage().getId() + "] is not matching the storage of the space to be extended "
              + "(" + extendedSpace.getId() + " [storage: " + extendedConnector.getId() + "])."));
          return;
        }

        task.resolvedExtensions = space.resolveCompositeParams(extendedSpace);

        //Check for extensions with more than 2 levels
        if (extendedSpace.getExtension() != null) {
          if (space.getId().equals(extendedSpace.getExtension().getSpaceId())) {
            callback.exception(new HttpException(BAD_REQUEST, "Cyclical reference on the extension " + extendedSpace.getId() + " for the space " + space.getId()));
          }

          Space.resolveSpace(task.getMarker(), extendedSpace.getExtension().getSpaceId())
              .onFailure(t -> onExtensionResolveError(task, t, callback))
              .onSuccess(secondLvlExtendedSpace -> {
                if (secondLvlExtendedSpace == null)
                  onExtensionResolveError(task, new Exception("Unexpected error: Extension of extended space could not be found."), callback);

                Map<String, Object> resolvedSecondLvlExtensions = extendedSpace.resolveCompositeParams(secondLvlExtendedSpace);
                if (((Map<String, Object>) resolvedSecondLvlExtensions.get("extends")).containsKey("extends"))
                  callback.exception(new HttpException(BAD_REQUEST, "The space " + space.getId() + " cannot extend the space "
                      + extendedSpace.getId() + " because the maximum extension level is 2."));
                else
                  callback.call(task);
              });
        }
        else
          callback.call(task);
      });
  }

  private static void onExtensionResolveError(ConditionalOperation task, Throwable error, Callback<ConditionalOperation> callback) {
    String errMsg = "Error during resolving extensions.";
    logger.error(task.getMarker(), errMsg, error);
    callback.exception(new HttpException(INTERNAL_SERVER_ERROR, errMsg, error));
  }

  static void sendEvents(ConditionalOperation task, Callback<ConditionalOperation> callback) {
    if (!task.isCreate() && !task.isUpdate() && !task.isDelete()) {
      callback.call(task);
      return;
    }

    if (task.modifyOp.dryRun && task.getEvent().getVersion().compareTo("0.7.0") < 0) {
      callback.call(task);
      return;
    }

    Operation op = task.isCreate() ? Operation.CREATE : task.isUpdate() ? Operation.UPDATE : Operation.DELETE;
    Entry<Space> entry = task.modifyOp.entries.get(0);

    Space space = task.isDelete() ? entry.head : entry.result;

    if (task.isDelete() && space.notSendDeleteMse) {
      callback.call(task);
      return;
    }

    Map<String, Object> storageParams = new HashMap<>();
    if (space.getStorage().getParams() != null)
      storageParams.putAll(space.getStorage().getParams());
    //Inject the extension-map
    if (task.resolvedExtensions != null)
      storageParams.putAll(task.resolvedExtensions);

<<<<<<< HEAD
    final ModifySpaceEvent event = new ModifySpaceEvent()
        .withOperation(op)
        .withSpaceDefinition(space)
        .withStreamId(task.getMarker().getName())
        .withParams(storageParams)
        .withIfNoneMatch(task.context.request().headers().get("If-None-Match"))
        .withSpace(space.getId())
        .withDryRun(task.modifyOp.dryRun);

    ModifySpaceQuery query = new ModifySpaceQuery(event, task.context, ApiResponseType.EMPTY);
    query.space = space;
    event.setSpace(space.getId());

    C1<ModifySpaceQuery> onEventProcessed = (t) -> {
      //Currently it's not supported that the connector changes the space modification operation
      if (query.manipulatedOp != null && query.manipulatedOp != op) {
        throw new HttpException(BAD_GATEWAY, "Connector error.");
      }
      if ((task.isCreate() || task.isUpdate()) && query.manipulatedSpaceDefinition != null) {
        //Treat the manipulated space definition as a partial update.
        Map<String,Object> newInput = JsonObject.mapFrom(query.manipulatedSpaceDefinition).getMap();
        Map<String,Object> resultClone = entry.result.asMap();
        final Difference difference = Patcher.calculateDifferenceOfPartialUpdate(resultClone, newInput, null, true);
        if (difference != null) {
          entry.isModified = true;
          Patcher.patch(resultClone, difference);
          entry.result = DatabindCodec.mapper().readValue(Json.encode(resultClone), Space.class);
=======
    if (entry.isModified) {
      final ModifySpaceEvent event = new ModifySpaceEvent()
              .withOperation(op)
              .withSpaceDefinition(space)
              .withStreamId(task.getMarker().getName())
              .withParams(storageParams)
              .withIfNoneMatch(task.context.request().headers().get("If-None-Match"))
              .withSpace(space.getId());

      ModifySpaceQuery query = new ModifySpaceQuery(event, task.context, ApiResponseType.EMPTY);
      query.space = space;
      event.setSpace(space.getId());

      C1<ModifySpaceQuery> onEventProcessed = (t) -> {
        //Currently it's not supported that the connector changes the space modification operation
        if (query.manipulatedOp != null && query.manipulatedOp != op) {
          throw new HttpException(BAD_GATEWAY, "Connector error.");
        }
        if ((task.isCreate() || task.isUpdate()) && query.manipulatedSpaceDefinition != null) {
          //Treat the manipulated space definition as a partial update.
          Map<String,Object> newInput = JsonObject.mapFrom(query.manipulatedSpaceDefinition).getMap();
          Map<String,Object> resultClone = entry.result.asMap();
          final Difference difference = Patcher.calculateDifferenceOfPartialUpdate(resultClone, newInput, null, true);
          if (difference != null) {
            entry.isModified = true;
            Patcher.patch(resultClone, difference);
            entry.result = DatabindCodec.mapper().readValue(Json.encode(resultClone), Space.class);
          }
>>>>>>> 50ba8b73
        }

        callback.call(task);
      };
      //Send "ModifySpaceEvent" to (all) the connector(s) to do some setup, update or clean up.
      query.execute(onEventProcessed, (t, e) -> callback.exception(e));
      return;
    }
    callback.call(task);
  }

  public static void postProcess(ConditionalOperation task, Callback<ConditionalOperation> callback) {
    //Executes the timestamp-ing only for create and update operations
    if (task.isCreate() || task.isUpdate()) {

      //Create and update operations, timestamp is always set into updatedAt field.
      final Entry<Space> entry = task.modifyOp.entries.get(0);

      //The current UTC timestamp
      entry.result.setUpdatedAt(Core.currentTimeMillis());

      //The same timestamp goes to createdAt when it's a create task
      if (task.isCreate()) {
        entry.result.setCreatedAt(entry.result.getUpdatedAt());
      }
      else if (task.isUpdate()) {
        // Do not allow updating the createdAt value
        entry.result.setCreatedAt(entry.head.getCreatedAt());

        // Do not allow removing the owner property
        if (entry.result.getOwner() == null) {
          entry.result.setOwner(entry.head.getOwner());
        }

        // Do not allow removing the cid property
        if (entry.result.getCid() == null) {
          entry.result.setCid(entry.head.getCid());
        }
      }
    }

    //Resume
    callback.call(task);
  }

  public static void handleReadOnlyUpdate(ConditionalOperation task, Callback<ConditionalOperation> callback) {
    final Entry<Space> entry = task.modifyOp.entries.get(0);
    //If the readOnly flag was activated directly at space creation ...
    if (task.isCreate() && entry.result.isReadOnly()) {
      //Set the readOnlyHeadVersion on the space
      entry.result.setReadOnlyHeadVersion(0);
      callback.call(task);
    }
    //If the readOnly flag was changed ...
    else if (task.isUpdate() && entry.result.isReadOnly() != entry.head.isReadOnly()) {
      //... to active ...
      if (entry.result.isReadOnly())
        //... update the readOnlyHeadVersion on the space object
        updateReadOnlyHeadVersion(task.getMarker(), entry.result)
            .onSuccess(r -> callback.call(task))
            .onFailure(callback::exception);
      else {
        //... if it was set to inactive, reset the readOnlyHeadVersion
        entry.result.setReadOnlyHeadVersion(-1);
        callback.call(task);
      }
    }
    else
      callback.call(task);
  }

  private static Future<Void> updateReadOnlyHeadVersion(Marker marker, Space space) {
    GetChangesetStatisticsEvent event = new GetChangesetStatisticsEvent().withSpace(space.getId());
    Promise<Void> p = Promise.promise();
    Space.resolveConnector(marker, space.getStorage().getId())
        .onSuccess(connector -> RpcClient.getInstanceFor(connector).execute(marker, event, ar -> {
          ChangesetsStatisticsResponse response = (ChangesetsStatisticsResponse) ar.result();
          space.setReadOnlyHeadVersion(response.getMaxVersion());
          p.complete();
        }))
        .onFailure(p::fail);
    return p.future();
  }

    public static void cleanDependentResources(ConditionalOperation task, Callback<ConditionalOperation> callback) {
      if (task.isDelete()) {
        String spaceId = task.responseSpaces.get(0).getId();
        TagConfigClient.getInstance().deleteTagsForSpace(task.getMarker(), spaceId)
            .onSuccess(a-> callback.call(task))
            .onFailure(a->{
              logger.error(task.getMarker(), "Failed to delete tags for space {}", spaceId, a);
              callback.call(task);
            });
      }
      else {
        callback.call(task);
      }
    }

  static void invokeConditionally(final ModifySpaceQuery task, final Callback<ModifySpaceQuery> callback) {
    if (task.getEvent().isDryRun() && Payload.compareVersions(task.storage.getRemoteFunction().protocolVersion, DRY_RUN_SUPPORT_VERSION) < 0) {

      callback.call(task);
    }

    FeatureTaskHandler.invoke(task, callback);
  }
}<|MERGE_RESOLUTION|>--- conflicted
+++ resolved
@@ -592,35 +592,6 @@
     if (task.resolvedExtensions != null)
       storageParams.putAll(task.resolvedExtensions);
 
-<<<<<<< HEAD
-    final ModifySpaceEvent event = new ModifySpaceEvent()
-        .withOperation(op)
-        .withSpaceDefinition(space)
-        .withStreamId(task.getMarker().getName())
-        .withParams(storageParams)
-        .withIfNoneMatch(task.context.request().headers().get("If-None-Match"))
-        .withSpace(space.getId())
-        .withDryRun(task.modifyOp.dryRun);
-
-    ModifySpaceQuery query = new ModifySpaceQuery(event, task.context, ApiResponseType.EMPTY);
-    query.space = space;
-    event.setSpace(space.getId());
-
-    C1<ModifySpaceQuery> onEventProcessed = (t) -> {
-      //Currently it's not supported that the connector changes the space modification operation
-      if (query.manipulatedOp != null && query.manipulatedOp != op) {
-        throw new HttpException(BAD_GATEWAY, "Connector error.");
-      }
-      if ((task.isCreate() || task.isUpdate()) && query.manipulatedSpaceDefinition != null) {
-        //Treat the manipulated space definition as a partial update.
-        Map<String,Object> newInput = JsonObject.mapFrom(query.manipulatedSpaceDefinition).getMap();
-        Map<String,Object> resultClone = entry.result.asMap();
-        final Difference difference = Patcher.calculateDifferenceOfPartialUpdate(resultClone, newInput, null, true);
-        if (difference != null) {
-          entry.isModified = true;
-          Patcher.patch(resultClone, difference);
-          entry.result = DatabindCodec.mapper().readValue(Json.encode(resultClone), Space.class);
-=======
     if (entry.isModified) {
       final ModifySpaceEvent event = new ModifySpaceEvent()
               .withOperation(op)
@@ -628,7 +599,8 @@
               .withStreamId(task.getMarker().getName())
               .withParams(storageParams)
               .withIfNoneMatch(task.context.request().headers().get("If-None-Match"))
-              .withSpace(space.getId());
+              .withSpace(space.getId())
+              .withDryRun(task.modifyOp.dryRun);
 
       ModifySpaceQuery query = new ModifySpaceQuery(event, task.context, ApiResponseType.EMPTY);
       query.space = space;
@@ -649,7 +621,6 @@
             Patcher.patch(resultClone, difference);
             entry.result = DatabindCodec.mapper().readValue(Json.encode(resultClone), Space.class);
           }
->>>>>>> 50ba8b73
         }
 
         callback.call(task);
