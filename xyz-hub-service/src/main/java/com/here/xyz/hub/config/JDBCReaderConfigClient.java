/*
 * Copyright (C) 2017-2023 HERE Europe B.V.
 *
 * Licensed under the Apache License, Version 2.0 (the "License");
 * you may not use this file except in compliance with the License.
 * You may obtain a copy of the License at
 *
 *     http://www.apache.org/licenses/LICENSE-2.0
 *
 * Unless required by applicable law or agreed to in writing, software
 * distributed under the License is distributed on an "AS IS" BASIS,
 * WITHOUT WARRANTIES OR CONDITIONS OF ANY KIND, either express or implied.
 * See the License for the specific language governing permissions and
 * limitations under the License.
 *
 * SPDX-License-Identifier: Apache-2.0
 * License-Filename: LICENSE
 */

package com.here.xyz.hub.config;

import static com.here.xyz.hub.config.JDBCConfig.READER_TABLE;
<<<<<<< HEAD
import static com.here.xyz.hub.config.JDBCConfig.SPACE_TABLE;
import static com.here.xyz.hub.config.JDBCConfig.SUBSCRIPTION_TABLE;
=======
>>>>>>> 29f1a13b

import com.here.xyz.models.hub.Reader;
import com.here.xyz.models.hub.Subscription;
import com.here.xyz.psql.SQLQuery;
import io.vertx.core.Future;
import io.vertx.core.Promise;
import io.vertx.core.json.JsonArray;
import io.vertx.ext.sql.SQLClient;
import java.util.Arrays;
import java.util.Collections;
import java.util.List;
import java.util.Optional;
import java.util.stream.Collectors;
import org.apache.commons.lang3.StringUtils;
import org.apache.logging.log4j.LogManager;
import org.apache.logging.log4j.Logger;
import org.apache.logging.log4j.Marker;

public class JDBCReaderConfigClient extends ReaderConfigClient{
  private static final Logger logger = LogManager.getLogger();

  private static JDBCReaderConfigClient instance;
  SQLClient client;

  private JDBCReaderConfigClient() {
    this.client = JDBCConfig.getClient();
  }

  public static ReaderConfigClient getInstance() {
    if (instance == null) {
      instance = new JDBCReaderConfigClient();
    }
    return instance;
  }

  @Override
  public Future<Reader> getReader(Marker marker, String id, String spaceId) {
    Promise<Reader> p = Promise.promise();
    SQLQuery query = new SQLQuery("SELECT id, space, version FROM " + READER_TABLE + " WHERE id = ? AND space = ?", id, spaceId);
    client.queryWithParams(query.text(), new JsonArray(query.parameters()), out -> {
      if (out.succeeded()) {
        Optional<Reader> reader = out.result().getRows().stream().map(r->new Reader()
                .withId(r.getString("id"))
                .withSpaceId(r.getString("space"))
                .withVersion(r.getLong("version"))
        ).findFirst();
        if (reader.isPresent()) {
          p.complete(reader.get());
        }
        else
          p.complete();
      }
      else
        p.fail(out.cause());
    });
    return p.future();
  }

  @Override
<<<<<<< HEAD
  public Future<List<Reader>> getReaders(Marker marker, String id, List<String> spaceIds) {
    List<String> params = spaceIds.stream().map(e->"?").collect(Collectors.toList());
    SQLQuery query = new SQLQuery("WHERE id=?", id);
    query.append(new SQLQuery("AND space IN (" + StringUtils.join(params, ",")+")", spaceIds.toArray()));
    return _getReaders(marker, query);
=======
  public Future<List<Reader>> getReaders(Marker marker, List<String> spaceIds) {
    return null;
>>>>>>> 29f1a13b
  }

  @Override
  public Future<List<Reader>> getReaders(Marker marker, String spaceId) {
    return _getReaders(marker, new SQLQuery("WHERE space=?", spaceId));
  }

//  @Override
  public Future<List<Reader>> getAllReaders(Marker marker) {
    return _getReaders(marker, null);
  }

  private Future<List<Reader>> _getReaders(Marker marker, SQLQuery whereClause) {
    Promise<List<Reader>> p = Promise.promise();
    SQLQuery query = new SQLQuery("SELECT id, space, version FROM " + READER_TABLE );
    query.append(whereClause);
    client.queryWithParams(query.text(), new JsonArray(query.parameters()), out -> {
      if (out.succeeded()) {
        List<Reader> reader = out.result().getRows().stream().map(r->new Reader()
            .withId(r.getString("id"))
            .withSpaceId(r.getString("space"))
            .withVersion(r.getLong("version"))
        ).collect(Collectors.toList());
        p.complete(reader);
      }
      else
        p.fail(out.cause());
    });
    return p.future();
  }

  @Override
<<<<<<< HEAD
  public Future<Void> storeReader(Marker marker, Reader reader) {
    Promise<Void> p = Promise.promise();

    final SQLQuery query = new SQLQuery("INSERT INTO " + READER_TABLE + " (id, space, version) VALUES (?, ?, ?) " +
        "ON CONFLICT (id,space) DO " +
        "UPDATE SET id = ?, space = ?, version = ?",
        reader.getId(), reader.getSpaceId(), reader.getVersion(),
        reader.getId(), reader.getSpaceId(), reader.getVersion());

    client.updateWithParams(query.text(), new JsonArray(query.parameters()), out -> {
      if (out.succeeded()) {
        p.complete();
      } else {
        p.fail(out.cause());
      }
    });
    return p.future();
=======
  public Future<Long> increaseVersion(Marker marker, String spaceId, String readerId, Long newVersion) {
    return null;
  }

  @Override
  public Future<Reader> deleteReader(Marker marker, String spaceId, String reader) {
    return null;
>>>>>>> 29f1a13b
  }

  @Override
  public Future<Reader> deleteReader(Marker marker, String id, String spaceId) {
    final SQLQuery query = new SQLQuery("DELETE FROM " + READER_TABLE + " WHERE id = ? AND space = ?", id, spaceId);
    return getReader(marker, id, spaceId).compose(reader -> JDBCConfig.updateWithParams(query).map(reader));
  }

  @Override
  public Future<List<Reader>> deleteReaders(Marker marker, String spaceId) {
    final SQLQuery query = new SQLQuery("DELETE FROM " + READER_TABLE + " WHERE space = ?", spaceId);
    return getReaders(marker, spaceId)
        .compose(readers -> JDBCConfig.updateWithParams(query)
        .map(readers));
  }
}<|MERGE_RESOLUTION|>--- conflicted
+++ resolved
@@ -20,11 +20,6 @@
 package com.here.xyz.hub.config;
 
 import static com.here.xyz.hub.config.JDBCConfig.READER_TABLE;
-<<<<<<< HEAD
-import static com.here.xyz.hub.config.JDBCConfig.SPACE_TABLE;
-import static com.here.xyz.hub.config.JDBCConfig.SUBSCRIPTION_TABLE;
-=======
->>>>>>> 29f1a13b
 
 import com.here.xyz.models.hub.Reader;
 import com.here.xyz.models.hub.Subscription;
@@ -84,16 +79,11 @@
   }
 
   @Override
-<<<<<<< HEAD
   public Future<List<Reader>> getReaders(Marker marker, String id, List<String> spaceIds) {
     List<String> params = spaceIds.stream().map(e->"?").collect(Collectors.toList());
     SQLQuery query = new SQLQuery("WHERE id=?", id);
     query.append(new SQLQuery("AND space IN (" + StringUtils.join(params, ",")+")", spaceIds.toArray()));
     return _getReaders(marker, query);
-=======
-  public Future<List<Reader>> getReaders(Marker marker, List<String> spaceIds) {
-    return null;
->>>>>>> 29f1a13b
   }
 
   @Override
@@ -126,7 +116,11 @@
   }
 
   @Override
-<<<<<<< HEAD
+  public Future<Long> increaseVersion(Marker marker, String spaceId, String readerId, Long newVersion) {
+    return null;
+  }
+
+  @Override
   public Future<Void> storeReader(Marker marker, Reader reader) {
     Promise<Void> p = Promise.promise();
 
@@ -144,15 +138,6 @@
       }
     });
     return p.future();
-=======
-  public Future<Long> increaseVersion(Marker marker, String spaceId, String readerId, Long newVersion) {
-    return null;
-  }
-
-  @Override
-  public Future<Reader> deleteReader(Marker marker, String spaceId, String reader) {
-    return null;
->>>>>>> 29f1a13b
   }
 
   @Override
