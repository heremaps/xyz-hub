--- conflicted
+++ resolved
@@ -237,10 +237,6 @@
         .withId(tagData.get("id").getS())
         .withSpaceId(tagData.get("spaceId").getS())
         .withVersion(Long.parseLong(tagData.get("version").getN()))
-<<<<<<< HEAD
-        .withSystem(tagData.get("system").getBOOL())).collect(Collectors.toList());
-=======
         .withSystem( tagData.get("system") != null ? tagData.get("system").getBOOL() : false )).collect(Collectors.toList());
->>>>>>> b40c07d2
   }
 }