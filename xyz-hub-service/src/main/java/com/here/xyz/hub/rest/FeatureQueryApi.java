--- conflicted
+++ resolved
@@ -267,14 +267,9 @@
               .withPropertiesQuery(Query.getPropertiesQuery(context))
               .withSelection(Query.getSelection(context))
               .withForce2D(force2D)
-<<<<<<< HEAD
-              .withOptimizationMode(Query.getString(context, Query.OPTIM_MODE, "raw"))
+              .withOptimizationMode(optimMode)
               .withVizSampling(Query.getString(context, Query.OPTIM_VIZSAMPLING, "med"))
               .withBinaryType( bXperimentalMvt ? responseType.name() : null );
-=======
-              .withOptimizationMode(optimMode)
-              .withVizSampling(Query.getString(context, Query.OPTIM_VIZSAMPLING, "med"));
->>>>>>> afcdb576
       } catch (Exception e) {
         throw new HttpException(BAD_REQUEST,e.getMessage());
       }
