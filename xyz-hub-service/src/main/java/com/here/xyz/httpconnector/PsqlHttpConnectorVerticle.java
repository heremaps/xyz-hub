--- conflicted
+++ resolved
@@ -76,46 +76,6 @@
 
   @Override
   public void start(Promise<Void> startPromise) throws Exception {
-<<<<<<< HEAD
-    connector = new PSQLXyzConnector();
-
-    RouterBuilder.create(vertx, LOCATION).onComplete(ar -> {
-      if (ar.succeeded()) {
-        try {
-          final RouterBuilder rb = ar.result();
-          populateEnvMap();
-
-          new HttpConnectorApi(rb, connector);
-          new HttpMaintenanceApi(rb);
-          new JobApi(rb);
-
-          final Router router = rb.createRouter();
-
-          new JobStatusApi(router);
-
-          //OpenAPI resources
-          router.route("/psql/static/openapi/*").handler(createCorsHandler()).handler((routingContext -> {
-            final HttpServerResponse res = routingContext.response();
-            res.putHeader("content-type", "application/yaml");
-            final String path = routingContext.request().path();
-            if (path.endsWith("openapi-http-connector.yaml")) {
-              res.headers().add(CONTENT_LENGTH, String.valueOf(API.getBytes().length));
-              res.write(API);
-            }
-            else {
-              res.setStatusCode(HttpResponseStatus.NOT_FOUND.code());
-            }
-            res.end();
-          }));
-
-          //Add default handlers
-          addDefaultHandlers(router);
-          createHttpServer(CService.configuration.HTTP_PORT, router);
-        }
-        catch (Exception e) {
-          logger.error("An error occurred, during the creation of the router from the Open API specification file.", e);
-        }
-=======
     populateEnvMap();
 
     if (StringUtils.isEmpty(CService.configuration.ROUTER_BUILDER_CLASS_NAMES)) {
@@ -143,7 +103,6 @@
       } catch (Exception e) {
         logger.error("Unable to build routes for {}", routeBuilderClass);
         routePromise.fail(e);
->>>>>>> 40bda74b
       }
     }
 
@@ -152,7 +111,7 @@
       createHttpServer(CService.configuration.HTTP_PORT, mainRouter)
               .onSuccess(none -> startPromise.complete())
               .onFailure(err -> startPromise.fail(err));
-      }).onFailure(err -> startPromise.fail(err));
+    }).onFailure(err -> startPromise.fail(err));
 
   }
 
@@ -164,6 +123,7 @@
         final RouterBuilder rb = ar;
 
         new HttpConnectorApi(rb, new PSQLXyzConnector());
+        new HttpMaintenanceApi(rb);
         new JobApi(rb);
 
         router = rb.createRouter();
