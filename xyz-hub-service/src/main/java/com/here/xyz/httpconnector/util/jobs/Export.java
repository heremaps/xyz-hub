/*
 * Copyright (C) 2017-2023 HERE Europe B.V.
 *
 * Licensed under the Apache License, Version 2.0 (the "License");
 * you may not use this file except in compliance with the License.
 * You may obtain a copy of the License at
 *
 *     http://www.apache.org/licenses/LICENSE-2.0
 *
 * Unless required by applicable law or agreed to in writing, software
 * distributed under the License is distributed on an "AS IS" BASIS,
 * WITHOUT WARRANTIES OR CONDITIONS OF ANY KIND, either express or implied.
 * See the License for the specific language governing permissions and
 * limitations under the License.
 *
 * SPDX-License-Identifier: Apache-2.0
 * License-Filename: LICENSE
 */

package com.here.xyz.httpconnector.util.jobs;

import static com.here.xyz.events.ContextAwareEvent.SpaceContext.DEFAULT;
import static com.here.xyz.events.ContextAwareEvent.SpaceContext.EXTENSION;
import static com.here.xyz.events.ContextAwareEvent.SpaceContext.SUPER;
import static com.here.xyz.httpconnector.util.Futures.futurify;
import static com.here.xyz.httpconnector.util.emr.config.Step.ReadFeaturesCSV.CsvColumns.JSON_DATA;
import static com.here.xyz.httpconnector.util.emr.config.Step.ReadFeaturesCSV.CsvColumns.WKB;
import static com.here.xyz.httpconnector.util.jobs.Export.CompositeMode.CHANGES;
import static com.here.xyz.httpconnector.util.jobs.Export.CompositeMode.DEACTIVATED;
import static com.here.xyz.httpconnector.util.jobs.Export.CompositeMode.FULL_OPTIMIZED;
import static com.here.xyz.httpconnector.util.jobs.Export.ExportTarget.Type.DOWNLOAD;
import static com.here.xyz.httpconnector.util.jobs.Export.ExportTarget.Type.VML;
import static com.here.xyz.httpconnector.util.jobs.Job.CSVFormat.GEOJSON;
import static com.here.xyz.httpconnector.util.jobs.Job.CSVFormat.JSON_WKB;
import static com.here.xyz.httpconnector.util.jobs.Job.CSVFormat.PARTITIONED_JSON_WKB;
import static com.here.xyz.httpconnector.util.jobs.Job.CSVFormat.PARTITIONID_FC_B64;
import static com.here.xyz.httpconnector.util.jobs.Job.CSVFormat.TILEID_FC_B64;
import static com.here.xyz.httpconnector.util.jobs.Job.Status.executed;
import static com.here.xyz.httpconnector.util.jobs.Job.Status.failed;
import static com.here.xyz.httpconnector.util.jobs.Job.Status.finalized;
import static com.here.xyz.httpconnector.util.jobs.Job.Status.finalizing;
import static com.here.xyz.httpconnector.util.jobs.Job.Status.prepared;
import static com.here.xyz.httpconnector.util.jobs.Job.Status.preparing;
import static com.here.xyz.httpconnector.util.jobs.Job.Status.queued;
import static com.here.xyz.httpconnector.util.jobs.Job.Status.trigger_executed;
import static com.here.xyz.httpconnector.util.jobs.Job.Status.waiting;
import static com.here.xyz.httpconnector.util.scheduler.JobQueue.setJobAborted;
import static com.here.xyz.httpconnector.util.scheduler.JobQueue.setJobFailed;
import static com.here.xyz.httpconnector.util.scheduler.JobQueue.updateJobStatus;
import static io.netty.handler.codec.http.HttpResponseStatus.BAD_REQUEST;

import com.amazonaws.services.emrserverless.model.JobRunState;
import com.fasterxml.jackson.annotation.JsonIgnore;
import com.fasterxml.jackson.annotation.JsonIgnoreProperties;
import com.fasterxml.jackson.annotation.JsonInclude;
import com.fasterxml.jackson.annotation.JsonView;
import com.google.common.collect.ImmutableList;
import com.here.xyz.events.ContextAwareEvent.SpaceContext;
import com.here.xyz.httpconnector.CService;
import com.here.xyz.httpconnector.config.JDBCExporter;
import com.here.xyz.httpconnector.util.emr.EMRManager;
import com.here.xyz.httpconnector.util.emr.config.EmrConfig;
import com.here.xyz.httpconnector.util.emr.config.Step.ConvertToGeoparquet;
import com.here.xyz.httpconnector.util.emr.config.Step.ReadFeaturesCSV;
import com.here.xyz.httpconnector.util.emr.config.Step.ReplaceWkbWithGeo;
import com.here.xyz.httpconnector.util.emr.config.Step.WriteGeoparquet;
import com.here.xyz.httpconnector.util.jobs.datasets.DatasetDescription;
import com.here.xyz.httpconnector.util.jobs.datasets.FileBasedTarget;
import com.here.xyz.httpconnector.util.jobs.datasets.FileOutputSettings;
import com.here.xyz.httpconnector.util.jobs.datasets.Files;
import com.here.xyz.httpconnector.util.jobs.datasets.files.Csv;
import com.here.xyz.httpconnector.util.jobs.datasets.files.FileFormat;
import com.here.xyz.httpconnector.util.jobs.datasets.files.GeoJson;
import com.here.xyz.httpconnector.util.jobs.datasets.files.GeoParquet;
import com.here.xyz.httpconnector.util.web.HubWebClientAsync;
import com.here.xyz.hub.Core;
import com.here.xyz.hub.rest.HttpException;
import com.here.xyz.models.geojson.coordinates.WKTHelper;
import com.here.xyz.models.geojson.implementation.Geometry;
import com.here.xyz.responses.StatisticsResponse.PropertyStatistics;
import com.here.xyz.util.Hasher;
import io.vertx.core.Future;
import io.vertx.core.Promise;
import java.util.ArrayList;
import java.util.Collections;
import java.util.Comparator;
import java.util.HashMap;
import java.util.List;
import java.util.Map;
import java.util.Objects;
import java.util.Optional;
import java.util.concurrent.atomic.AtomicBoolean;
import java.util.concurrent.atomic.AtomicReference;
import java.util.stream.Collectors;
import java.util.stream.Stream;
import org.apache.logging.log4j.LogManager;
import org.apache.logging.log4j.Logger;

@JsonIgnoreProperties(ignoreUnknown = true)
@JsonInclude(JsonInclude.Include.NON_DEFAULT)
public class Export extends JDBCBasedJob<Export> {
    private static final Logger logger = LogManager.getLogger();
    public static String ERROR_DESCRIPTION_HTTP_TRIGGER_FAILED = "http_trigger_failed";
    public static String ERROR_DESCRIPTION_TARGET_ID_INVALID = "targetId_invalid";
    public static String ERROR_DESCRIPTION_HTTP_TRIGGER_STATUS_FAILED = "http_get_trigger_status_failed";
    public static String ERROR_DESCRIPTION_PERSISTENT_EXPORT_FAILED = "persistent_export_of_super_failed";
    private static int VML_EXPORT_MIN_TARGET_LEVEL = 4;
    private static int VML_EXPORT_MAX_TARGET_LEVEL = 13;
    private static int VML_EXPORT_MAX_TILES_PER_FILE = 8192;
    @JsonIgnore
    private AtomicBoolean executing = new AtomicBoolean();

    @JsonView({Public.class})
    private Map<String,ExportObject> exportObjects;

    @JsonView({Public.class})
    private Map<String,ExportObject> superExportObjects;

    @JsonView({Public.class})
    private ExportStatistic statistic;

    @JsonView({Public.class})
    private ExportStatistic superStatistic;

    @JsonView({Public.class})
    private String superId;

    @JsonIgnore
    private Export superJob;

    @JsonView({Public.class})
    private ExportTarget exportTarget;

    @JsonView({Internal.class})
    private long estimatedFeatureCount;

    @JsonView({Internal.class})
    private Map<String,Long> searchableProperties;

    @JsonView({Internal.class})
    private List<String> processingList;

    /** Only used by type VML */
    @JsonView({Public.class})
    private int maxTilesPerFile;

    /** Only used by type VML */
    @JsonView({Public.class})
    private Boolean clipped;

    /** Only used by type VML */
    @JsonView({Public.class})
    private Integer targetLevel;

    /** Only used by type VML */
    @JsonView({Public.class})
    private String partitionKey;

    @JsonView({Public.class})
    private String targetVersion;

    @JsonView({Public.class})
    private Filters filters;

    @JsonView({Public.class})
    private String triggerId;

    @JsonIgnore
    private AtomicReference<Future<Void>> emrJobExecutionFuture = new AtomicReference<>();
    public String emrJobId;
    @JsonIgnore
    private EMRManager emrManager;
    private boolean emrTransformation;
    private String emrType;

    @JsonView({Static.class})
    private String s3Key;
    private static final long UNKNOWN_MAX_SPACE_VERSION = -42;
    @JsonView(Public.class)
    private long maxSpaceVersion = UNKNOWN_MAX_SPACE_VERSION;

    @JsonView(Public.class)
    private long maxSuperSpaceVersion = UNKNOWN_MAX_SPACE_VERSION;

    private static String PARAM_COMPOSITE_MODE = "compositeMode";
    private static String PARAM_PERSIST_EXPORT = "persistExport";
    private static String PARAM_VERSIONS_TO_KEEP = "versionsToKeep";
    private static String PARAM_ENABLE_HASHED_SPACEID = "enableHashedSpaceId";
    private static String PARAM_RUN_AS_ID = "runAsId";
    private static String PARAM_SCOPE = "scope";
    private static String PARAM_EXTENDS = "extends";
    private static String PARAM_SKIP_TRIGGER = "skipTrigger";

    public static String PARAM_CONTEXT = "context";

    public Export() {
        super();
    }

    @Override
    public Future<Export> init() {
        return setDefaults();
    }

    @Override
    public Future<Export> setDefaults() {
        //TODO: Do field initialization at instance initialization time
        return super.setDefaults()
            .compose(job -> {
                if (   getExportTarget() != null && getExportTarget().getType() == VML
                    && (getCsvFormat() == null || ( getCsvFormat() != PARTITIONID_FC_B64 && getCsvFormat() != PARTITIONED_JSON_WKB ))) {
                    setCsvFormat(TILEID_FC_B64);
                    if (getMaxTilesPerFile() == 0)
                        setMaxTilesPerFile(VML_EXPORT_MAX_TILES_PER_FILE);
                }

                //Set Composite related defaults
                CompositeMode compositeMode = readParamCompositeMode();
                SpaceContext context = readParamContext();

                Map ext = readParamExtends();

                if (readPersistExport())
                    setKeepUntil(-1);

                if (ext != null) {
                    boolean superIsReadOnly = ext.get("readOnly") != null ? (boolean) ext.get("readOnly") : false;
                    Map l2Ext = (Map) ext.get("extends");

                    if (l2Ext != null)
                        //L2 Composite
                        superIsReadOnly = l2Ext.get("readOnly") != null ? (boolean) l2Ext.get("readOnly") : false;

                    if (compositeMode.equals(DEACTIVATED) && superIsReadOnly
                        && !(getTarget() instanceof Files files && files.getOutputSettings().getFormat() instanceof GeoParquet)) {
                        //Enabled by default
                        params.put(PARAM_COMPOSITE_MODE, CompositeMode.FULL_OPTIMIZED);
                    }

                    if(!superIsReadOnly && compositeMode.equals(CompositeMode.FULL_OPTIMIZED)) {
                        params.remove(PARAM_COMPOSITE_MODE);
                        logger.info("job[{}] CompositeMode=FULL_OPTIMIZED requires readOnly on superLayer - fall back!", getId());
                    }

                    if (GEOJSON.equals(csvFormat) || context == EXTENSION || context == SUPER)
                        params.remove(PARAM_COMPOSITE_MODE);
                }else{
                    //Only make sense in case of extended space
                    params.remove(PARAM_COMPOSITE_MODE);
                }

                if (readParamCompositeMode() == FULL_OPTIMIZED && exportTarget != null && DOWNLOAD.equals(exportTarget.type)) {
                    //Override Target-Format to PARTITIONED_JSON_WKB
                    csvFormat = PARTITIONED_JSON_WKB;
                    //if (getTarget() instanceof FileBasedTarget<?> fbt)
                    //    fbt.getOutputSettings().setFormat(PARTITIONED_JSON_WKB);
                    //TODO: Also set the new format & partitioning if type is Files
                    if (targetLevel == null)
                        targetLevel = 12;
                }

                if (readParamExtends() != null && context == null)
                    addParam(PARAM_CONTEXT, DEFAULT);

                return Future.succeededFuture();
            }).compose(f -> {
                String superSpaceId = extractSuperSpaceId();

                if(superSpaceId != null) {
                    return HubWebClientAsync.getSpaceStatistics(superSpaceId, null)
                        .compose(statistics -> {
                            //Set version of base space
                            setMaxSuperSpaceVersion(statistics.getMaxVersion().getValue());
                            return Future.succeededFuture();
                        });
                }else
                    return Future.succeededFuture();
            }).compose(f -> {
                SpaceContext ctx = (   readParamContext() == EXTENSION
                        || readParamCompositeMode() == CHANGES
                        || readParamCompositeMode() == FULL_OPTIMIZED
                        ? EXTENSION : null
                );
                return HubWebClientAsync.getSpaceStatistics(getTargetSpaceId(), ctx)
                        .compose(statistics ->{
                            //Set version of target space
                            setMaxSpaceVersion(statistics.getMaxVersion().getValue());
                            return Future.succeededFuture(statistics);
                        });
            })
            .compose(statistics -> {
                //Store count of features which are in source layer
                setEstimatedFeatureCount(statistics.getCount().getValue());

                HashMap<String, Long> searchableProperties = new HashMap<>();
                for (PropertyStatistics property : statistics.getProperties().getValue())
                    if (property.isSearchable())
                        searchableProperties.put(property.getKey(), property.getCount());
                if (!searchableProperties.isEmpty())
                    setSearchableProperties(searchableProperties);

                return Future.succeededFuture(this);
            });
    }

    @Override
    public Future<Export> validate() {
        return super.validate()
            .compose(job -> futurify(() -> validateExport()))
            .compose(j -> Future.succeededFuture(j), e -> e instanceof HttpException ? Future.failedFuture(e)
                : Future.failedFuture(new HttpException(BAD_REQUEST, e.getMessage(), e)));
    }

    private Export validateExport() throws HttpException {
        if (getExportTarget() == null)
            throw new HttpException(BAD_REQUEST,("Please specify exportTarget!"));

        if (getExportTarget().getType().equals(VML)){

            switch (getCsvFormat()) {
                case TILEID_FC_B64:
                case PARTITIONID_FC_B64:
                case PARTITIONED_JSON_WKB:
                    break;
                default:
                    throw new HttpException(BAD_REQUEST, "Invalid Format! Allowed [" + TILEID_FC_B64 + ","
                        + PARTITIONID_FC_B64 + "," + PARTITIONED_JSON_WKB + "]");
            }

            if (getExportTarget().getTargetId() == null)
                throw new HttpException(BAD_REQUEST,("Please specify the targetId!"));
        }

        if ( getCsvFormat().equals(TILEID_FC_B64) || ( getCsvFormat().equals(PARTITIONED_JSON_WKB) && (getPartitionKey() == null || "tileid".equalsIgnoreCase(getPartitionKey())))) {
            if (getTargetLevel() == null)
                throw new HttpException(BAD_REQUEST, "Please specify targetLevel! Allowed range [" + VML_EXPORT_MIN_TARGET_LEVEL + ":"
                        + VML_EXPORT_MAX_TARGET_LEVEL + "]");

            if (getTargetLevel() < VML_EXPORT_MIN_TARGET_LEVEL || getTargetLevel() > VML_EXPORT_MAX_TARGET_LEVEL)
                throw new HttpException(BAD_REQUEST, "Invalid targetLevel! Allowed range [" + VML_EXPORT_MIN_TARGET_LEVEL
                        + ":" + VML_EXPORT_MAX_TARGET_LEVEL + "]");
        }

        Filters filters = getFilters();
        if (filters != null) {
            if (filters.getSpatialFilter() != null) {
                Geometry geometry = filters.getSpatialFilter().getGeometry();
                if (geometry == null)
                    throw new HttpException(BAD_REQUEST, "Please specify a geometry for the spatial filter!");
                else {
                    try {
                        geometry.validate();
                        WKTHelper.geometryToWKB(geometry);
                    }
                    catch (Exception e){
                        throw new HttpException(BAD_REQUEST, "Cant parse filter geometry!");
                    }
                }
            }
        }

        if (getEstimatedFeatureCount() > 1000000 //searchable limit without index
            && getPartitionKey() != null && !"id".equals(getPartitionKey()) && !"tileid".equals(getPartitionKey())
            && (searchableProperties == null || !searchableProperties.containsKey(getPartitionKey().replaceFirst("^(p|properties)\\." ,""))))
            throw new HttpException(BAD_REQUEST, "partitionKey [" + getPartitionKey() + "] is not a searchable property");

        return this;
    }

    public List<String> getProcessingList() {
        return processingList;
    }

    public void setProcessingList(List<String> processingList) {
        this.processingList = processingList;
    }

    public Export withProcessingList(List<String> processingList) {
        setProcessingList(processingList);
        return this;
    }

    public long getEstimatedFeatureCount() {
        return estimatedFeatureCount;
    }

    public void setEstimatedFeatureCount(long estimatedFeatureCount) {
        this.estimatedFeatureCount = estimatedFeatureCount;
    }

    public Export withEstimatedFeatureCount(long estimatedFeatureCount){
        setEstimatedFeatureCount(estimatedFeatureCount);
        return this;
    }

    public Map<String,Long> getSearchableProperties() {
        return searchableProperties;
    }

    public void setSearchableProperties(Map<String,Long> searchableProperties) {
        this.searchableProperties = searchableProperties;
    }

    public Export withSearchableProperties(Map<String,Long> searchableProperties) {
        setSearchableProperties(searchableProperties);
        return this;
    }

    public ExportStatistic getSuperStatistic() {
        return this.superStatistic;
    }

    public ExportStatistic getStatistic() {
        return this.statistic;
    }

    @JsonIgnore
    public ExportStatistic getTotalStatistic() {
        if (this.statistic == null)
            return null;

        if (this.superStatistic == null)
            return this.statistic;

        return new ExportStatistic()
            .withBytesUploaded(this.statistic.bytesUploaded + this.superStatistic.bytesUploaded)
            .withFilesUploaded(this.statistic.filesUploaded + this.superStatistic.filesUploaded)
            .withRowsUploaded(this.statistic.rowsUploaded + this.superStatistic.rowsUploaded);
    }

    public void setSuperId(String superId) {
        this.superId = superId;
    }

    public String getSuperId() {
        return this.superId;
    }

    @JsonIgnore
    public Export getSuperJob() {
        return superJob;
    }

    @JsonIgnore
    public void setSuperJob(Export superJob) {
        this.superJob = superJob;
    }

    public Export withSuperJob(Export superJob) {
        setSuperJob(superJob);
        return this;
    }

    public void setStatistic(ExportStatistic statistic) {
        this.statistic = statistic;
    }

    public void setSuperStatistic(ExportStatistic superStatistic) {
        this.superStatistic = superStatistic;
    }

    public void addStatistic(ExportStatistic statistic) {
        if (this.statistic == null)
            this.statistic = statistic;
        else {
            this.statistic.setBytesUploaded(this.statistic.getBytesUploaded() + statistic.getBytesUploaded());
            this.statistic.setFilesUploaded(this.statistic.getFilesUploaded() + statistic.getFilesUploaded());
            this.statistic.setRowsUploaded(this.statistic.getRowsUploaded() + statistic.getRowsUploaded());
        }
    }

    @JsonView({Public.class})
    public Map<String,ExportObject> getSuperExportObjects() {
        if (CService.jobS3Client == null) //If being used as a model on the client side
            return this.superExportObjects == null ? Collections.emptyMap() : this.superExportObjects;

        Map<String, ExportObject> superExportObjects = null;

        if (getSuperId() != null && !readPersistExport())
            superExportObjects = getSuperJob() != null ? getSuperJob().getExportObjects() : null;

        return superExportObjects == null ? Collections.emptyMap() : superExportObjects;
    }

    public void setSuperExportObjects(Map<String, ExportObject> superExportObjects) {
        this.superExportObjects = superExportObjects;
    }

    @JsonIgnore
    public List<ExportObject> getExportObjectsAsList() {
        List<ExportObject> exportObjectList = new ArrayList<>();

        if (getSuperExportObjects() != null)
            exportObjectList.addAll(getSuperExportObjects().values());
        if (getExportObjects() != null)
            exportObjectList.addAll(getExportObjects().values());

        return exportObjectList;
    }

    @JsonView({Public.class})
    public Map<String,ExportObject> getExportObjects() {
        if (CService.jobS3Client == null) //If being used as a model on the client side
            return exportObjects == null ? Collections.emptyMap() : exportObjects;
        if (exportObjects != null && !exportObjects.isEmpty())
            return exportObjects;

        Map<String, ExportObject> exportObjects = null;

        if (getSuperId() != null && readPersistExport())
            return getSuperJob() != null ? getSuperJob().getExportObjects() : Collections.emptyMap();
        else if (getS3Key() != null) {
            if (getStatus() == finalized)
                exportObjects = CService.jobS3Client.scanExportPathCached(getS3Key());
            else
                exportObjects = CService.jobS3Client.scanExportPath(getS3Key());
        }

        return exportObjects == null ? Collections.emptyMap() : exportObjects;
    }

    public void setExportObjects(Map<String, ExportObject> exportObjects) {
        this.exportObjects = exportObjects;
    }

    /**
     * @deprecated Please use method {@link #getTarget()} instead.
     */
    @Deprecated
    public ExportTarget getExportTarget() {
        return exportTarget;
    }

    /**
     * @deprecated Please use method {@link #setTarget(DatasetDescription)} instead.
     * @param exportTarget
     */
    @Deprecated
    public void setExportTarget(ExportTarget exportTarget) {
        this.exportTarget = exportTarget;
    }

    /**
     * @deprecated Please use method {@link #withTarget(DatasetDescription)} instead.
     * @param exportTarget
     */
    @Deprecated
    public Export withExportTarget(final ExportTarget exportTarget) {
        setExportTarget(exportTarget);
        return this;
    }

    @Override
    public void setTarget(DatasetDescription target) {
        super.setTarget(target);
        //Keep BWC
        if (target instanceof FileBasedTarget fbt) {
            final FileOutputSettings os = fbt.getOutputSettings();
            setExportTarget(new ExportTarget().withType(DOWNLOAD));
            //setCsvFormat(fbt.getOutputSettings().getFormat());
            if (getCsvFormat() == null) {
                if (os.getFormat() instanceof GeoJson)
                    setCsvFormat(GEOJSON);
                else if (os.getFormat() instanceof GeoParquet) {
                    setCsvFormat(JSON_WKB);
                    setEmrTransformation(true);
                    setEmrType("geoparquet");
                }
                else if (os.getFormat() instanceof Csv csv)
                    setCsvFormat(csv.toBWCFormat());
            }
            setTargetLevel(os.getTileLevel());
            setClipped(os.isClipped());
            setMaxTilesPerFile(os.getMaxTilesPerFile());
            setPartitionKey(os.getPartitionKey());
        }
    }

    public Integer getTargetLevel() {
        return targetLevel;
    }

    public void setTargetLevel(Integer targetLevel) {
        this.targetLevel = targetLevel;
    }

    public Export withTargetLevel(final Integer targetLevel) {
        setTargetLevel(targetLevel);
        return this;
    }

    public String getPartitionKey() {
        return partitionKey;
    }

    public void setPartitionKey(String partitionKey) {
        this.partitionKey = partitionKey;
    }

    public Export withPartitionKey(final String partitionKey) {
        setPartitionKey(partitionKey);
        return this;
    }

    public String getTargetVersion() {
        return targetVersion;
    }

    public void setTargetVersion(String targetVersion) {
        this.targetVersion = targetVersion;
    }

    public Export withTargetVersion(final String targetVersion) {
        setTargetVersion(targetVersion);
        return this;
    }

    public int getMaxTilesPerFile() {
        return maxTilesPerFile;
    }

    public void setMaxTilesPerFile(int maxTilesPerFile) {
        this.maxTilesPerFile = maxTilesPerFile;
    }

    public Export withMaxTilesPerFile(final int maxTilesPerFile) {
        setMaxTilesPerFile(maxTilesPerFile);
        return this;
    }

    public Boolean getClipped() {
        return clipped;
    }

    public void setClipped(boolean clipped) {
        this.clipped = clipped;
    }

    public Export withClipped(final boolean clipped) {
        setClipped(clipped);
        return this;
    }

    public Filters getFilters() {
        return filters;
    }

    public void setFilters(Filters filters) {
        this.filters = filters;
    }

    public Export withFilters(final Filters filters) {
        setFilters(filters);
        return this;
    }

    public String getTriggerId() { return triggerId; }

    public void setTriggerId(String triggerId) { this.triggerId = triggerId; }

    public Export withTriggerId(String triggerId) {
        setTriggerId(triggerId);
        return this;
    }

    public boolean readParamSkipTrigger() {
        return params != null && params.containsKey(PARAM_SKIP_TRIGGER) ? (boolean) this.getParam(PARAM_SKIP_TRIGGER) : false;
    }

    public boolean readPersistExport() {
        return  params != null && params.containsKey(PARAM_PERSIST_EXPORT) ? (boolean) this.getParam(PARAM_PERSIST_EXPORT) : false;
    }

    public Map readParamExtends() {
        return params != null && params.containsKey(PARAM_EXTENDS) ? (Map) this.getParam(PARAM_EXTENDS) : null;
    }

    public SpaceContext readParamContext() {
        return params != null && params.containsKey(PARAM_CONTEXT) ? SpaceContext.valueOf(this.params.get(PARAM_CONTEXT).toString()) : null;
    }

    public CompositeMode readParamCompositeMode() {
        return params != null && params.containsKey(PARAM_COMPOSITE_MODE)
                ? CompositeMode.valueOf(params.get(PARAM_COMPOSITE_MODE).toString())
                : DEACTIVATED;
    }

    public String extractSuperSpaceId() {
        Map extension = readParamExtends();
        if (extension == null)
            return null;

        Map recursiveExtension = (Map) extension.get(PARAM_EXTENDS);
        if (recursiveExtension != null)
            return (String) recursiveExtension.get("spaceId");

        return (String) extension.get("spaceId");
    }

    public boolean isSuperSpacePersist() {
        Map extension = readParamExtends();
        if (extension == null)
            return false;

        Map recursiveExtension = (Map) extension.get(PARAM_EXTENDS);
        if (recursiveExtension != null)
            return recursiveExtension.get("readOnly") != null ? (boolean) recursiveExtension.get("readOnly") : false;

        return extension.get("readOnly") != null ? (boolean) extension.get("readOnly") : false;
    }

    public void resetToPreviousState() throws Exception {
        switch (getStatus()) {
            case failed:
            case aborted:
                super.resetToPreviousState();
                break;
            case preparing:
                resetStatus(waiting);
                break;
            case executing:
                resetStatus(prepared);
                break;
            case executing_trigger:
                resetStatus(executed);
                break;
            case collecting_trigger_status:
                resetStatus(trigger_executed);
                break;
        }
    }

    public static class ExportStatistic {
        private long rowsUploaded;
        private long filesUploaded;
        private long bytesUploaded;

        public long getRowsUploaded() {
            return rowsUploaded;
        }

        public void setRowsUploaded(long rowsUploaded) {
            this.rowsUploaded = rowsUploaded;
        }

        public ExportStatistic withRowsUploaded(long rowsUploaded){
            this.setRowsUploaded(rowsUploaded);
            return this;
        }

        public long getFilesUploaded() {
            return filesUploaded;
        }

        public void setFilesUploaded(long filesUploaded) {
            this.filesUploaded = filesUploaded;
        }

        public ExportStatistic withFilesUploaded(long filesUploaded){
            this.setFilesUploaded(filesUploaded);
            return this;
        }

        public long getBytesUploaded() {
            return bytesUploaded;
        }

        public void setBytesUploaded(long bytesUploaded) {
            this.bytesUploaded = bytesUploaded;
        }

        public ExportStatistic withBytesUploaded(long bytesUploaded){
            this.setBytesUploaded(bytesUploaded);
            return this;
        }

        public ExportStatistic addRows(long rows){
            rowsUploaded += rows;
            return this;
        }
        public ExportStatistic addBytes(long bytes){
            bytesUploaded += bytes;
            return this;
        }
        public ExportStatistic addFiles(long files){
            filesUploaded += files;
            return this;
        }
    }

    @JsonInclude(JsonInclude.Include.NON_DEFAULT)
    public static class ExportTarget {
        @JsonView({Public.class})
        public enum Type {
            VML, DOWNLOAD, S3 /** same as download */;
            public static Type of(String value) {
                if (value == null) {
                    return null;
                }
                try {
                    return valueOf(value.toLowerCase());
                } catch (IllegalArgumentException e) {
                    return null;
                }
            }
        }

        @JsonView({Public.class})
        private String targetId;

        @JsonView({Public.class})
        private Type type;

        public String getTargetId() {
            return targetId;
        }

        public void setTargetId(String targetId) {
            this.targetId = targetId;
        }

        public ExportTarget withTargetId(String targetId){
            this.setTargetId(targetId);
            return this;
        }

        public Type getType() {
            return type;
        }

        public void setType(Type type) {
            this.type = type;
        }

        public ExportTarget withType(final Type type) {
            setType(type);
            return this;
        }
    }

    @JsonInclude(JsonInclude.Include.NON_DEFAULT)
    public static class SpatialFilter {

        @JsonView({Public.class})
        private Geometry geometry;

        @JsonView({Public.class})
        private int radius;

        @JsonView({Public.class})
        private boolean clip;

        public Geometry getGeometry() {
            return geometry;
        }

        public void setGeometry(Geometry geometry) {
            this.geometry = geometry;
        }

        public SpatialFilter withGeometry(Geometry geometry){
            this.setGeometry(geometry);
            return this;
        }

        public int getRadius() {
            return radius;
        }

        public void setRadius(int radius) {
            this.radius = radius;
        }

        public SpatialFilter withRadius(final int radius) {
            setRadius(radius);
            return this;
        }

        /**
         * @deprecated Use {@link #isClip()} instead.
         */
        @Deprecated
        public boolean isClipped() {
            return isClip();
        }

        /**
         * @deprecated Use {@link #setClip(boolean)} instead.
         */
        @Deprecated
        public void setClipped(boolean clipped) {
            setClip(clipped);
        }

        /**
         * @deprecated Use {@link #withClip(boolean)} instead.
         */
        @Deprecated
        public SpatialFilter withClipped(final boolean clipped) {
            return withClip(clipped);
        }

        public boolean isClip() {
            return clip;
        }

        public void setClip(boolean clipped) {
            this.clip = clipped;
        }

        public SpatialFilter withClip(final boolean clipped) {
            setClipped(clipped);
            return this;
        }
    }

    public static class Filters {
        @JsonView({Public.class})
        private String propertyFilter;

        @JsonView({Public.class})
        private SpatialFilter spatialFilter;

        @JsonView({Public.class, Static.class})
        private SpaceContext context = DEFAULT;

        public String getPropertyFilter() {
            return propertyFilter;
        }

        public void setPropertyFilter(String propertyFilter) {
            this.propertyFilter = propertyFilter;
        }

        public Filters withPropertyFilter(String propertyFilter) {
            setPropertyFilter(propertyFilter);
            return this;
        }

        public SpatialFilter getSpatialFilter() {
            return spatialFilter;
        }

        public void setSpatialFilter(SpatialFilter spatialFilter) {
            this.spatialFilter = spatialFilter;
        }

        public Filters withSpatialFilter(SpatialFilter spatialFilter) {
            setSpatialFilter(spatialFilter);
            return this;
        }

        public SpaceContext getContext() {
            return context;
        }

        public void setContext(SpaceContext context) {
            this.context = context;
        }

        public Filters withContext(SpaceContext context) {
            setContext(context);
            return this;
        }
    }

    @Override
    public String getQueryIdentifier() {
        return "export_hint";
    }

    @Override
    public boolean needRdsCheck() {
        //In next stage we need database resources
        if (getStatus().equals(Job.Status.queued))
            return true;
        return false;
    }

    public Future<Job> checkPersistentExports() {
        //Check if we already have persistent exports. May trigger one.
        if (readPersistExport())
            return checkPersistentExport();
        else if (isSuperSpacePersist() && readParamCompositeMode().equals(CompositeMode.FULL_OPTIMIZED))
          return checkPersistentSuperExport();
        //No indication for persistent exports are given - proceed normal
        return updateJobStatus(this, prepared);
    }

<<<<<<< HEAD
    private Future<Export> searchPersistentJobOnTarget(String targetId, CSVFormat csvFormat) {
        return CService.jobConfigClient.getList(getMarker(), null , null, targetId)
            //Sort the candidates in reverse order by updated TS to get the oldest candidate
            .map(jobs -> jobs.stream().sorted(Comparator.comparingLong(Job::getUpdatedAt)).toList())
            .map(sortedJobs -> {
              for (Job<?> job : sortedJobs) {
                // filter out non Export jobs
                if (!(job instanceof Export exportJob)) continue;

                // filter out non persistent
                if (exportJob.getKeepUntil() >= 0) continue;

                // filter out the non-matching hash
                if (!exportJob.getHashForPersistentStorage(null).equals(getHashForPersistentStorage(csvFormat))) continue;

                // filter out the ones with different EMR configuration
                if (exportJob.isEmrTransformation() != isEmrTransformation()
                    || !Objects.equals(exportJob.getEmrType(), getEmrType())) continue;

                // filter out the ones with different max space version
                if (exportJob.getMaxSpaceVersion() != getMaxSpaceVersion()) continue;

                // try to find a finalized one - doesn't matter if it's the original export
                if (exportJob.getStatus().equals(finalized)
                    || exportJob.getStatus().equals(trigger_executed)
                    || (exportJob.getStatus().equals(failed) && exportJob.getId().equalsIgnoreCase(getId() + "_missing_base"))) {
                  return Optional.of(exportJob);
                }
              }
              return Optional.<Export>empty();
            })
            // log the result
            .map(candidate -> candidate.map(job -> {
              final String logMessage = job.getStatus().equals(failed) ? "Spawned job has failed {}:{} " : "Found existing persistent job {}:{} ";
              logger.info(getMarker(), "job[{}] " + logMessage, getId(), job.getId(), job.getStatus());
              return job;
            }).orElse(null));
=======
    private Future<Export> searchPersistentJobOnTarget(String targetId, CSVFormat format, long targetVersion){
        return CService.jobConfigClient.getList(getMarker(), null , null, targetId)
                .compose(jobs -> {
                    Export existingJob = null;

                    //Sort the candidates in reverse order by updated TS to get the oldest candidate
                    final List<Job> sortedJobs = jobs
                        .stream()
                        .sorted(Comparator.comparingLong(job -> job.getUpdatedAt()))
                        .collect(Collectors.toList());
                    for (Job jobCandidate : sortedJobs) {
                        if (!(jobCandidate instanceof Export exportCandidate))
                            continue;

                        //exp=-1 => persistent
                        //hash must fit
                        logger.info(getMarker(), "job[{}] Check existing job {}:{} ", getId(), jobCandidate.getId(), jobCandidate.getStatus());
                        if (jobCandidate.getKeepUntil() < 0
                            && exportCandidate.getHashForPersistentStorage(null).equals(getHashForPersistentStorage(format))
                            && exportCandidate.getMaxSpaceVersion() == targetVersion) {
                            //try to find a finalized one - doesn't matter if it's the original export
                            if(jobCandidate.getStatus().equals(finalized) || jobCandidate.getStatus().equals(trigger_executed)) {
                                logger.info(getMarker(), "job[{}] Found existing persistent job {}:{} ", getId(), jobCandidate.getId(), jobCandidate.getStatus());
                                existingJob = (Export) jobCandidate;
                                break;
                            }else if(jobCandidate.getStatus().equals(failed) && jobCandidate.getId().equalsIgnoreCase(getId() + "_missing_base")) {
                                logger.info(getMarker(), "job[{}] Spawned job has failed {}:{} ", getId(), jobCandidate.getId(), jobCandidate.getStatus());
                                existingJob = (Export) jobCandidate;
                                break;
                            }
                        }
                    }
                    return Future.succeededFuture(existingJob);
                });
>>>>>>> f346799f
    }

    public Future<Job> checkPersistentExport() {
        //Deliver result if Export is already available
        return searchPersistentJobOnTarget(targetSpaceId, null, getMaxSpaceVersion())
            .compose(existingJob -> {
                if (existingJob != null) {
                    //metafile is present but Export is not started yet
                    if (existingJob.getId().equals(getId()) && existingJob.getStatus() == preparing) {
                        //We need to start the export by ourselves
                        return updateJobStatus(this, prepared);
                    }
                    else if (existingJob.getStatus() == finalized || existingJob.getStatus() == trigger_executed) {
                        //Export is available - use it and skip jdbc-export
                        logger.info("job[{}] found persistent export files of {}", getId(), existingJob.getId());
                        setSuperId(existingJob.getId());
                        setSuperJob(existingJob);
                        setStatistic(existingJob.getStatistic());

                        return updateJobStatus(this, finalized);
                    }
                    else if(existingJob.getStatus() == failed) {
                        //Export is available but is failed - abort also this export.
                        String message = String.format("Another related job "+existingJob.getId()+" has failed.",
                                existingJob.getTargetSpaceId(), existingJob.getTargetLevel(), existingJob.getStatus());

                        logger.warn("job[{}] Export {}", getId(), message);
                        setJobFailed(this, message, Job.ERROR_TYPE_EXECUTION_FAILED);
                        return Future.failedFuture(Job.ERROR_TYPE_EXECUTION_FAILED);
                    }
                    else {
                        //Go back to queuing - we need to wait for the completion of an already running persist export.
                        return updateJobStatus(this, queued);
                    }
                }
                else
                    return updateJobStatus(this, prepared);
            });
    }

    public Future<Job> checkPersistentSuperExport() {
        //Check if we can find a persistent export and check status. If no persistent export is available we are starting one.
        String superSpaceId = extractSuperSpaceId();

        return searchPersistentJobOnTarget(superSpaceId, JSON_WKB, getMaxSuperSpaceVersion())
            .compose(existingJob -> {
                if (existingJob == null) {
                    logger.info("job[{}] Persist Export {} of Base-Layer is missing -> starting one!", getId(), superSpaceId);

                    Export baseExport = new Export()
                        .withId(getId() + "_missing_base")
                        .withDescription("Persistent Base Export for " + getId())
                        .withExportTarget(new ExportTarget().withType(DOWNLOAD))
                        .withFilters(getFilters())
                        .withMaxTilesPerFile(getMaxTilesPerFile())
                        .withTargetLevel(getTargetLevel())
                        .withPartitionKey(getPartitionKey())
                            //always use JSON_WKB
                        .withCsvFormat(JSON_WKB)
                        .withEmrTransformation(isEmrTransformation())
                        .withEmrType(getEmrType());


                    //We only need reusable data on S3
                    baseExport.addParam(PARAM_SKIP_TRIGGER, true);
                    baseExport.addParam(PARAM_PERSIST_EXPORT, true);

                    logger.info("job[{}] Trigger Persist Export {} of Super-Layer!", getId(), superSpaceId);
                    return HubWebClientAsync.performBaseLayerExport(superSpaceId, baseExport)
                        .compose(newBaseExport -> {
                            logger.info("job[{}] Need to wait for finalization of persist Export {} of base-layer!", getId(), newBaseExport.getId());
                            setSuperId(newBaseExport.getId());
                            setSuperJob((Export) newBaseExport);

                            return updateJobStatus(this,queued);
                        })
                        .onFailure(t -> {
                            logger.error(t);
                            setJobFailed(this, ERROR_DESCRIPTION_PERSISTENT_EXPORT_FAILED, ERROR_TYPE_EXECUTION_FAILED);
                        });
                }
                else if (existingJob.getStatus() == failed) {
                    logger.info("job[{}] Persist Export {} of Super-Layer has failed!", getId(), superSpaceId);
                    return setJobFailed(this,ERROR_DESCRIPTION_PERSISTENT_EXPORT_FAILED, ERROR_TYPE_EXECUTION_FAILED);
                }
                else if (existingJob.getStatus() == finalized) {
                    logger.info("job[{}] Persist Export {} of Super-Layer is available!", getId(), superSpaceId);
                    if (superId == null)
                        setSuperId(existingJob.getId());

                    setSuperJob(existingJob);
                    setSuperStatistic(existingJob.getStatistic());

                    return updateJobStatus(this, prepared);
                }
                else {
                    logger.info("job[{}] Persist Export {} - need to wait for finalization of persist Export of base-layer!", getId(), superSpaceId);
                    return updateJobStatus(this, queued);
                }
            });
    }

    @Override
    public Future<Job> executeStart() {
        return isValidForStart()
            .compose(job -> prepareStart())
            .onSuccess(job -> CService.exportQueue.addJob(job));
    }

    @Override
    public void execute() {
        if (!executing.compareAndSet(false, true))
            return;

        setExecutedAt(Core.currentTimeMillis() / 1000L);

        JDBCExporter.getInstance().executeExport(this, CService.configuration.JOBS_S3_BUCKET,
                CService.jobS3Client.getS3Path(this), CService.configuration.JOBS_REGION)
            .onSuccess(statistic -> {
                    //Everything is processed
                    logger.info("job[{}] Export of '{}' completely succeeded!", getId(), getTargetSpaceId());
                    addStatistic(statistic);
                    setS3Key(CService.jobS3Client.getS3Path(this));
                    updateJobStatus(this, executed);
                }
            )
            .onFailure(e -> {
                logger.warn("job[{}] export of '{}' failed! ", getId(), getTargetSpaceId(), e);

                if (e.getMessage() != null && e.getMessage().equalsIgnoreCase("Fail to read any response from the server, the underlying connection might get lost unexpectedly."))
                    setJobAborted(this);
                else {
                    setJobFailed(this, null, Job.ERROR_TYPE_EXECUTION_FAILED);
                }}
            );
    }

    private static class EMRConfig {
        public static final String APPLICATION_ID = System.getenv("EMR_APPLICATION_ID");
        public static final String EMR_RUNTIME_ROLE_ARN = System.getenv("EMR_RUNTIME_ROLE_ARN");
        public static final String JAR_PATH = System.getenv("EMR_JAR_PATH");
        public static final String SPARK_PARAMS = "--class com.here.xyz.FeatureAggregator " +
            "--conf spark.hadoop.hive.metastore.client.factory.class=com.amazonaws.glue.catalog.metastore.AWSGlueDataCatalogHiveClientFactory";
        public static final String S3_PATH_SUFFIX = "-transformed";
    }

    private EMRManager getEmrManager() {
        if (emrManager == null)
            emrManager = EMRManager.getInstance();
        return emrManager;
    }

    @Deprecated
    public boolean isEmrTransformation() {
        return emrTransformation;
    }

    @Deprecated
    public void setEmrTransformation(boolean emrTransformation) {
        this.emrTransformation = emrTransformation;
    }

    @Deprecated
    public Export withEmrTransformation(boolean emrTransformation) {
        setEmrTransformation(emrTransformation);
        return this;
    }

    @Deprecated
    public String getEmrType() {
        return emrType;
    }

    @Deprecated
    public void setEmrType(String emrType) {
        this.emrType = emrType;
    }
    @Deprecated
    public Export withEmrType(String emrType) {
        setEmrType(emrType);
        return this;
    }

    public String getS3Key() {
        return s3Key == null || s3Key.endsWith("/") ? s3Key : (s3Key + "/");
    }

    public void setS3Key(String s3Key) {
        this.s3Key = s3Key;
    }

    public Export withS3Key(String s3Key) {
        setS3Key(s3Key);
        return this;
    }

    public long getMaxSpaceVersion() {
        return maxSpaceVersion;
    }

    public void setMaxSpaceVersion(long maxSpaceVersion) {
        this.maxSpaceVersion = maxSpaceVersion;
    }

    public Export withMaxSpaceVersion(long maxSpaceVersion) {
        setMaxSpaceVersion(maxSpaceVersion);
        return this;
    }

    public long getMaxSuperSpaceVersion() {
        return maxSuperSpaceVersion;
    }

    public void setMaxSuperSpaceVersion(long maxSuperSpaceVersion) {
        this.maxSuperSpaceVersion = maxSuperSpaceVersion;
    }

    public Export withMaxSuperSpaceVersion(long maxSuperSpaceVersion) {
        setMaxSuperSpaceVersion(maxSuperSpaceVersion);
        return this;
    }

    @Deprecated
    public String getEmrJobId() {
        return emrJobId;
    }

    @Deprecated
    public void setEmrJobId(String emrJobId) {
        this.emrJobId = emrJobId;
    }

    @Override
    public Future<Job> executeAbort() {
        if (isEmrTransformation() && getStatus() == finalizing)
            //Cancel EMR Job
            getEmrManager().shutdown(EMRConfig.APPLICATION_ID, emrJobId);
        return super.executeAbort();
    }

    @Override
    public Future<Void> finalizeJob() {
        return finalizeJob(true);
    }

    protected Future<Void> finalizeJob(boolean finalizeAfterCompletion) {
        if (isEmrTransformation() && !getExportObjects().isEmpty() && (statistic == null || statistic.getRowsUploaded() > 0)) {
            final String sourceS3UrlWithoutSlash = getS3UrlForPath(CService.jobS3Client.getS3Path(this));
            String sourceS3Url = sourceS3UrlWithoutSlash + "/";
            String targetS3Url = sourceS3UrlWithoutSlash + EMRConfig.S3_PATH_SUFFIX + "/";
            return updateJobStatus(this, finalizing)
                .compose(job -> {
                    //Start EMR Job, return jobId
                    List<String> scriptParams = new ArrayList<>();
                    scriptParams.add(sourceS3Url);
                    scriptParams.add(targetS3Url);
                    scriptParams.add("--type=" + getEmrType());
                    if (readParamCompositeMode() == FULL_OPTIMIZED) {
                      scriptParams.add("--delta");
                      if ("geoparquet".equals(getEmrType())) {
                        final String sourceSuperS3UrlWithoutSlash = getS3UrlForPath(CService.jobS3Client.getS3Path(getSuperJob()));
                        String targetSuperS3Url = sourceSuperS3UrlWithoutSlash + EMRConfig.S3_PATH_SUFFIX + "/";
                        scriptParams.add("--baseInputDir=" + targetSuperS3Url);
                      }
                    }

                    String emrJobId = getEmrManager().startJob(EMRConfig.APPLICATION_ID, job.getId(), EMRConfig.EMR_RUNTIME_ROLE_ARN,
                        EMRConfig.JAR_PATH, scriptParams, EMRConfig.SPARK_PARAMS);
                    this.emrJobId = emrJobId;
                    return Future.succeededFuture(emrJobId);
                })
                .onFailure(err -> {
                    logger.warn(getMarker(), "Failure starting finalization. (EMR Transformation)", err);
                    setJobFailed(this, "Error trying to start finalization.", "START_EMR_JOB_FAILED");
                })
                .compose(emrJobId -> startEmrJobStatePolling(EMRConfig.APPLICATION_ID, emrJobId, finalizeAfterCompletion));
        }
        else if (finalizeAfterCompletion)
            return super.finalizeJob();
        else
            return Future.succeededFuture();
    }

    private String buildEmrJsonConfig(String inputDirectory, String outputDirectory) {
        FileFormat targetFormat = ((FileBasedTarget) getTarget()).getOutputSettings().getFormat();
        if (targetFormat instanceof GeoParquet) {
            return new EmrConfig().withSteps(ImmutableList.of(
                new ReadFeaturesCSV().withInputDirectory(inputDirectory).withColumns(ImmutableList.of(
                    JSON_DATA, WKB
                )),
                new ReplaceWkbWithGeo(),
                new ConvertToGeoparquet(),
                new WriteGeoparquet().withOutputDirectory(outputDirectory)
            )).serialize();
        }
        else if (targetFormat instanceof Csv) {

        }
        throw new IllegalArgumentException("Unsupported file format: " + targetFormat);
    }

    private static String getS3UrlForPath(String path) {
        return "s3://" + CService.configuration.JOBS_S3_BUCKET + "/" + path;
    }

    private Future<Void> startEmrJobStatePolling(String applicationId, String emrJobId, boolean finalizeAfterCompletion) {
        final Promise<Void> promise = Promise.promise();
        if (emrJobExecutionFuture.compareAndSet(null, promise.future())) {
            new Thread(() -> {
                setUpdatedAt(Core.currentTimeMillis() / 1000l);
                while (emrJobExecutionFuture.get() != null) {
                    JobRunState jobState = null;
                    try {
                        jobState = getEmrManager().getExecutionSummary(applicationId, emrJobId);
                        setUpdatedAt(Core.currentTimeMillis() / 1000l);
                    }
                    catch (Exception e) {
                        logger.warn("job[{}] Error fetching job state of EMR transformation with emr job id \"{}\"", getId(), emrJobId, e);
                    }
                    switch (jobState) {
                        case SUCCESS:
                            logger.info("job[{}] execution of EMR transformation {} succeeded ", getId(), emrJobId);
                            setS3Key(CService.jobS3Client.getS3Path(this) + EMRConfig.S3_PATH_SUFFIX);
                            //Update this job's state finally to "finalized"
                            if (finalizeAfterCompletion)
                                updateJobStatus(this, finalized);
                            //Stop this thread
                            completePollingThread(promise);
                            break;
                        case FAILED:
                        case CANCELLED:
                            logger.warn("job[{}] EMR transformation {} ended with state \"{}\"", getId(), emrJobId, jobState);
                            final String errorMessage = "EMR job " + emrJobId + " ended with state \"" + jobState + "\"";
                            setJobFailed(this, errorMessage, "EMR_JOB_FAILED");
                            //Stop this thread
                            failPollingThread(promise, errorMessage);
                    }
                    //Check if last state update is too long (>60s) ago (timeout or other issue with EMR job)
                    if (getUpdatedAt() < Core.currentTimeMillis() / 1000l - 60) {
                        final String errorMessage = "No state update from EMR job " + emrJobId + " since more than 60 seconds";
                        setJobFailed(this, errorMessage, "EMR_JOB_TIMEOUT");
                        //Stop this thread
                        failPollingThread(promise, errorMessage);
                    }

                    try {
                        Thread.sleep(3_000);
                    }
                    catch (InterruptedException ignore) {}
                }
            }).start();
            return emrJobExecutionFuture.get();
        }
        else
            //Return the future of the other process which is actually performing the polling
            //TODO: Throw some kind of ConcurrencyException instead?
            return emrJobExecutionFuture.get();
    }

    private void completePollingThread(Promise<Void> promise) {
        emrJobExecutionFuture.set(null);
        promise.complete();
    }

    private void failPollingThread(Promise<Void> promise, String errorMessage) {
        emrJobExecutionFuture.set(null);
        promise.fail(errorMessage);
    }

    @JsonIgnore
    public String getHashForPersistentStorage(CSVFormat targetCSVFormat) {
        return Hasher.getHash(
                (targetLevel != null ? targetLevel.toString() : "")
                + maxTilesPerFile
                + partitionKey
                + (targetCSVFormat == null ? csvFormat : targetCSVFormat)
                + (filters != null && filters.getSpatialFilter() != null ? filters.getSpatialFilter().geometry.getJTSGeometry().hashCode() : "")
                + (filters != null && filters.getPropertyFilter() != null ? filters.getPropertyFilter().hashCode() : "")
                + (filters != null && filters.getSpatialFilter() != null ? filters.getSpatialFilter().getRadius() : "")
                + (filters != null && filters.getSpatialFilter() != null && filters.getSpatialFilter().isClipped()));
    }

    public enum CompositeMode {
        FULL_OPTIMIZED, //Load persistent Base + (Changes)
        CHANGES, //Only changes
        FULL, //context=default
        DEACTIVATED;

        public static CompositeMode of(String value) {
            if (value == null) {
                return null;
            }
            try {
                return valueOf(value.toUpperCase());
            } catch (IllegalArgumentException e) {
                return null;
            }
        }
    }
}<|MERGE_RESOLUTION|>--- conflicted
+++ resolved
@@ -987,8 +987,7 @@
         return updateJobStatus(this, prepared);
     }
 
-<<<<<<< HEAD
-    private Future<Export> searchPersistentJobOnTarget(String targetId, CSVFormat csvFormat) {
+    private Future<Export> searchPersistentJobOnTarget(String targetId, CSVFormat csvFormat, long targetVersion){
         return CService.jobConfigClient.getList(getMarker(), null , null, targetId)
             //Sort the candidates in reverse order by updated TS to get the oldest candidate
             .map(jobs -> jobs.stream().sorted(Comparator.comparingLong(Job::getUpdatedAt)).toList())
@@ -1008,7 +1007,7 @@
                     || !Objects.equals(exportJob.getEmrType(), getEmrType())) continue;
 
                 // filter out the ones with different max space version
-                if (exportJob.getMaxSpaceVersion() != getMaxSpaceVersion()) continue;
+                if (exportJob.getMaxSpaceVersion() != targetVersion) continue;
 
                 // try to find a finalized one - doesn't matter if it's the original export
                 if (exportJob.getStatus().equals(finalized)
@@ -1025,42 +1024,6 @@
               logger.info(getMarker(), "job[{}] " + logMessage, getId(), job.getId(), job.getStatus());
               return job;
             }).orElse(null));
-=======
-    private Future<Export> searchPersistentJobOnTarget(String targetId, CSVFormat format, long targetVersion){
-        return CService.jobConfigClient.getList(getMarker(), null , null, targetId)
-                .compose(jobs -> {
-                    Export existingJob = null;
-
-                    //Sort the candidates in reverse order by updated TS to get the oldest candidate
-                    final List<Job> sortedJobs = jobs
-                        .stream()
-                        .sorted(Comparator.comparingLong(job -> job.getUpdatedAt()))
-                        .collect(Collectors.toList());
-                    for (Job jobCandidate : sortedJobs) {
-                        if (!(jobCandidate instanceof Export exportCandidate))
-                            continue;
-
-                        //exp=-1 => persistent
-                        //hash must fit
-                        logger.info(getMarker(), "job[{}] Check existing job {}:{} ", getId(), jobCandidate.getId(), jobCandidate.getStatus());
-                        if (jobCandidate.getKeepUntil() < 0
-                            && exportCandidate.getHashForPersistentStorage(null).equals(getHashForPersistentStorage(format))
-                            && exportCandidate.getMaxSpaceVersion() == targetVersion) {
-                            //try to find a finalized one - doesn't matter if it's the original export
-                            if(jobCandidate.getStatus().equals(finalized) || jobCandidate.getStatus().equals(trigger_executed)) {
-                                logger.info(getMarker(), "job[{}] Found existing persistent job {}:{} ", getId(), jobCandidate.getId(), jobCandidate.getStatus());
-                                existingJob = (Export) jobCandidate;
-                                break;
-                            }else if(jobCandidate.getStatus().equals(failed) && jobCandidate.getId().equalsIgnoreCase(getId() + "_missing_base")) {
-                                logger.info(getMarker(), "job[{}] Spawned job has failed {}:{} ", getId(), jobCandidate.getId(), jobCandidate.getStatus());
-                                existingJob = (Export) jobCandidate;
-                                break;
-                            }
-                        }
-                    }
-                    return Future.succeededFuture(existingJob);
-                });
->>>>>>> f346799f
     }
 
     public Future<Job> checkPersistentExport() {
