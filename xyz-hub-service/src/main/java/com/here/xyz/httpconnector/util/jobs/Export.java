/*
 * Copyright (C) 2017-2023 HERE Europe B.V.
 *
 * Licensed under the Apache License, Version 2.0 (the "License");
 * you may not use this file except in compliance with the License.
 * You may obtain a copy of the License at
 *
 *     http://www.apache.org/licenses/LICENSE-2.0
 *
 * Unless required by applicable law or agreed to in writing, software
 * distributed under the License is distributed on an "AS IS" BASIS,
 * WITHOUT WARRANTIES OR CONDITIONS OF ANY KIND, either express or implied.
 * See the License for the specific language governing permissions and
 * limitations under the License.
 *
 * SPDX-License-Identifier: Apache-2.0
 * License-Filename: LICENSE
 */

package com.here.xyz.httpconnector.util.jobs;

import static com.here.xyz.events.ContextAwareEvent.SpaceContext.DEFAULT;
import static com.here.xyz.httpconnector.util.jobs.Export.ExportTarget.Type.DOWNLOAD;
import static com.here.xyz.httpconnector.util.jobs.Job.CSVFormat.TILEID_FC_B64;
import static com.here.xyz.httpconnector.util.jobs.Job.Status.executed;
import static com.here.xyz.httpconnector.util.jobs.Job.Status.trigger_executed;
import static com.here.xyz.httpconnector.util.jobs.Job.Status.waiting;
import static com.here.xyz.httpconnector.util.scheduler.JobQueue.setJobAborted;
import static com.here.xyz.httpconnector.util.scheduler.JobQueue.setJobFailed;
import static com.here.xyz.httpconnector.util.scheduler.JobQueue.updateJobStatus;
import static com.here.xyz.hub.rest.ApiParam.Query.Incremental.DEACTIVATED;
import static com.here.xyz.hub.rest.ApiParam.Query.Incremental.FULL;
import static io.netty.handler.codec.http.HttpResponseStatus.BAD_REQUEST;
import static io.netty.handler.codec.http.HttpResponseStatus.NOT_IMPLEMENTED;
import static io.netty.handler.codec.http.HttpResponseStatus.PRECONDITION_FAILED;

import com.fasterxml.jackson.annotation.JsonIgnore;
import com.fasterxml.jackson.annotation.JsonIgnoreProperties;
import com.fasterxml.jackson.annotation.JsonInclude;
import com.fasterxml.jackson.annotation.JsonView;
import com.here.xyz.httpconnector.CService;
import com.here.xyz.httpconnector.config.JDBCExporter;
import com.here.xyz.httpconnector.config.JDBCImporter;
import com.here.xyz.httpconnector.rest.HApiParam;
import com.here.xyz.httpconnector.util.jobs.DatasetDescription.Files;
import com.here.xyz.hub.Core;
import com.here.xyz.hub.rest.ApiParam;
import com.here.xyz.hub.rest.ApiParam.Query.Incremental;
import com.here.xyz.hub.rest.HttpException;
import com.here.xyz.models.geojson.coordinates.WKTHelper;
import com.here.xyz.models.geojson.implementation.Geometry;
import io.netty.handler.codec.http.HttpResponseStatus;
import io.vertx.core.Future;
import java.util.HashMap;
import java.util.List;
import java.util.Map;
import org.apache.logging.log4j.LogManager;
import org.apache.logging.log4j.Logger;

@JsonIgnoreProperties(ignoreUnknown = true)
@JsonInclude(JsonInclude.Include.NON_DEFAULT)
public class Export extends Job<Export> {
    private static final Logger logger = LogManager.getLogger();
    public static String ERROR_TYPE_HTTP_TRIGGER_FAILED = "http_trigger_failed";
    public static String ERROR_TYPE_TARGET_ID_INVALID = "targetId_invalid";
    public static String ERROR_TYPE_HTTP_TRIGGER_STATUS_FAILED = "http_get_trigger_status_failed";
    private static int VML_EXPORT_MIN_TARGET_LEVEL = 4;
    private static int VML_EXPORT_MAX_TARGET_LEVEL = 13;
    private static int VML_EXPORT_MAX_TILES_PER_FILE = 8192;

    @JsonView({Public.class})
    private Map<String,ExportObject> exportObjects;

    @JsonView({Public.class})
    private Map<String,ExportObject> superExportObjects;

    @JsonView({Public.class})
    private ExportStatistic statistic;

    @JsonView({Public.class})
    private ExportTarget exportTarget;

    @JsonView({Internal.class})
    private long estimatedFeatureCount;

    @JsonView({Internal.class})
    private Map<String,Long> searchableProperties;

    @JsonView({Internal.class})
    private List<String> processingList;

    /** Only used by type VML */
    @JsonView({Public.class})
    private int maxTilesPerFile;

    /** Only used by type VML */
    @JsonView({Public.class})
    private Boolean clipped;

    /** Only used by type VML */
    @JsonView({Public.class})
    private Integer targetLevel;

    /** Only used by type VML */
    @JsonView({Public.class})
    private String partitionKey;

    @JsonView({Public.class})
    private String targetVersion;

    @JsonView({Public.class})
    private Filters filters;

    @JsonView({Public.class})
    private String triggerId;

    public Export() {}

    @Override
    public Future<Export> init() {
        return null;
    }

    public Export(String description, String targetSpaceId, String targetTable, Strategy strategy) {
        this.description = description;
        this.targetSpaceId = targetSpaceId;
        this.targetTable = targetTable;
        this.strategy = strategy;
        this.clipped = false;
    }

    private void addSuperExportPathToJob(String superSpaceId) throws HttpException {
      String superExportPath = CService.jobS3Client.checkPersistentS3ExportOfSuperLayer(superSpaceId, this);
      if (superExportPath == null)
          throw new HttpException(PRECONDITION_FAILED, "Persistent Base-Layer export is missing!");

      //Add path to params tobe able to load already exported data from
      addParam("superExportPath", superExportPath);
    }

    @Override
    public Future<Job> injectConfigValues() {
        return super.injectConfigValues()
            .compose(job -> {
                if (!getParams().containsKey("incremental"))
                    addParam("incremental", DEACTIVATED.toString());
                if (!getParams().containsKey("context"))
                    addParam("context", DEFAULT);
                if (FULL.toString().equals(getParam("incremental"))) {
                    //We have to check if the super layer got exported in a persistent way
                    try {
                        if (!isSuperSpacePersistent())
                            throw new HttpException(BAD_REQUEST, "Incremental Export requires persistent superLayer!");
                        //Add path to persistent Export
                        addSuperExportPathToJob(extractSuperSpaceId());
                    }
                    catch (Exception e) {
                        return Future.failedFuture(e);
                    }
                }
                return Future.succeededFuture(this);
            });
    }

    @Override
    public void setDefaults() {
        //TODO: Do field initialization at instance initialization time
        super.setDefaults();
        if (getExportTarget() != null && getExportTarget().getType().equals(ExportTarget.Type.VML)) {
            if (getCsvFormat() != null && getCsvFormat().equals(CSVFormat.PARTITIONID_FC_B64))
                return;
            setCsvFormat(TILEID_FC_B64);
            if (getMaxTilesPerFile() == 0)
                setMaxTilesPerFile(VML_EXPORT_MAX_TILES_PER_FILE);
        }
    }

    @Override
    public Export validate() throws HttpException {
        super.validate();

        if (getExportTarget() == null)
            throw new HttpException(BAD_REQUEST,("Please specify exportTarget!"));

        if (getExportTarget().getType().equals(ExportTarget.Type.VML)){

            switch (getCsvFormat()) {
                case TILEID_FC_B64:
                case PARTITIONID_FC_B64:
                    break;
                default:
                    throw new HttpException(BAD_REQUEST, "Invalid Format! Allowed [" + TILEID_FC_B64 + ","
                        + CSVFormat.PARTITIONID_FC_B64 + "]");
            }

            if (getExportTarget().getTargetId() == null)
                throw new HttpException(BAD_REQUEST,("Please specify the targetId!"));

            if (!getCsvFormat().equals(CSVFormat.PARTITIONID_FC_B64)) {
                if (getTargetLevel() == null)
                    throw new HttpException(BAD_REQUEST, "Please specify targetLevel! Allowed range [" + VML_EXPORT_MIN_TARGET_LEVEL + ":"
                        + VML_EXPORT_MAX_TARGET_LEVEL + "]");

             if (getTargetLevel() < VML_EXPORT_MIN_TARGET_LEVEL || getTargetLevel() > VML_EXPORT_MAX_TARGET_LEVEL)
                throw new HttpException(BAD_REQUEST, "Invalid targetLevel! Allowed range [" + VML_EXPORT_MIN_TARGET_LEVEL
                    + ":" + VML_EXPORT_MAX_TARGET_LEVEL + "]");
            }

        }
        else if (getExportTarget().getType().equals(ExportTarget.Type.DOWNLOAD)){

            switch (getCsvFormat()) {
                case JSON_WKB:
                case GEOJSON: break;
                default:
                    throw new HttpException(BAD_REQUEST,("Invalid Format! Allowed ["+ CSVFormat.JSON_WKB +","+ CSVFormat.GEOJSON +"]"));
            }

        }

        Filters filters = getFilters();
        if (filters != null) {
            if (filters.getSpatialFilter() != null) {
                Geometry geometry = filters.getSpatialFilter().getGeometry();
                if (geometry == null)
                    throw new HttpException(BAD_REQUEST, "Please specify a geometry for the spatial filter!");
                else {
                    try {
                        geometry.validate();
                        WKTHelper.geometryToWKB(geometry);
                    }catch (Exception e){
                        throw new HttpException(BAD_REQUEST, "Cant parse filter geometry!");
                    }
                }
            }
        }

        if (readParamPersistExport()){
            if (!getExportTarget().getType().equals(ExportTarget.Type.VML))
                throw new HttpException(BAD_REQUEST, "Persistent Export not allowed for this target!");
            if (filters != null)
                throw new HttpException(BAD_REQUEST, "Persistent Export is only allowed without filters!");
        }
        return this;
    }

<<<<<<< HEAD
    protected void isValidForStart(ApiParam.Query.Incremental incremental) throws HttpException {
        if (!getStatus().equals(Status.waiting))
            throw new HttpException(PRECONDITION_FAILED, "Invalid state: " + getStatus() + " execution is only allowed on status=waiting");

        if (!incremental.equals(ApiParam.Query.Incremental.DEACTIVATED)) {
            if (incremental.equals(ApiParam.Query.Incremental.CHANGES) && includesSecondLevelExtension())
                throw new HttpException(NOT_IMPLEMENTED, "Incremental Export of CHANGES is not supported for 2nd Level extended spaces!");

            switch( getCsvFormat() )
            { case TILEID_FC_B64: case PARTITIONID_FC_B64 : break;
              default : throw new HttpException(BAD_REQUEST, "CSV format is not supported!");
            }

            if (getExportTarget().getType().equals(ExportTarget.Type.DOWNLOAD))
                throw new HttpException(HttpResponseStatus.BAD_REQUEST, "Incremental Export is available for Type Download!");

            if (getParams() == null || getParams().get("extends") == null)
                throw new HttpException(HttpResponseStatus.BAD_REQUEST, "Incremental Export is only possible on extended layers!");

            if (incremental.equals(ApiParam.Query.Incremental.FULL)) {
                /** We have to check if the super layer got exported in a persistent way */
                if (!isSuperSpacePersistent())
                    throw new HttpException(HttpResponseStatus.BAD_REQUEST, "Incremental Export requires persistent superLayer!");
            }
        }
    }

    public void isValidForAbort() throws HttpException {
        /**
         * It is only allowed to abort a job inside executing state, because we have multiple nodes running.
         * During the execution we have running SQL-Statements - due to the abortion of them, the client which
         * has executed the Query will handle the abortion.
         * */
        if (!getStatus().equals(Status.executing))
            throw new HttpException(PRECONDITION_FAILED, "Job is not in executing state - current status: " + getStatus());
    }

    public Type getType() {
        return type;
=======
    @Override
    protected Future<Job> isValidForStart() {
        return super.isValidForStart()
            .compose(job -> {
                Incremental incremental = Incremental.of((String) getParam("incremental"));
                if (incremental != null && incremental != DEACTIVATED) {
                    if (incremental.equals(ApiParam.Query.Incremental.CHANGES) && includesSecondLevelExtension())
                        return Future.failedFuture(new HttpException(NOT_IMPLEMENTED,
                            "Incremental Export of CHANGES is not supported for 2nd Level composite spaces!"));
                    if (getCsvFormat() != TILEID_FC_B64)
                        return Future.failedFuture(new HttpException(BAD_REQUEST, "CSV format is not supported!"));
                    if (getExportTarget().getType() == DOWNLOAD)
                        return Future.failedFuture(new HttpException(HttpResponseStatus.BAD_REQUEST,
                            "Incremental Export is not available for Type Download!"));
                    if (getParams() == null || getParams().get("extends") == null)
                        return Future.failedFuture(new HttpException(HttpResponseStatus.BAD_REQUEST,
                            "Incremental Export is only possible on composite spaces!"));
                    if (incremental == FULL && !isSuperSpacePersistent())
                        //We have to check if the super layer got exported in a persistent way
                        return Future.failedFuture(new HttpException(HttpResponseStatus.BAD_REQUEST,
                            "Incremental Export requires persistent super space!"));
                }
                return Future.succeededFuture(job);
            });
>>>>>>> bca53016
    }

    public List<String> getProcessingList() {
        return processingList;
    }

    public void setProcessingList(List<String> processingList) {
        this.processingList = processingList;
    }

    public Export withProcessingList(List<String> processingList) {
        setProcessingList(processingList);
        return this;
    }

    public long getEstimatedFeatureCount() {
        return estimatedFeatureCount;
    }

    public void setEstimatedFeatureCount(long estimatedFeatureCount) {
        this.estimatedFeatureCount = estimatedFeatureCount;
    }

    public Export withEstimatedFeatureCount(long estimatedFeatureCount){
        setEstimatedFeatureCount(estimatedFeatureCount);
        return this;
    }

    public Map<String,Long> getSearchableProperties() {
        return searchableProperties;
    }

    public void setSearchableProperties(Map<String,Long> searchableProperties) {
        this.searchableProperties = searchableProperties;
    }

    public Export withSearchableProperties(Map<String,Long> searchableProperties) {
        setSearchableProperties(searchableProperties);
        return this;
    }

    public ExportStatistic getStatistic(){
        return this.statistic;
    }

    public void setStatistic(ExportStatistic statistic) {
        this.statistic = statistic;
    }

    public void addStatistic(ExportStatistic statistic) {
        if(this.statistic == null)
            this.statistic = statistic;
        else {
            this.statistic.setBytesUploaded(this.statistic.getBytesUploaded() + statistic.getBytesUploaded());
            this.statistic.setFilesUploaded(this.statistic.getFilesUploaded() + statistic.getFilesUploaded());
            this.statistic.setRowsUploaded(this.statistic.getRowsUploaded() + statistic.getRowsUploaded());
        }
    }

    public Map<String,ExportObject> getSuperExportObjects() {
        if(superExportObjects == null)
            superExportObjects = new HashMap<>();
        return superExportObjects;
    }

    public void setSuperExportObjects(Map<String, ExportObject> superExportObjects) {
        this.superExportObjects = superExportObjects;
    }

    public Map<String,ExportObject> getExportObjects() {
        if(exportObjects == null)
            exportObjects = new HashMap<>();
        return exportObjects;
    }

    public void setExportObjects(Map<String, ExportObject> exportObjects) {
        this.exportObjects = exportObjects;
    }

    public Export withExportObjects(Map<String, ExportObject> exportObjects) {
        setExportObjects(exportObjects);
        return this;
    }

    /**
     * @deprecated Please use method {@link #getTarget()} instead.
     */
    @Deprecated
    public ExportTarget getExportTarget() {
        return exportTarget;
    }

    /**
     * @deprecated Please use method {@link #setTarget(DatasetDescription)} instead.
     * @param exportTarget
     */
    @Deprecated
    public void setExportTarget(ExportTarget exportTarget) {
        this.exportTarget = exportTarget;
    }

    /**
     * @deprecated Please use method {@link #withTarget(DatasetDescription)} instead.
     * @param exportTarget
     */
    @Deprecated
    public Export withExportTarget(final ExportTarget exportTarget) {
        setExportTarget(exportTarget);
        return this;
    }

    @Override
    public void setTarget(DatasetDescription target) {
        super.setTarget(target);
        //Keep BWC
        if (target instanceof Files) {
            setExportTarget(new ExportTarget().withType(DOWNLOAD));
            setCsvFormat(((Files) target).getFormat());
        }
    }

    public Integer getTargetLevel() {
        return targetLevel;
    }

    public void setTargetLevel(Integer targetLevel) {
        this.targetLevel = targetLevel;
    }

    public Export withTargetLevel(final Integer targetLevel) {
        setTargetLevel(targetLevel);
        return this;
    }

    public String getPartitionKey() {
        return partitionKey;
    }

    public void setPartitionKey(String partitionKey) {
        this.partitionKey = partitionKey;
    }

    public Export withPartitionKey(final String partitionKey) {
        setPartitionKey(partitionKey);
        return this;
    }

    public String getTargetVersion() {
        return targetVersion;
    }

    public void setTargetVersion(String targetVersion) {
        this.targetVersion = targetVersion;
    }

    public Export withTargetVersion(final String targetVersion) {
        setTargetVersion(targetVersion);
        return this;
    }

    public int getMaxTilesPerFile() {
        return maxTilesPerFile;
    }

    public void setMaxTilesPerFile(int maxTilesPerFile) {
        this.maxTilesPerFile = maxTilesPerFile;
    }

    public Export withMaxTilesPerFile(final int maxTilesPerFile) {
        setMaxTilesPerFile(maxTilesPerFile);
        return this;
    }

    public Boolean getClipped() {
        return clipped;
    }

    public void setClipped(boolean clipped) {
        this.clipped = clipped;
    }

    public Export withClipped(final boolean clipped) {
        setClipped(clipped);
        return this;
    }

    public Filters getFilters() {
        return filters;
    }

    public void setFilters(Filters filters) {
        this.filters = filters;
    }

    public Export withFilters(final Filters filters) {
        setFilters(filters);
        return this;
    }

    public String getTriggerId() { return triggerId; }

    public void setTriggerId(String triggerId) { this.triggerId = triggerId; }

    public Export withTriggerId(String triggerId) {
        setTriggerId(triggerId);
        return this;
    }

    public String readParamSuperExportPath() {
        return this.params.containsKey("superExportPath") ? (String) this.getParam("superExportPath") : null;
    }

    public boolean readParamPersistExport(){
        return this.params.containsKey("persistExport") ? (boolean) this.getParam("persistExport") : false;
    }

    public boolean includesSecondLevelExtension() {
        if(this.params == null)
            return false;

        Map extension = (Map) this.params.get("extends");

        if(extension != null && extension.get("extends") != null)
            return true;
        return false;
    }

    @JsonIgnore
    public boolean isSuperSpacePersistent() {
        Map extension = (Map) this.params.get("extends");
        if(this.params == null && extension == null)
            return false;

        Map recursiveExtension = (Map) extension.get("extends");
        if(recursiveExtension != null) {
            return (boolean) recursiveExtension.get("persistExport");
        }
        return (boolean) extension.get("persistExport");
    }

    public String extractSuperSpaceId() {
        Map extension = (Map) this.params.get("extends");
        if(this.params == null && extension == null)
            return null;

        Map recursiveExtension = (Map) extension.get("extends");
        if(recursiveExtension != null) {
            return (String) recursiveExtension.get("spaceId");
        }
        return (String) extension.get("spaceId");
    }

    public Incremental readParamIncremental() {
        return this.params.containsKey("incremental")
            ? ApiParam.Query.Incremental.valueOf((String) this.params.get(HApiParam.HQuery.INCREMENTAL))
            : DEACTIVATED;
    }

    public void resetToPreviousState() throws Exception {
        switch (getStatus()) {
            case failed:
            case aborted:
                super.resetToPreviousState();
                break;
            case executing:
                resetStatus(waiting);
                break;
            case executing_trigger:
                resetStatus(executed);
                break;
            case collecting_trigger_status:
                resetStatus(trigger_executed);
                break;
        }
    }

    public static class ExportStatistic {
        private long rowsUploaded;
        private long filesUploaded;
        private long bytesUploaded;

        public long getRowsUploaded() {
            return rowsUploaded;
        }

        public void setRowsUploaded(long rowsUploaded) {
            this.rowsUploaded = rowsUploaded;
        }

        public ExportStatistic withRowsUploaded(long rowsUploaded){
            this.setRowsUploaded(rowsUploaded);
            return this;
        }

        public long getFilesUploaded() {
            return filesUploaded;
        }

        public void setFilesUploaded(long filesUploaded) {
            this.filesUploaded = filesUploaded;
        }

        public ExportStatistic withFilesUploaded(long filesUploaded){
            this.setFilesUploaded(filesUploaded);
            return this;
        }

        public long getBytesUploaded() {
            return bytesUploaded;
        }

        public void setBytesUploaded(long bytesUploaded) {
            this.bytesUploaded = bytesUploaded;
        }

        public ExportStatistic withBytesUploaded(long bytesUploaded){
            this.setBytesUploaded(bytesUploaded);
            return this;
        }

        public void addRows(long rows){
            rowsUploaded += rows;
        }
        public void addBytes(long bytes){
            bytesUploaded += bytes;
        }
        public void addFiles(long files){
            filesUploaded += files;
        }
    }

    @JsonInclude(JsonInclude.Include.NON_DEFAULT)
    public static class ExportTarget {
        @JsonView({Public.class})
        public enum Type {
            VML, DOWNLOAD, S3 /** same as download */;
            public static Type of(String value) {
                if (value == null) {
                    return null;
                }
                try {
                    return valueOf(value.toLowerCase());
                } catch (IllegalArgumentException e) {
                    return null;
                }
            }
        }

        @JsonView({Public.class})
        private String targetId;

        @JsonView({Public.class})
        private Type type;

        public String getTargetId() {
            return targetId;
        }

        public void setTargetId(String targetId) {
            this.targetId = targetId;
        }

        public ExportTarget withTargetId(String targetId){
            this.setTargetId(targetId);
            return this;
        }

        public Type getType() {
            return type;
        }

        public void setType(Type type) {
            this.type = type;
        }

        public ExportTarget withType(final Type type) {
            setType(type);
            return this;
        }
    }

    @JsonInclude(JsonInclude.Include.NON_DEFAULT)
    public static class SpatialFilter {

        @JsonView({Public.class})
        private Geometry geometry;

        @JsonView({Public.class})
        private int radius;

        @JsonView({Public.class})
        private boolean clipped;

        public Geometry getGeometry() {
            return geometry;
        }

        public void setGeometry(Geometry geometry) {
            this.geometry = geometry;
        }

        public SpatialFilter withGeometry(Geometry geometry){
            this.setGeometry(geometry);
            return this;
        }

        public int getRadius() {
            return radius;
        }

        public void setRadius(int radius) {
            this.radius = radius;
        }

        public SpatialFilter withRadius(final int radius) {
            setRadius(radius);
            return this;
        }

        public boolean isClipped() {
            return clipped;
        }

        public void setClipped(boolean clipped) {
            this.clipped = clipped;
        }

        public SpatialFilter withClipped(final boolean clipped) {
            setClipped(clipped);
            return this;
        }
    }

    public static class Filters {
        @JsonView({Public.class})
        private String propertyFilter;

        @JsonView({Public.class})
        private SpatialFilter spatialFilter;

        public String getPropertyFilter() {
            return propertyFilter;
        }

        public void setPropertyFilter(String propertyFilter) {
            this.propertyFilter = propertyFilter;
        }

        public Filters withPropertyFilter(String propertyFilter) {
            setPropertyFilter(propertyFilter);
            return this;
        }

        public SpatialFilter getSpatialFilter() {
            return spatialFilter;
        }

        public void setSpatialFilter(SpatialFilter spatialFilter) {
            this.spatialFilter = spatialFilter;
        }

        public Filters withSpatialFilter(SpatialFilter spatialFilter) {
            setSpatialFilter(spatialFilter);
            return this;
        }
    }

    @Override
    public String getQueryIdentifier() {
        return "export_hint";
    }

    @Override
    public void execute() {
        setExecutedAt(Core.currentTimeMillis() / 1000L);

        if (readParamPersistExport()) {
            Export existingJob = CService.jobS3Client.readMetaFileFromJob(this);
            if (existingJob != null) {
                if (existingJob.getExportObjects() == null || existingJob.getExportObjects().isEmpty()) {
                    String message = String.format("Another job already started for %s and targetLevel %s with status %s",
                        existingJob.getTargetSpaceId(), existingJob.getTargetLevel(), existingJob.getStatus());
                    setJobFailed(this, message, Job.ERROR_TYPE_EXECUTION_FAILED);
                }
                else {
                    addDownloadLinksAndWriteMetaFile(existingJob);
                    setExportObjects(existingJob.getExportObjects());
                    updateJobStatus(this, executed);
                }
                return;
            }
            else {
                addDownloadLinksAndWriteMetaFile(this);
            }
        }

        JDBCExporter.executeExport(this, JDBCImporter.getDefaultSchema(getTargetConnector()), CService.configuration.JOBS_S3_BUCKET,
                CService.jobS3Client.getS3Path(this), CService.configuration.JOBS_REGION)
            .onSuccess(statistic -> {
                    //Everything is processed
                    logger.info("job[{}] Export of '{}' completely succeeded!", getId(), getTargetSpaceId());
                    addStatistic(statistic);
                    addDownloadLinksAndWriteMetaFile(this);
                    updateJobStatus(this, executed);
                }
            )
            .onFailure(e -> {
                logger.warn("job[{}] export of '{}' failed! ", getId(), getTargetSpaceId(), e);

                if (e.getMessage() != null && e.getMessage().equalsIgnoreCase("Fail to read any response from the server, the underlying connection might get lost unexpectedly."))
                    setJobAborted(this);
                else {
                    setJobFailed(this, null, Job.ERROR_TYPE_EXECUTION_FAILED);
                }}
            );
    }

    protected void addDownloadLinksAndWriteMetaFile(Job j){
        /** Add file statistics and downloadLinks */
        Map<String, ExportObject> exportObjects = CService.jobS3Client.scanExportPath((Export)j, false, true);
        ((Export) j).setExportObjects(exportObjects);

        if(((Export)j).readParamSuperExportPath() != null) {
            /** Add exportObjects including fresh download links for persistent base exports */
            Map<String, ExportObject> superExportObjects = CService.jobS3Client.scanExportPath((Export) j, true, true);
            ((Export) j).setSuperExportObjects(superExportObjects);
        }

        /** Write MetaFile to S3 */
        CService.jobS3Client.writeMetaFile((Export) j);
    }
}<|MERGE_RESOLUTION|>--- conflicted
+++ resolved
@@ -244,47 +244,6 @@
         return this;
     }
 
-<<<<<<< HEAD
-    protected void isValidForStart(ApiParam.Query.Incremental incremental) throws HttpException {
-        if (!getStatus().equals(Status.waiting))
-            throw new HttpException(PRECONDITION_FAILED, "Invalid state: " + getStatus() + " execution is only allowed on status=waiting");
-
-        if (!incremental.equals(ApiParam.Query.Incremental.DEACTIVATED)) {
-            if (incremental.equals(ApiParam.Query.Incremental.CHANGES) && includesSecondLevelExtension())
-                throw new HttpException(NOT_IMPLEMENTED, "Incremental Export of CHANGES is not supported for 2nd Level extended spaces!");
-
-            switch( getCsvFormat() )
-            { case TILEID_FC_B64: case PARTITIONID_FC_B64 : break;
-              default : throw new HttpException(BAD_REQUEST, "CSV format is not supported!");
-            }
-
-            if (getExportTarget().getType().equals(ExportTarget.Type.DOWNLOAD))
-                throw new HttpException(HttpResponseStatus.BAD_REQUEST, "Incremental Export is available for Type Download!");
-
-            if (getParams() == null || getParams().get("extends") == null)
-                throw new HttpException(HttpResponseStatus.BAD_REQUEST, "Incremental Export is only possible on extended layers!");
-
-            if (incremental.equals(ApiParam.Query.Incremental.FULL)) {
-                /** We have to check if the super layer got exported in a persistent way */
-                if (!isSuperSpacePersistent())
-                    throw new HttpException(HttpResponseStatus.BAD_REQUEST, "Incremental Export requires persistent superLayer!");
-            }
-        }
-    }
-
-    public void isValidForAbort() throws HttpException {
-        /**
-         * It is only allowed to abort a job inside executing state, because we have multiple nodes running.
-         * During the execution we have running SQL-Statements - due to the abortion of them, the client which
-         * has executed the Query will handle the abortion.
-         * */
-        if (!getStatus().equals(Status.executing))
-            throw new HttpException(PRECONDITION_FAILED, "Job is not in executing state - current status: " + getStatus());
-    }
-
-    public Type getType() {
-        return type;
-=======
     @Override
     protected Future<Job> isValidForStart() {
         return super.isValidForStart()
@@ -294,8 +253,12 @@
                     if (incremental.equals(ApiParam.Query.Incremental.CHANGES) && includesSecondLevelExtension())
                         return Future.failedFuture(new HttpException(NOT_IMPLEMENTED,
                             "Incremental Export of CHANGES is not supported for 2nd Level composite spaces!"));
-                    if (getCsvFormat() != TILEID_FC_B64)
-                        return Future.failedFuture(new HttpException(BAD_REQUEST, "CSV format is not supported!"));
+
+	            switch( getCsvFormat() )
+        	    { case TILEID_FC_B64: case PARTITIONID_FC_B64 : break;
+	              default :  return Future.failedFuture(new HttpException(BAD_REQUEST, "CSV format is not supported!"));
+        	    }
+
                     if (getExportTarget().getType() == DOWNLOAD)
                         return Future.failedFuture(new HttpException(HttpResponseStatus.BAD_REQUEST,
                             "Incremental Export is not available for Type Download!"));
@@ -309,7 +272,6 @@
                 }
                 return Future.succeededFuture(job);
             });
->>>>>>> bca53016
     }
 
     public List<String> getProcessingList() {
