--- conflicted
+++ resolved
@@ -136,12 +136,7 @@
     childJob.setChildJob(true); //TODO: Replace that hack once the scheduler flow was refactored
     childJob.init(); //TODO: Do field initialization at instance initialization time
     childJob.withTargetConnector(space.getStorage().getId());
-<<<<<<< HEAD
-    childJob.addParam("versionsToKeep", space.getVersionsToKeep());
-    childJob.addParam("persistExport", space.isReadOnly());
-=======
     return childJob.init();
->>>>>>> bb96e90f
   }
 
   @Override
