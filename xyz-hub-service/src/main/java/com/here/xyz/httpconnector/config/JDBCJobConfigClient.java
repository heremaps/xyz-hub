--- conflicted
+++ resolved
@@ -49,7 +49,6 @@
     this.client = JDBCClients.getClient(JDBCClients.CONFIG_CLIENT_ID);
   }
 
-<<<<<<< HEAD
   public static JDBCJobConfigClient getInstance() {
     if (instance == null) {
       instance = new JDBCJobConfigClient();
@@ -71,7 +70,7 @@
   }
 
   @Override
-  protected Future<List<Job>> getJobs(Marker marker, Job.Type type, Job.Status status, String targetSpaceId) {
+  protected Future<List<Job>> getJobs(Marker marker, String type, Job.Status status, String targetSpaceId) {
     final List<Job> result = new ArrayList<>();
     List<Object> tuples = new ArrayList<>();
 
@@ -85,39 +84,23 @@
     if (status != null) {
       tuples.add(status.toString());
       q += " AND config->>'status' = $" + tuples.size();
-=======
-    @Override
-    protected Future<List<Job>> getJobs(Marker marker, String type, Job.Status status, String targetSpaceId) {
-        final List<Job> result = new ArrayList<>();
-        List<Object> tuples = new ArrayList<>();
-
-        String q = "SELECT * FROM " + JOB_TABLE + " WHERE 1 = 1 ";
-
-        if (type != null) {
-            tuples.add(type.toString());
-            q += " AND config->>'type' = $" + tuples.size();
-        }
-
-        if (status != null) {
-            tuples.add(status.toString());
-            q += " AND config->>'status' = $" + tuples.size();
-        }
-
-        if (targetSpaceId != null) {
-            tuples.add(targetSpaceId);
-            q += " AND config->>'targetSpaceId' = $" + tuples.size();
-        }
-        return client.preparedQuery(q)
-                .execute(tuples.size() > 0 ? Tuple.from(tuples) : Tuple.tuple())
-                .map(rows -> {
-                    for (Row row : rows) {
-                        result.add(Json.decodeValue(row.getJsonObject("config").toString(), Job.class));
-                    }
-                    return result;
-                });
-    }
-
-    @Override
+    }
+
+    if (targetSpaceId != null) {
+      tuples.add(targetSpaceId);
+      q += " AND config->>'targetSpaceId' = $" + tuples.size();
+    }
+    return client.preparedQuery(q)
+        .execute(tuples.size() > 0 ? Tuple.from(tuples) : Tuple.tuple())
+        .map(rows -> {
+          for (Row row : rows) {
+            result.add(Json.decodeValue(row.getJsonObject("config").toString(), Job.class));
+          }
+          return result;
+        });
+  }
+
+  @Override
     protected Future<List<Job>> getJobs(Marker marker, Job.Status status, String key, DatasetDirection direction) {
         final List<Job> result = new ArrayList<>();
         List<Object> tuples = new ArrayList<>();
@@ -149,77 +132,31 @@
     }
 
     @Override
-    protected Future<String> findRunningJobOnSpace(Marker marker, String targetSpaceId, String type) {
-        String q = "SELECT * FROM " + JOB_TABLE + " WHERE 1 = 1 AND config->>'status' NOT IN ('waiting','failed','finalized')" +
-                " AND config->>'targetSpaceId' = $1" +
-                " AND jobtype = $2" ;
-
-        return client.preparedQuery(q)
-                .execute(Tuple.of(targetSpaceId, type))
-                .map(rows -> {
-                    if (rows.rowCount() == 0) {
-                        return null;
-                    }
-                    return rows.iterator().next().getString("id");
-                });
-    }
-
-    @Override
-    protected Future<Job> storeJob(Marker marker, Job job, boolean isUpdate) {
-        JsonObject json = new JsonObject(Json.encode(job));
+  protected Future<String> findRunningJobOnSpace(Marker marker, String targetSpaceId, String type) {
+    String q = "SELECT * FROM " + JOB_TABLE + " WHERE 1 = 1 AND config->>'status' NOT IN ('waiting','failed','finalized')" +
+        " AND config->>'targetSpaceId' = $1" +
+        " AND jobtype = $2";
+
+    return client.preparedQuery(q)
+        .execute(Tuple.of(targetSpaceId, type))
+        .map(rows -> {
+          if (rows.rowCount() == 0) {
+            return null;
+          }
+          return rows.iterator().next().getString("id");
+        });
+  }
+
+  @Override
+  protected Future<Job> storeJob(Marker marker, Job job, boolean isUpdate) {
+    JsonObject json = new JsonObject(Json.encode(job));
         if(job.getSource() != null)
             json.put("_sourceKey", job.getSource().getKey());
         if(job.getTarget() != null)
-            json.put("_targetKey", job.getTarget().getKey());
-        return client.preparedQuery("INSERT INTO " + JOB_TABLE + " (id, jobtype, config) VALUES ($1, $2, $3) " +
-                        "ON CONFLICT (id) DO " +
-                        "UPDATE SET id = $1, jobtype = $2, config = $3")
-                .execute(Tuple.of(job.getId(), job.getClass().getSimpleName(), json))
-                .map(rows -> {
-                    if (rows.rowCount() == 0) {
-                        return null;
-                    }
-                    return job;
-                });
->>>>>>> 0daab925
-    }
-
-    if (targetSpaceId != null) {
-      tuples.add(targetSpaceId);
-      q += " AND config->>'targetSpaceId' = $" + tuples.size();
-    }
-    return client.preparedQuery(q)
-        .execute(tuples.size() > 0 ? Tuple.from(tuples) : Tuple.tuple())
-        .map(rows -> {
-          for (Row row : rows) {
-            result.add(Json.decodeValue(row.getJsonObject("config").toString(), Job.class));
-          }
-          return result;
-        });
-  }
-
-  @Override
-  protected Future<String> findRunningJobOnSpace(Marker marker, String targetSpaceId, Job.Type type) {
-    String q = "SELECT * FROM " + JOB_TABLE + " WHERE 1 = 1 AND config->>'status' NOT IN ('waiting','failed','finalized')" +
-        " AND config->>'targetSpaceId' = $1" +
-        " AND jobtype = $2";
-
-    return client.preparedQuery(q)
-        .execute(Tuple.of(targetSpaceId, type))
-        .map(rows -> {
-          if (rows.rowCount() == 0) {
-            return null;
-          }
-          return rows.iterator().next().getString("id");
-        });
-  }
-
-  @Override
-  protected Future<Job> storeJob(Marker marker, Job job, boolean isUpdate) {
-    return client.preparedQuery("INSERT INTO " + JOB_TABLE + " (id, jobtype, config) VALUES ($1, $2, $3) " +
+            json.put("_targetKey", job.getTarget().getKey());return client.preparedQuery("INSERT INTO " + JOB_TABLE + " (id, jobtype, config) VALUES ($1, $2, $3) " +
             "ON CONFLICT (id) DO " +
             "UPDATE SET id = $1, jobtype = $2, config = $3")
-        .execute(Tuple.of(job.getId(), job.getClass().getSimpleName(), new JsonObject(Json.encode(job))))
+        .execute(Tuple.of(job.getId(), job.getClass().getSimpleName(), json))
         .map(rows -> {
           if (rows.rowCount() == 0) {
             return null;
