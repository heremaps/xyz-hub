--- conflicted
+++ resolved
@@ -61,16 +61,90 @@
     private static final Logger logger = LogManager.getLogger();
 
     public static Future<ExportStatistic> executeExport(Export job, String schema, String s3Bucket, String s3Path, String s3Region) {
-<<<<<<< HEAD
         return addClientsIfRequired(job.getTargetConnector())
                 .compose(v -> {
                     try {
                         String propertyFilter = (job.getFilters() == null ? null : job.getFilters().getPropertyFilter());
                         Export.SpatialFilter spatialFilter = (job.getFilters() == null ? null : job.getFilters().getSpatialFilter());
                         SQLQuery exportQuery = null;
-
-                        switch (job.getExportTarget().getType()) {
-                            case DOWNLOAD:
+                        boolean compositeCalculation = false;
+
+                        if (job.readParamCompositeMode() == Export.CompositeMode.CHANGES
+                                || job.readParamCompositeMode() == Export.CompositeMode.FULL_OPTIMIZED)
+                            compositeCalculation = true;
+
+                        switch (job.getCsvFormat()) {
+                            case PARTITIONID_FC_B64:
+                                exportQuery = generateFilteredExportQuery(job.getId(), schema, job.getTargetSpaceId(), propertyFilter, spatialFilter,
+                                        job.getTargetVersion(), job.getParams(), job.getCsvFormat(), null,
+                                        compositeCalculation , job.getPartitionKey(), job.getOmitOnNull());
+
+
+                                return calculateThreadCountForDownload(job, schema, exportQuery)
+                                        .compose(threads -> {
+                                            try {
+                                                Promise<Export.ExportStatistic> promise = Promise.promise();
+                                                List<Future> exportFutures = new ArrayList<>();
+
+                                                int tCount = threads,
+                                                        maxPartitionPerFile = 500000; /* tbd ? */
+
+                                                if (job.getPartitionKey() == null || "id".equalsIgnoreCase(job.getPartitionKey()))
+                                                    if (job.getFilters() != null && ((job.getFilters().getPropertyFilter() != null) || (
+                                                            job.getFilters().getSpatialFilter() != null)))
+                                                        tCount = threads;
+                                                    else // only when export by id and no filter is used
+                                                        tCount = Math.max(threads, (int) Math.floor(job.getEstimatedFeatureCount() / (long) maxPartitionPerFile));
+
+                                                for (int i = 0; i < tCount; i++) {
+                                                    String s3Prefix = i + "_";
+                                                    SQLQuery q2 = buildS3ExportQuery(job, schema, s3Bucket, s3Path, s3Prefix, s3Region,
+                                                            tCount > 1 ? new SQLQuery("AND i%% " + tCount + " = " + i) : null);
+                                                    exportFutures.add(exportTypeVML(job.getTargetConnector(), q2, job, s3Path));
+                                                }
+
+                                                return executeParallelExportAndCollectStatistics(job, promise, exportFutures);
+                                            }
+                                            catch (SQLException e) {
+                                                logger.warn("job[{}] ", job.getId(), e);
+                                                return Future.failedFuture(e);
+                                            }
+                                        });
+                            case TILEID_FC_B64:
+                                     exportQuery = generateFilteredExportQuery(job.getId(), schema, job.getTargetSpaceId(), propertyFilter, spatialFilter,
+                                        job.getTargetVersion(), job.getParams(), job.getCsvFormat(), null,
+                                        compositeCalculation , job.getPartitionKey(), job.getOmitOnNull());
+
+                    /*
+                    Is used for incremental exports (tiles) - here we have to export modified tiles.
+                    Those tiles we need to calculate separately
+                     */
+                                final SQLQuery qkQuery = compositeCalculation
+                                        ? generateFilteredExportQueryForCompositeTileCalculation(job.getId(), schema, job.getTargetSpaceId(),
+                                        propertyFilter, spatialFilter, job.getTargetVersion(), job.getParams(), job.getCsvFormat())
+                                        : null;
+
+                                return calculateTileListForVMLExport(job, schema, exportQuery, qkQuery)
+                                        .compose(tileList -> {
+                                            try {
+                                                Promise<Export.ExportStatistic> promise = Promise.promise();
+                                                List<Future> exportFutures = new ArrayList<>();
+                                                job.setProcessingList(tileList);
+
+                                                for (int i = 0; i < tileList.size(); i++) {
+                                                    /** Build export for each tile of the weighted tile list */
+                                                    SQLQuery q2 = buildVMLExportQuery(job, schema, s3Bucket, s3Path, s3Region, tileList.get(i), qkQuery);
+                                                    exportFutures.add(exportTypeVML(job.getTargetConnector(), q2, job, s3Path));
+                                                }
+
+                                                return executeParallelExportAndCollectStatistics(job, promise, exportFutures);
+                                            }
+                                            catch (SQLException e) {
+                                                logger.warn("job[{}] ", job.getId(), e);
+                                                return Future.failedFuture(e);
+                                            }
+                                        });
+                            default:
                                 exportQuery = generateFilteredExportQuery(job.getId(), schema, job.getTargetSpaceId(), propertyFilter, spatialFilter,
                                         job.getTargetVersion(), job.getParams(), job.getCsvFormat());
                                 return calculateThreadCountForDownload(job, schema, exportQuery)
@@ -87,202 +161,18 @@
                                                 }
 
                                                 return executeParallelExportAndCollectStatistics(job, promise, exportFutures);
-                                            } catch (SQLException e) {
-                                                logger.warn("job[{}] ", job.getId(), e);
-                                                return Future.failedFuture(e);
                                             }
-                                        });
-                            case VML:
-                            default:
-                                boolean compositeCalculation = false;
-
-                                if (job.readParamCompositeMode() == Export.CompositeMode.CHANGES
-                                        || job.readParamCompositeMode() == Export.CompositeMode.FULL_OPTIMIZED)
-                                    compositeCalculation = true;
-
-
-                                if (job.getCsvFormat().equals(PARTITIONID_FC_B64)) {
-                                    exportQuery = generateFilteredExportQuery(job.getId(), schema, job.getTargetSpaceId(), propertyFilter, spatialFilter,
-                                            job.getTargetVersion(), job.getParams(), job.getCsvFormat(), null,
-                                            compositeCalculation , job.getPartitionKey(), job.getOmitOnNull());
-
-
-                                    return calculateThreadCountForDownload(job, schema, exportQuery)
-                                            .compose(threads -> {
-                                                try {
-                                                    Promise<Export.ExportStatistic> promise = Promise.promise();
-                                                    List<Future> exportFutures = new ArrayList<>();
-
-                                                    int tCount = threads,
-                                                            maxPartitionPerFile = 500000; /* tbd ? */
-
-                                                    if (job.getPartitionKey() == null || "id".equalsIgnoreCase(job.getPartitionKey()))
-                                                        if (job.getFilters() != null && ((job.getFilters().getPropertyFilter() != null) || (
-                                                                job.getFilters().getSpatialFilter() != null)))
-                                                            tCount = threads;
-                                                        else // only when export by id and no filter is used
-                                                            tCount = Math.max(threads, (int) Math.floor(job.getEstimatedFeatureCount() / (long) maxPartitionPerFile));
-
-                                                    for (int i = 0; i < tCount; i++) {
-                                                        String s3Prefix = i + "_";
-                                                        SQLQuery q2 = buildS3ExportQuery(job, schema, s3Bucket, s3Path, s3Prefix, s3Region,
-                                                                tCount > 1 ? new SQLQuery("AND i%% " + tCount + " = " + i) : null);
-                                                        exportFutures.add(exportTypeVML(job.getTargetConnector(), q2, job, s3Path));
-                                                    }
-
-                                                    return executeParallelExportAndCollectStatistics(job, promise, exportFutures);
-                                                } catch (SQLException e) {
-                                                    logger.warn("job[{}] ", job.getId(), e);
-                                                    return Future.failedFuture(e);
-                                                }
-                                            });
-                                }
-
-                                exportQuery = generateFilteredExportQuery(job.getId(), schema, job.getTargetSpaceId(), propertyFilter, spatialFilter,
-                                        job.getTargetVersion(), job.getParams(), job.getCsvFormat());
-
-                                /*
-                                Is used for compositeExports (tiles) - here we have to export modified tiles.
-                                Those tiles we need to calculate separately. Create query which calculate all Tiles which are effected from delta changes.
-                                 */
-                                final SQLQuery qkQuery = compositeCalculation
-                                        ? generateFilteredExportQueryForCompositeTileCalculation(job.getId(), schema, job.getTargetSpaceId(),
-                                        propertyFilter, spatialFilter, job.getTargetVersion(), job.getParams(), job.getCsvFormat())
-                                        : null;
-
-                                return calculateTileListForVMLExport(job, schema, exportQuery, qkQuery)
-                                        .compose(tileList -> {
-                                            try {
-                                                Promise<Export.ExportStatistic> promise = Promise.promise();
-                                                List<Future> exportFutures = new ArrayList<>();
-                                                job.setProcessingList(tileList);
-
-                                                for (int i = 0; i < tileList.size(); i++) {
-                                                    /** Build export for each tile of the weighted tile list */
-                                                    SQLQuery q2 = buildVMLExportQuery(job, schema, s3Bucket, s3Path, s3Region, tileList.get(i), qkQuery);
-                                                    exportFutures.add(exportTypeVML(job.getTargetConnector(), q2, job, s3Path));
-                                                }
-
-                                                return executeParallelExportAndCollectStatistics(job, promise, exportFutures);
-                                            } catch (SQLException e) {
+                                            catch (SQLException e) {
                                                 logger.warn("job[{}] ", job.getId(), e);
                                                 return Future.failedFuture(e);
                                             }
                                         });
                         }
-                    } catch (Exception e) {
+                    }
+                    catch (Exception e) {
                         return Future.failedFuture(e);
                     }
                 });
-=======
-      return addClientsIfRequired(job.getTargetConnector())
-          .compose(v -> {
-            try {
-              String propertyFilter = (job.getFilters() == null ? null : job.getFilters().getPropertyFilter());
-              Export.SpatialFilter spatialFilter = (job.getFilters() == null ? null : job.getFilters().getSpatialFilter());
-              SQLQuery exportQuery = null;
-
-              switch (job.getCsvFormat()) {
-                  case PARTITIONID_FC_B64:
-                      exportQuery = generateFilteredExportQuery(job.getId(), schema, job.getTargetSpaceId(), propertyFilter, spatialFilter,
-                              job.getTargetVersion(), job.getParams(), job.getCsvFormat(),null,
-                              job.readParamIncremental() == CHANGES, job.getPartitionKey(),job.getOmitOnNull());
-
-
-                      return calculateThreadCountForDownload(job, schema, exportQuery)
-                              .compose(threads -> {
-                                  try {
-                                      Promise<Export.ExportStatistic> promise = Promise.promise();
-                                      List<Future> exportFutures = new ArrayList<>();
-
-                                      int tCount = threads,
-                                              maxPartitionPerFile = 500000; /* tbd ? */
-
-                                      if (job.getPartitionKey() == null || "id".equalsIgnoreCase(job.getPartitionKey()))
-                                          if (job.getFilters() != null && ((job.getFilters().getPropertyFilter() != null) || (
-                                                  job.getFilters().getSpatialFilter() != null)))
-                                              tCount = threads;
-                                          else // only when export by id and no filter is used
-                                              tCount = Math.max(threads, (int) Math.floor(job.getEstimatedFeatureCount() / (long) maxPartitionPerFile));
-
-                                      for (int i = 0; i < tCount; i++) {
-                                          String s3Prefix = i + "_";
-                                          SQLQuery q2 = buildS3ExportQuery(job, schema, s3Bucket, s3Path, s3Prefix, s3Region,
-                                                  tCount > 1 ? new SQLQuery("AND i%% " + tCount + " = " + i) : null);
-                                          exportFutures.add(exportTypeVML(job.getTargetConnector(), q2, job, s3Path));
-                                      }
-
-                                      return executeParallelExportAndCollectStatistics(job, promise, exportFutures);
-                                  }
-                                  catch (SQLException e) {
-                                      logger.warn("job[{}] ", job.getId(), e);
-                                      return Future.failedFuture(e);
-                                  }
-                              });
-                  case TILEID_FC_B64:
-                      exportQuery = generateFilteredExportQuery(job.getId(), schema, job.getTargetSpaceId(), propertyFilter, spatialFilter,
-                              job.getTargetVersion(), job.getParams(), job.getCsvFormat());
-
-                    /*
-                    Is used for incremental exports (tiles) - here we have to export modified tiles.
-                    Those tiles we need to calculate separately
-                     */
-                      final SQLQuery qkQuery = job.readParamIncremental() == CHANGES
-                              //Create query which calculate all Tiles which are effected from delta changes
-                              ? generateFilteredExportQueryForCompositeTileCalculation(job.getId(), schema, job.getTargetSpaceId(),
-                              propertyFilter, spatialFilter, job.getTargetVersion(), job.getParams(), job.getCsvFormat())
-                              : null;
-
-                      return calculateTileListForVMLExport(job, schema, exportQuery, qkQuery)
-                              .compose(tileList -> {
-                                  try {
-                                      Promise<Export.ExportStatistic> promise = Promise.promise();
-                                      List<Future> exportFutures = new ArrayList<>();
-                                      job.setProcessingList(tileList);
-
-                                      for (int i = 0; i < tileList.size(); i++) {
-                                          /** Build export for each tile of the weighted tile list */
-                                          SQLQuery q2 = buildVMLExportQuery(job, schema, s3Bucket, s3Path, s3Region, tileList.get(i), qkQuery);
-                                          exportFutures.add(exportTypeVML(job.getTargetConnector(), q2, job, s3Path));
-                                      }
-
-                                      return executeParallelExportAndCollectStatistics(job, promise, exportFutures);
-                                  }
-                                  catch (SQLException e) {
-                                      logger.warn("job[{}] ", job.getId(), e);
-                                      return Future.failedFuture(e);
-                                  }
-                              });
-                  default:
-                      exportQuery = generateFilteredExportQuery(job.getId(), schema, job.getTargetSpaceId(), propertyFilter, spatialFilter,
-                              job.getTargetVersion(), job.getParams(), job.getCsvFormat());
-                      return calculateThreadCountForDownload(job, schema, exportQuery)
-                              .compose(threads -> {
-                                  try {
-                                      Promise<Export.ExportStatistic> promise = Promise.promise();
-                                      List<Future> exportFutures = new ArrayList<>();
-
-                                      for (int i = 0; i < threads; i++) {
-                                          String s3Prefix = i + "_";
-                                          SQLQuery q2 = buildS3ExportQuery(job, schema, s3Bucket, s3Path, s3Prefix, s3Region,
-                                                  (threads > 1 ? new SQLQuery("AND i%% " + threads + " = " + i) : null));
-                                          exportFutures.add(exportTypeDownload(job.getTargetConnector(), q2, job, s3Path));
-                                      }
-
-                                      return executeParallelExportAndCollectStatistics(job, promise, exportFutures);
-                                  }
-                                  catch (SQLException e) {
-                                      logger.warn("job[{}] ", job.getId(), e);
-                                      return Future.failedFuture(e);
-                                  }
-                              });
-              }
-            }
-            catch (Exception e) {
-              return Future.failedFuture(e);
-            }
-          });
->>>>>>> 297458c8
     }
 
     private static Future<Export.ExportStatistic> executeParallelExportAndCollectStatistics(Export j, Promise<Export.ExportStatistic> promise, List<Future> exportFutures) {
@@ -346,9 +236,9 @@
                 .map(row -> {
                     Row res = row.iterator().next();
                     if (res != null) {
-                      String[] sArr = res.getArrayOfStrings("tilelist");
-                      if( sArr != null && sArr.length > 0)
-                        return Arrays.stream(sArr).collect(Collectors.toList());
+                        String[] sArr = res.getArrayOfStrings("tilelist");
+                        if( sArr != null && sArr.length > 0)
+                            return Arrays.stream(sArr).collect(Collectors.toList());
                     }
                     return null;
                 });
@@ -432,8 +322,8 @@
 
         s3Path = s3Path+ "/" +(s3FilePrefix == null ? "" : s3FilePrefix)+"export.csv";
         SQLQuery exportSelectString = generateFilteredExportQuery(j.getId(), schema, j.getTargetSpaceId(), propertyFilter, spatialFilter,
-                                                                   j.getTargetVersion(), j.getParams(), j.getCsvFormat(), customWhereCondition, false,
-                                                                   j.getPartitionKey(), j.getOmitOnNull());
+                j.getTargetVersion(), j.getParams(), j.getCsvFormat(), customWhereCondition, false,
+                j.getPartitionKey(), j.getOmitOnNull());
 
         SQLQuery q = new SQLQuery("SELECT * /* s3_export_hint m499#jobId(" + j.getId() + ") */ from aws_s3.query_export_to_s3( "+
                 " ${{exportSelectString}},"+
@@ -450,7 +340,7 @@
     }
 
     public static SQLQuery buildPartIdVMLExportQuery(Export j, String schema, String s3Bucket, String s3Path, String s3FilePrefix,
-        String s3Region, boolean isForCompositeContentDetection, SQLQuery customWhereCondition) throws SQLException {
+                                                     String s3Region, boolean isForCompositeContentDetection, SQLQuery customWhereCondition) throws SQLException {
         //Generic partition
         String propertyFilter = (j.getFilters() == null ? null : j.getFilters().getPropertyFilter());
         Export.SpatialFilter spatialFilter= (j.getFilters() == null ? null : j.getFilters().getSpatialFilter());
@@ -458,8 +348,8 @@
         s3Path = s3Path+ "/" +(s3FilePrefix == null ? "" : s3FilePrefix)+"export.csv";
 
         SQLQuery exportSelectString = generateFilteredExportQuery(j.getId(), schema, j.getTargetSpaceId(), propertyFilter, spatialFilter,
-                                                                   j.getTargetVersion(), j.getParams(), j.getCsvFormat(), customWhereCondition, isForCompositeContentDetection,
-                                                                   j.getPartitionKey(), j.getOmitOnNull());
+                j.getTargetVersion(), j.getParams(), j.getCsvFormat(), customWhereCondition, isForCompositeContentDetection,
+                j.getPartitionKey(), j.getOmitOnNull());
 
         SQLQuery q = new SQLQuery("SELECT * /* vml_export_hint m499#jobId(" + j.getId() + ") */ from aws_s3.query_export_to_s3( "+
                 " ${{exportSelectString}},"+
@@ -476,7 +366,7 @@
     }
 
     public static SQLQuery buildVMLExportQuery(Export j, String schema, String s3Bucket, String s3Path, String s3Region, String parentQk,
-        SQLQuery qkTileQry) throws SQLException {
+                                               SQLQuery qkTileQry) throws SQLException {
         //Tiled export
         String propertyFilter = (j.getFilters() == null ? null : j.getFilters().getPropertyFilter());
         Export.SpatialFilter spatialFilter= (j.getFilters() == null ? null : j.getFilters().getSpatialFilter());
@@ -484,7 +374,7 @@
         int maxTilesPerFile = j.getMaxTilesPerFile() == 0 ? 4096 : j.getMaxTilesPerFile();
 
         SQLQuery exportSelectString =  generateFilteredExportQuery(j.getId(), schema, j.getTargetSpaceId(), propertyFilter, spatialFilter,
-            j.getTargetVersion(), j.getParams(), j.getCsvFormat());
+                j.getTargetVersion(), j.getParams(), j.getCsvFormat());
 
         /** QkTileQuery gets used if we are exporting in compositeMode. In this case we need to also include empty tiles to our export. */
         boolean includeEmpty = qkTileQry != null;
@@ -517,18 +407,18 @@
     }
 
     private static SQLQuery generateFilteredExportQuery(String jobId, String schema, String spaceId, String propertyFilter,
-        Export.SpatialFilter spatialFilter, String targetVersion, Map params, CSVFormat csvFormat) throws SQLException {
+                                                        Export.SpatialFilter spatialFilter, String targetVersion, Map params, CSVFormat csvFormat) throws SQLException {
         return generateFilteredExportQuery(jobId, schema, spaceId, propertyFilter, spatialFilter, targetVersion, params, csvFormat, null, false, null, false);
     }
 
     private static SQLQuery generateFilteredExportQueryForCompositeTileCalculation(String jobId, String schema, String spaceId, String propertyFilter,
-                                                        Export.SpatialFilter spatialFilter, String targetVersion, Map params, CSVFormat csvFormat) throws SQLException {
+                                                                                   Export.SpatialFilter spatialFilter, String targetVersion, Map params, CSVFormat csvFormat) throws SQLException {
         return generateFilteredExportQuery(jobId, schema, spaceId, propertyFilter, spatialFilter, targetVersion, params, csvFormat, null, true, null, false);
     }
 
     private static SQLQuery generateFilteredExportQuery(String jobId, String schema, String spaceId, String propertyFilter,
-        Export.SpatialFilter spatialFilter, String targetVersion, Map params, CSVFormat csvFormat, SQLQuery customWhereCondition, boolean isForCompositeContentDetection, String partitionKey, Boolean omitOnNull )
-        throws SQLException {
+                                                        Export.SpatialFilter spatialFilter, String targetVersion, Map params, CSVFormat csvFormat, SQLQuery customWhereCondition, boolean isForCompositeContentDetection, String partitionKey, Boolean omitOnNull )
+            throws SQLException {
         //TODO: Re-use existing QR rather than the following duplicated code
         SQLQuery geoFragment;
 
@@ -589,16 +479,16 @@
 
         SQLQuery sqlQuery;
         try {
-          GetFeatures queryRunner;
-          if (spatialFilter == null)
-            queryRunner = new SearchForFeatures(event);
-          else
-            queryRunner = new GetFeaturesByGeometry(event);
-          queryRunner.setDbHandler(dbHandler);
-          sqlQuery = queryRunner._buildQuery(event);
+            GetFeatures queryRunner;
+            if (spatialFilter == null)
+                queryRunner = new SearchForFeatures(event);
+            else
+                queryRunner = new GetFeaturesByGeometry(event);
+            queryRunner.setDbHandler(dbHandler);
+            sqlQuery = queryRunner._buildQuery(event);
         }
         catch (Exception e) {
-          throw new SQLException(e);
+            throw new SQLException(e);
         }
 
         //Override geoFragment
@@ -610,68 +500,68 @@
             addCustomWhereClause(sqlQuery, customWhereCondition);
 
         switch (csvFormat) {
-          case GEOJSON :
-          {
-            SQLQuery geoJson = new SQLQuery("select jsondata || jsonb_build_object('geometry', ST_AsGeoJSON(geo, 8)::jsonb) "
-                + "from (${{contentQuery}}) X")
-                .withQueryFragment("contentQuery", sqlQuery)
-                .substitute();
-            return queryToText(geoJson);
-          }
-
-         case PARTITIONID_FC_B64 :
-         {
-            boolean partById = true;
-            String partQry =   "select /* vml_export_hint m499#jobId(" + jobId + ") */ jsondata->>'id' as id, replace( encode(convert_to(jsonb_build_object( 'type','FeatureCollection','features', jsonb_build_array( jsondata || jsonb_build_object( 'geometry', ST_AsGeoJSON(geo,8)::jsonb ) ) )::text,'UTF8'),'base64') ,chr(10),'') as data "
-                            + "from ( ${{contentQuery}}) X";
-
-           if( partitionKey != null && !"id".equalsIgnoreCase(partitionKey) )
-           {  partById = false;
-              String converted = ApiParam.getConvertedKey(partitionKey);
-              partitionKey =  String.join("'->'",(converted != null ? converted : partitionKey).split("\\."));
-              partQry = String.format(
-                 " with  "
-                +" plist as  "
-                +" ( select o.* from "
-                +"   ( select ( dense_rank() over (order by key) )::integer as i, key  "
-                +"     from "
-                +"     ( select coalesce( key, '\"CSVNULL\"'::jsonb) as key "
-                +"       from ( select distinct jsondata->'%1$s' as key from ( ${{contentQuery}} ) X "+ (( omitOnNull == null || !omitOnNull ) ? "" : " where not jsondata->'%1$s' isnull " ) +" ) oo "
-                +"     ) d1"
-                +"   ) o "
-                +"   where 1 = 1 " + (( !partById && customWhereCondition != null ) ? "${{customWhereClause}}" :"" )
-                +" ), "
-                +" iidata as  "
-                +" ( select l.key, (( row_number() over ( partition by l.key ) )/ 100000)::integer as chunk, r.jsondata, r.geo from ( ${{contentQuery}} ) r join plist l on ( coalesce( r.jsondata->'%1$s', '\"CSVNULL\"'::jsonb) = l.key )  "
-                +" ), "
-                +" iiidata as  "
-                +" ( select coalesce( ('[]'::jsonb || key)->>0, 'CSVNULL' ) as id, (count(1) over ()) as nrbuckets, count(1) as nrfeatures, replace( encode(convert_to(json_build_object('type','FeatureCollection', 'features', jsonb_agg( jsondata || jsonb_build_object('geometry',st_asgeojson(geo,8)::jsonb) ))::text,'UTF8'),'base64') ,chr(10),'') as data     "
-                +"     from iidata    group by 1, chunk order by 1, 3 desc   "
-                +" )   "
-                +" select id, data from iiidata ", partitionKey );
-           }
-
-           SQLQuery geoJson = new SQLQuery(partQry)
-               .withQueryFragment("customWhereCondition", "");
-
-           if (  partById && customWhereCondition != null )
-            addCustomWhereClause(sqlQuery, customWhereCondition);
-
-           if ( !partById && customWhereCondition != null )
-             geoJson.withQueryFragment("customWhereClause", customWhereCondition);
-
-           geoJson.setQueryFragment("contentQuery", sqlQuery);
-           geoJson.substitute();
-           return queryToText(geoJson);
-         }
-
-         default:
-         {
-            sqlQuery
-                .withQueryFragment("id", "")
-                .substitute();
-            return queryToText(sqlQuery);
-         }
+            case GEOJSON :
+            {
+                SQLQuery geoJson = new SQLQuery("select jsondata || jsonb_build_object('geometry', ST_AsGeoJSON(geo, 8)::jsonb) "
+                        + "from (${{contentQuery}}) X")
+                        .withQueryFragment("contentQuery", sqlQuery)
+                        .substitute();
+                return queryToText(geoJson);
+            }
+
+            case PARTITIONID_FC_B64 :
+            {
+                boolean partById = true;
+                String partQry =   "select /* vml_export_hint m499#jobId(" + jobId + ") */ jsondata->>'id' as id, replace( encode(convert_to(jsonb_build_object( 'type','FeatureCollection','features', jsonb_build_array( jsondata || jsonb_build_object( 'geometry', ST_AsGeoJSON(geo,8)::jsonb ) ) )::text,'UTF8'),'base64') ,chr(10),'') as data "
+                        + "from ( ${{contentQuery}}) X";
+
+                if( partitionKey != null && !"id".equalsIgnoreCase(partitionKey) )
+                {  partById = false;
+                    String converted = ApiParam.getConvertedKey(partitionKey);
+                    partitionKey =  String.join("'->'",(converted != null ? converted : partitionKey).split("\\."));
+                    partQry = String.format(
+                            " with  "
+                                    +" plist as  "
+                                    +" ( select o.* from "
+                                    +"   ( select ( dense_rank() over (order by key) )::integer as i, key  "
+                                    +"     from "
+                                    +"     ( select coalesce( key, '\"CSVNULL\"'::jsonb) as key "
+                                    +"       from ( select distinct jsondata->'%1$s' as key from ( ${{contentQuery}} ) X "+ (( omitOnNull == null || !omitOnNull ) ? "" : " where not jsondata->'%1$s' isnull " ) +" ) oo "
+                                    +"     ) d1"
+                                    +"   ) o "
+                                    +"   where 1 = 1 " + (( !partById && customWhereCondition != null ) ? "${{customWhereClause}}" :"" )
+                                    +" ), "
+                                    +" iidata as  "
+                                    +" ( select l.key, (( row_number() over ( partition by l.key ) )/ 100000)::integer as chunk, r.jsondata, r.geo from ( ${{contentQuery}} ) r join plist l on ( coalesce( r.jsondata->'%1$s', '\"CSVNULL\"'::jsonb) = l.key )  "
+                                    +" ), "
+                                    +" iiidata as  "
+                                    +" ( select coalesce( ('[]'::jsonb || key)->>0, 'CSVNULL' ) as id, (count(1) over ()) as nrbuckets, count(1) as nrfeatures, replace( encode(convert_to(json_build_object('type','FeatureCollection', 'features', jsonb_agg( jsondata || jsonb_build_object('geometry',st_asgeojson(geo,8)::jsonb) ))::text,'UTF8'),'base64') ,chr(10),'') as data     "
+                                    +"     from iidata    group by 1, chunk order by 1, 3 desc   "
+                                    +" )   "
+                                    +" select id, data from iiidata ", partitionKey );
+                }
+
+                SQLQuery geoJson = new SQLQuery(partQry)
+                        .withQueryFragment("customWhereCondition", "");
+
+                if (  partById && customWhereCondition != null )
+                    addCustomWhereClause(sqlQuery, customWhereCondition);
+
+                if ( !partById && customWhereCondition != null )
+                    geoJson.withQueryFragment("customWhereClause", customWhereCondition);
+
+                geoJson.setQueryFragment("contentQuery", sqlQuery);
+                geoJson.substitute();
+                return queryToText(geoJson);
+            }
+
+            default:
+            {
+                sqlQuery
+                        .withQueryFragment("id", "")
+                        .substitute();
+                return queryToText(sqlQuery);
+            }
         }
 
     }
@@ -679,16 +569,16 @@
     private static void addCustomWhereClause(SQLQuery query, SQLQuery customWhereClause) {
         SQLQuery filterWhereClause = query.getQueryFragment("filterWhereClause");
         SQLQuery customizedWhereClause = new SQLQuery("${{innerFilterWhereClause}} ${{customWhereClause}}")
-            .withQueryFragment("innerFilterWhereClause", filterWhereClause)
-            .withQueryFragment("customWhereClause", customWhereClause);
+                .withQueryFragment("innerFilterWhereClause", filterWhereClause)
+                .withQueryFragment("customWhereClause", customWhereClause);
         query.setQueryFragment("filterWhereClause", customizedWhereClause);
     }
 
     //FIXME: The following works only for very specific kind of queries
     private static SQLQuery queryToText(SQLQuery q) {
         String queryText = q.text()
-                    .replace("?", "%L")
-                    .replace("'","''");
+                .replace("?", "%L")
+                .replace("'","''");
 
         int i = 0;
         String replacement = "";
@@ -699,8 +589,8 @@
             newParams.put(paramName, paramValue);
         }
 
-      SQLQuery sq = new SQLQuery(String.format("format('%s'%s)", queryText, replacement))
-          .withNamedParameters(newParams);
-      return sq;
+        SQLQuery sq = new SQLQuery(String.format("format('%s'%s)", queryText, replacement))
+                .withNamedParameters(newParams);
+        return sq;
     }
 }