--- conflicted
+++ resolved
@@ -96,19 +96,6 @@
                         qkQuery = null;
                     }
 
-<<<<<<< HEAD
-                    if( j.getCsvFormat().equals(CSVFormat.PARTITIONID_FC_B64))
-                     return calculateThreadCountForDownload(j, schema, exportQuery)
-                            .compose(threads -> {
-                                try{
-                                    Promise<Export.ExportStatistic> promise = Promise.promise();
-                                    List<Future> exportFutures = new ArrayList<>();
-
-                                    for (int i = 0; i < threads; i++) {
-                                        String s3Prefix = i + "_";
-                                        SQLQuery q2 = buildS3ExportQuery(j, schema, s3Bucket, s3Path, s3Prefix, s3Region, (threads > 1 ? new SQLQuery("AND i%% " + threads + " = "+i) : null) );
-                                        exportFutures.add( exportTypeVML(j.getTargetConnector(), q2, j, s3Path));
-=======
                     if( j.getCsvFormat().equals(CSVFormat.PARTITIONID_FC_B64)) {
                         return calculateThreadCountForDownload(j, schema, exportQuery)
                                 .compose(threads -> {
@@ -116,18 +103,16 @@
                                         Promise<Export.ExportStatistic> promise = Promise.promise();
                                         List<Future> exportFutures = new ArrayList<>();
 
-                                        for (int i = 0; i < threads; i++) {
-                                            String s3Prefix = i + "_";
-                                            SQLQuery q2 = buildS3ExportQuery(j, schema, s3Bucket, s3Path, s3Prefix, s3Region,
-                                                    new SQLQuery("AND i%% " + threads + " = " + i));
-                                            exportFutures.add(exportTypeVML(j.getTargetConnector(), q2, j, s3Path));
-                                        }
+                                    for (int i = 0; i < threads; i++) {
+                                        String s3Prefix = i + "_";
+                                        SQLQuery q2 = buildS3ExportQuery(j, schema, s3Bucket, s3Path, s3Prefix, s3Region, (threads > 1 ? new SQLQuery("AND i%% " + threads + " = "+i) : null) );
+                                        exportFutures.add( exportTypeVML(j.getTargetConnector(), q2, j, s3Path));
+                                    }
 
                                         return executeParallelExportAndCollectStatistics(j, promise, exportFutures);
                                     } catch (SQLException e) {
                                         logger.warn(e);
                                         return Future.failedFuture(e);
->>>>>>> 52b3bf44
                                     }
                                 });
                     }
@@ -334,13 +319,9 @@
         Export.SpatialFilter spatialFilter= (j.getFilters() == null ? null : j.getFilters().getSpatialFilter());
 
         s3Path = s3Path+ "/" +(s3FilePrefix == null ? "" : s3FilePrefix)+"export.csv";
-<<<<<<< HEAD
         SQLQuery exportSelectString = generateFilteredExportQuery(schema, j.getTargetSpaceId(), propertyFilter, spatialFilter, 
-                                                                   j.getTargetVersion(), j.getParams(), j.getCsvFormat(), customWhereCondition,
+                                                                   j.getTargetVersion(), j.getParams(), j.getCsvFormat(), customWhereCondition, false,
                                                                    j.getPartitionKey(), j.getOmitOnNull());
-=======
-        SQLQuery exportSelectString = generateFilteredExportQuery(schema, j.getTargetSpaceId(), propertyFilter, spatialFilter, j.getTargetVersion(), j.getParams(), j.getCsvFormat(), customWhereCondition, false);
->>>>>>> 52b3bf44
 
         SQLQuery q = new SQLQuery("SELECT * /* iml_s3_export_hint m499#jobId(" + j.getId() + ") */ from aws_s3.query_export_to_s3( "+
                 " ${{exportSelectString}},"+
@@ -399,24 +380,16 @@
 
     private static SQLQuery generateFilteredExportQuery(String schema, String spaceId, String propertyFilter,
         Export.SpatialFilter spatialFilter, String targetVersion, Map params, CSVFormat csvFormat) throws SQLException {
-<<<<<<< HEAD
-        return generateFilteredExportQuery(schema, spaceId, propertyFilter, spatialFilter, targetVersion, params, csvFormat, null, null, false);
-    }
-
-    private static SQLQuery generateFilteredExportQuery(String schema, String spaceId, String propertyFilter,
-        Export.SpatialFilter spatialFilter, String targetVersion, Map params, CSVFormat csvFormat, SQLQuery customWhereCondition, String partitionKey, Boolean omitOnNull )
-=======
-        return generateFilteredExportQuery(schema, spaceId, propertyFilter, spatialFilter, targetVersion, params, csvFormat, null, false);
+        return generateFilteredExportQuery(schema, spaceId, propertyFilter, spatialFilter, targetVersion, params, csvFormat, null, false, null, false);
     }
 
     private static SQLQuery generateFilteredExportQueryForCompositeTileCalculation(String schema, String spaceId, String propertyFilter,
                                                         Export.SpatialFilter spatialFilter, String targetVersion, Map params, CSVFormat csvFormat) throws SQLException {
-        return generateFilteredExportQuery(schema, spaceId, propertyFilter, spatialFilter, targetVersion, params, csvFormat, null, true);
+        return generateFilteredExportQuery(schema, spaceId, propertyFilter, spatialFilter, targetVersion, params, csvFormat, null, true, null, false);
     }
 
     private static SQLQuery generateFilteredExportQuery(String schema, String spaceId, String propertyFilter,
-        Export.SpatialFilter spatialFilter, String targetVersion, Map params, CSVFormat csvFormat, SQLQuery customWhereCondition, boolean isForCompositeContentDetection)
->>>>>>> 52b3bf44
+        Export.SpatialFilter spatialFilter, String targetVersion, Map params, CSVFormat csvFormat, SQLQuery customWhereCondition, boolean isForCompositeContentDetection, String partitionKey, Boolean omitOnNull ))
         throws SQLException {
         //TODO: Re-use existing QR rather than the following duplicated code
         SQLQuery geoFragment;
@@ -509,7 +482,6 @@
           }
 
          case PARTITIONID_FC_B64 :
-<<<<<<< HEAD
          { 
             boolean partById = true;
             String partQry =   "select jsondata->>'id' as id, replace( encode(jsonb_build_object( 'type','FeatureCollection','features', jsonb_build_array( jsondata || jsonb_build_object( 'geometry', ST_AsGeoJSON(geo,8)::jsonb ) ) )::text::bytea,'base64') ,chr(10),'') as data " 
@@ -552,17 +524,7 @@
 
            geoJson.setQueryFragment("contentQuery",sqlQuery);
            geoJson.substitute();
-           return queryToText(geoJson, false);
-=======
-         {
-           SQLQuery geoJson = new SQLQuery(
-                    "select jsondata->>'id' as id, replace( encode(jsonb_build_object( 'type','FeatureCollection','features', jsonb_build_array( jsondata || jsonb_build_object( 'geometry', ST_AsGeoJSON(geo,8)::jsonb ) ) )::text::bytea,'base64') ,chr(10),'') as data " +
-                    "from ( ${{contentQuery}}) X"
-           );
-            geoJson.setQueryFragment("contentQuery",sqlQuery);
-            geoJson.substitute();
-            return queryToText(geoJson, isForCompositeContentDetection);
->>>>>>> 52b3bf44
+           return queryToText(geoJson, isForCompositeContentDetection);
          }
 
          default:
