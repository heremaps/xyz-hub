/*
 * Copyright (C) 2017-2023 HERE Europe B.V.
 *
 * Licensed under the Apache License, Version 2.0 (the "License");
 * you may not use this file except in compliance with the License.
 * You may obtain a copy of the License at
 *
 *     http://www.apache.org/licenses/LICENSE-2.0
 *
 * Unless required by applicable law or agreed to in writing, software
 * distributed under the License is distributed on an "AS IS" BASIS,
 * WITHOUT WARRANTIES OR CONDITIONS OF ANY KIND, either express or implied.
 * See the License for the specific language governing permissions and
 * limitations under the License.
 *
 * SPDX-License-Identifier: Apache-2.0
 * License-Filename: LICENSE
 */

package com.here.xyz.httpconnector.config;

import static com.here.xyz.events.ContextAwareEvent.SpaceContext.COMPOSITE_EXTENSION;
import static com.here.xyz.events.ContextAwareEvent.SpaceContext.EXTENSION;
import static com.here.xyz.events.ContextAwareEvent.SpaceContext.SUPER;
import static com.here.xyz.httpconnector.util.jobs.Job.CSVFormat.PARTITIONID_FC_B64;
import static com.here.xyz.httpconnector.util.jobs.Job.CSVFormat.JSON_WKB;

import com.here.xyz.events.ContextAwareEvent;
import com.here.xyz.events.GetFeaturesByGeometryEvent;
import com.here.xyz.events.PropertiesQuery;
import com.here.xyz.events.ContextAwareEvent.SpaceContext;
import com.here.xyz.httpconnector.rest.HApiParam;
import com.here.xyz.httpconnector.util.jobs.Export;
import com.here.xyz.httpconnector.util.jobs.Export.ExportStatistic;
import com.here.xyz.httpconnector.util.jobs.Job.CSVFormat;
import com.here.xyz.hub.rest.ApiParam;
import com.here.xyz.models.geojson.coordinates.WKTHelper;
import com.here.xyz.psql.PSQLXyzConnector;
import com.here.xyz.psql.SQLQuery;
import com.here.xyz.psql.config.PSQLConfig;
import com.here.xyz.psql.query.GetFeatures;
import com.here.xyz.psql.query.GetFeaturesByGeometry;
import com.here.xyz.psql.query.SearchForFeatures;
import io.vertx.core.CompositeFuture;
import io.vertx.core.Future;
import io.vertx.core.Promise;
import io.vertx.sqlclient.Row;
import io.vertx.sqlclient.impl.ArrayTuple;
import java.sql.SQLException;
import java.util.ArrayList;
import java.util.Arrays;
import java.util.HashMap;
import java.util.List;
import java.util.Map;
import java.util.stream.Collectors;
import org.apache.logging.log4j.LogManager;
import org.apache.logging.log4j.Logger;

/**
 * Client for handle Export-Jobs (RDS -> S3)
 */
public class JDBCExporter extends JDBCClients {
    private static final Logger logger = LogManager.getLogger();

    public static Future<ExportStatistic> executeExport(Export job, String schema, String s3Bucket, String s3Path, String s3Region) {
<<<<<<< HEAD
        return addClientsIfRequired(job.getTargetConnector())
                .compose(v -> {
                    try {
                        String propertyFilter = (job.getFilters() == null ? null : job.getFilters().getPropertyFilter());
                        Export.SpatialFilter spatialFilter = (job.getFilters() == null ? null : job.getFilters().getSpatialFilter());
                        SQLQuery exportQuery = null;
                        boolean compositeCalculation = (   job.readParamCompositeMode() == Export.CompositeMode.CHANGES
                                                        || job.readParamCompositeMode() == Export.CompositeMode.FULL_OPTIMIZED);

                        switch (job.getCsvFormat()) {
                            case PARTITIONID_FC_B64:
                                exportQuery = generateFilteredExportQuery(job.getId(), schema, job.getTargetSpaceId(), propertyFilter, spatialFilter,
                                        job.getTargetVersion(), job.getParams(), job.getCsvFormat(), null,
                                        compositeCalculation , job.getPartitionKey(), job.getOmitOnNull());


                                return calculateThreadCountForDownload(job, schema, exportQuery)
                                        .compose(threads -> {
                                            try {
                                                Promise<Export.ExportStatistic> promise = Promise.promise();
                                                List<Future> exportFutures = new ArrayList<>();

                                                int tCount = threads,
                                                        maxPartitionPerFile = 500000; /* tbd ? */

                                                if (job.getPartitionKey() == null || "id".equalsIgnoreCase(job.getPartitionKey()))
                                                    if (job.getFilters() != null && ((job.getFilters().getPropertyFilter() != null) || (
                                                            job.getFilters().getSpatialFilter() != null)))
                                                        tCount = threads;
                                                    else // only when export by id and no filter is used
                                                        tCount = Math.max(threads, (int) Math.floor(job.getEstimatedFeatureCount() / (long) maxPartitionPerFile));

                                      for (int i = 0; i < tCount; i++) {
                                          String s3Prefix = i + "_";
                                          SQLQuery q2 = buildPartIdVMLExportQuery(job, schema, s3Bucket, s3Path, s3Prefix, s3Region, compositeCalculation,
                                                  tCount > 1 ? new SQLQuery("AND i%% " + tCount + " = " + i) : null);
                                          exportFutures.add(exportTypeVML(job.getTargetConnector(), q2, job, s3Path));
                                      }

                                                return executeParallelExportAndCollectStatistics(job, promise, exportFutures);
                                            }
                                            catch (SQLException e) {
                                                logger.warn("job[{}] ", job.getId(), e);
                                                return Future.failedFuture(e);
                                            }
                                        });
                            case TILEID_FC_B64:
                                     exportQuery = generateFilteredExportQuery(job.getId(), schema, job.getTargetSpaceId(), propertyFilter, spatialFilter,
                                        job.getTargetVersion(), job.getParams(), job.getCsvFormat(), null,
                                        compositeCalculation , job.getPartitionKey(), job.getOmitOnNull());

                                /*
                                Is used for incremental exports (tiles) - here we have to export modified tiles.
                                Those tiles we need to calculate separately
                                 */
                                final SQLQuery qkQuery = compositeCalculation
                                        ? generateFilteredExportQueryForCompositeTileCalculation(job.getId(), schema, job.getTargetSpaceId(),
                                        propertyFilter, spatialFilter, job.getTargetVersion(), job.getParams(), job.getCsvFormat())
                                        : null;

                                return calculateTileListForVMLExport(job, schema, exportQuery, qkQuery)
                                        .compose(tileList -> {
                                            try {
                                                Promise<Export.ExportStatistic> promise = Promise.promise();
                                                List<Future> exportFutures = new ArrayList<>();
                                                job.setProcessingList(tileList);

                                                for (int i = 0; i < tileList.size(); i++) {
                                                    /** Build export for each tile of the weighted tile list */
                                                    SQLQuery q2 = buildVMLExportQuery(job, schema, s3Bucket, s3Path, s3Region, tileList.get(i), qkQuery);
                                                    exportFutures.add(exportTypeVML(job.getTargetConnector(), q2, job, s3Path));
                                                }

                                                return executeParallelExportAndCollectStatistics(job, promise, exportFutures);
                                            }
                                            catch (SQLException e) {
                                                logger.warn("job[{}] ", job.getId(), e);
                                                return Future.failedFuture(e);
                                            }
                                        });
                            default:
                                exportQuery = generateFilteredExportQuery(job.getId(), schema, job.getTargetSpaceId(), propertyFilter, spatialFilter,
                                        job.getTargetVersion(), job.getParams(), job.getCsvFormat(), compositeCalculation);
                                return calculateThreadCountForDownload(job, schema, exportQuery)
                                        .compose(threads -> {
                                            try {
                                                Promise<Export.ExportStatistic> promise = Promise.promise();
                                                List<Future> exportFutures = new ArrayList<>();

                                                for (int i = 0; i < threads; i++) {
                                                    String s3Prefix = i + "_";
                                                    SQLQuery q2 = buildS3ExportQuery(job, schema, s3Bucket, s3Path, s3Prefix, s3Region, compositeCalculation,
                                                            (threads > 1 ? new SQLQuery("AND i%% " + threads + " = " + i) : null));
                                                    exportFutures.add(exportTypeDownload(job.getTargetConnector(), q2, job, s3Path));
                                                }

                                                return executeParallelExportAndCollectStatistics(job, promise, exportFutures);
                                            }
                                            catch (SQLException e) {
                                                logger.warn("job[{}] ", job.getId(), e);
                                                return Future.failedFuture(e);
                                            }
                                        });
                        }
                    }
                    catch (Exception e) {
                        return Future.failedFuture(e);
                    }
                });
=======
      return addClientsIfRequired(job.getTargetConnector())
          .compose(v -> {
            try {
              String propertyFilter = (job.getFilters() == null ? null : job.getFilters().getPropertyFilter());
              Export.SpatialFilter spatialFilter = (job.getFilters() == null ? null : job.getFilters().getSpatialFilter());
              SQLQuery exportQuery;
              boolean compositeCalculation = job.readParamCompositeMode() == Export.CompositeMode.CHANGES
                  || job.readParamCompositeMode() == Export.CompositeMode.FULL_OPTIMIZED;
              switch (job.getCsvFormat()) {
                  case PARTITIONID_FC_B64:
                      exportQuery = generateFilteredExportQuery(job.getId(), schema, job.getTargetSpaceId(), propertyFilter, spatialFilter,
                              job.getTargetVersion(), job.getParams(), job.getCsvFormat(), null,
                              compositeCalculation , job.getPartitionKey(), job.getOmitOnNull());
                      return calculateThreadCountForDownload(job, schema, exportQuery)
                              .compose(threads -> {
                                  try {
                                      Promise<Export.ExportStatistic> promise = Promise.promise();
                                      List<Future> exportFutures = new ArrayList<>();
                                      int tCount = threads,
                                              maxPartitionPerFile = 500000; /* tbd ? */
                                      if (job.getPartitionKey() == null || "id".equalsIgnoreCase(job.getPartitionKey()))
                                          if (job.getFilters() != null && ((job.getFilters().getPropertyFilter() != null) || (
                                                  job.getFilters().getSpatialFilter() != null)))
                                              tCount = threads;
                                          else // only when export by id and no filter is used
                                              tCount = Math.max(threads, (int) Math.floor(job.getEstimatedFeatureCount() / (long) maxPartitionPerFile));
                                      for (int i = 0; i < tCount; i++) {
                                          String s3Prefix = i + "_";
                                          SQLQuery q2 = buildS3ExportQuery(job, schema, s3Bucket, s3Path, s3Prefix, s3Region,
                                                  tCount > 1 ? new SQLQuery("AND i%% " + tCount + " = " + i) : null);
                                          exportFutures.add(exportTypeVML(job.getTargetConnector(), q2, job, s3Path));
                                      }
                                      return executeParallelExportAndCollectStatistics(job, promise, exportFutures);
                                  }
                                  catch (SQLException e) {
                                      logger.warn("job[{}] ", job.getId(), e);
                                      return Future.failedFuture(e);
                                  }
                              });
                  case TILEID_FC_B64:
                           exportQuery = generateFilteredExportQuery(job.getId(), schema, job.getTargetSpaceId(), propertyFilter, spatialFilter,
                              job.getTargetVersion(), job.getParams(), job.getCsvFormat(), null,
                              compositeCalculation , job.getPartitionKey(), job.getOmitOnNull());
                      /*
                      Is used for incremental exports (tiles) - here we have to export modified tiles.
                      Those tiles we need to calculate separately
                       */
                      final SQLQuery qkQuery = compositeCalculation
                              ? generateFilteredExportQueryForCompositeTileCalculation(job.getId(), schema, job.getTargetSpaceId(),
                              propertyFilter, spatialFilter, job.getTargetVersion(), job.getParams(), job.getCsvFormat())
                              : null;

                      return calculateTileListForVMLExport(job, schema, exportQuery, qkQuery)
                              .compose(tileList -> {
                                  try {
                                      Promise<Export.ExportStatistic> promise = Promise.promise();
                                      List<Future> exportFutures = new ArrayList<>();
                                      job.setProcessingList(tileList);

                                      for (int i = 0; i < tileList.size(); i++) {
                                          /** Build export for each tile of the weighted tile list */
                                          SQLQuery q2 = buildVMLExportQuery(job, schema, s3Bucket, s3Path, s3Region, tileList.get(i), qkQuery);
                                          exportFutures.add(exportTypeVML(job.getTargetConnector(), q2, job, s3Path));
                                      }

                                      return executeParallelExportAndCollectStatistics(job, promise, exportFutures);
                                  }
                                  catch (SQLException e) {
                                      logger.warn("job[{}] ", job.getId(), e);
                                      return Future.failedFuture(e);
                                  }
                              });
                  default:
                      exportQuery = generateFilteredExportQuery(job.getId(), schema, job.getTargetSpaceId(), propertyFilter, spatialFilter,
                              job.getTargetVersion(), job.getParams(), job.getCsvFormat());
                      return calculateThreadCountForDownload(job, schema, exportQuery)
                              .compose(threads -> {
                                  try {
                                      Promise<Export.ExportStatistic> promise = Promise.promise();
                                      List<Future> exportFutures = new ArrayList<>();

                                      for (int i = 0; i < threads; i++) {
                                          String s3Prefix = i + "_";
                                          SQLQuery q2 = buildS3ExportQuery(job, schema, s3Bucket, s3Path, s3Prefix, s3Region,
                                                  (threads > 1 ? new SQLQuery("AND i%% " + threads + " = " + i) : null));
                                          exportFutures.add(exportTypeDownload(job.getTargetConnector(), q2, job, s3Path));
                                      }

                                      return executeParallelExportAndCollectStatistics(job, promise, exportFutures);
                                  }
                                  catch (SQLException e) {
                                      logger.warn("job[{}] ", job.getId(), e);
                                      return Future.failedFuture(e);
                                  }
                              });
              }
            }
            catch (Exception e) {
              return Future.failedFuture(e);
            }
          });
>>>>>>> e5a2f0ab
    }

    private static Future<Export.ExportStatistic> executeParallelExportAndCollectStatistics(Export j, Promise<Export.ExportStatistic> promise, List<Future> exportFutures) {
        CompositeFuture
                .all(exportFutures)
                .onComplete(
                        t -> {
                            if(t.succeeded()){
                                long overallRowsUploaded = 0;
                                long overallFilesUploaded = 0;
                                long overallBytesUploaded = 0;

                                // Collect all results of future and summarize them into ExportStatistics
                                for (Future fut : exportFutures) {
                                    Export.ExportStatistic eo = (Export.ExportStatistic)fut.result();
                                    overallRowsUploaded += eo.getRowsUploaded();
                                    overallFilesUploaded += eo.getFilesUploaded();
                                    overallBytesUploaded += eo.getBytesUploaded();
                                }

                                promise.complete(new Export.ExportStatistic()
                                        .withBytesUploaded(overallBytesUploaded)
                                        .withFilesUploaded(overallFilesUploaded)
                                        .withRowsUploaded(overallRowsUploaded)
                                );
                            }else{
                                logger.warn("job[{}] Export failed {}: {}", j.getId(), j.getTargetSpaceId(), t.cause());
                                promise.fail(t.cause());
                            }
                        });
        return promise.future();
    }

    private static Future<Integer> calculateThreadCountForDownload(Export j, String schema, SQLQuery exportQuery) throws SQLException {
        //Currently we are ignoring filters and count only all features
        SQLQuery q = buildS3CalculateQuery(j, schema, exportQuery);
        logger.info("job[{}] Calculate S3-Export {}: {}", j.getId(), j.getTargetSpaceId(), q.text());

        return getClient(j.getTargetConnector(), true)
                .preparedQuery(q.text())
                .execute(new ArrayTuple(q.parameters()))
                .map(row -> {
                    Row res = row.iterator().next();
                    if (res != null) {
                        return res.getInteger("thread_cnt");
                    }
                    return null;
                });
    }

    private static Future<List<String>> calculateTileListForVMLExport(Export j, String schema, SQLQuery exportQuery, SQLQuery qkQuery) throws SQLException {
        if(j.getProcessingList() != null)
            return Future.succeededFuture(j.getProcessingList());

        SQLQuery q = buildVMLCalculateQuery(j, schema, exportQuery, qkQuery);
        logger.info("job[{}] Calculate VML-Export {}: {}", j.getId(), j.getTargetSpaceId(), q.text());

        return getClient(j.getTargetConnector(), false)
                .preparedQuery(q.text())
                .execute(new ArrayTuple(q.parameters()))
                .map(row -> {
                    Row res = row.iterator().next();
                    if (res != null) {
                      String[] sArr = res.getArrayOfStrings("tilelist");
                      if( sArr != null && sArr.length > 0)
                        return Arrays.stream(sArr).collect(Collectors.toList());
                    }
                    return null;
                });
    }

    private static Future<Export.ExportStatistic> exportTypeDownload(String clientId, SQLQuery q, Export j , String s3Path){
        logger.info("job[{}] Execute S3-Export {}->{} {}", j.getId(), j.getTargetSpaceId(), s3Path, q.text());

        return getClient(clientId, true)
                .preparedQuery(q.text())
                .execute(new ArrayTuple(q.parameters()))
                .map(row -> {
                    Row res = row.iterator().next();
                    if (res != null) {
                        return new Export.ExportStatistic()
                                .withRowsUploaded(res.getLong("rows_uploaded"))
                                .withFilesUploaded(res.getLong("files_uploaded"))
                                .withBytesUploaded(res.getLong("bytes_uploaded"));
                    }
                    return null;
                });
    }

    private static Future<Export.ExportStatistic> exportTypeVML(String clientId, SQLQuery q, Export j, String s3Path){
        logger.info("job[{}] Execute VML-Export {}->{} {}", j.getId(), j.getTargetSpaceId(), s3Path, q.text());

        return getClient(clientId, true)
                .preparedQuery(q.text())
                .execute(new ArrayTuple(q.parameters()))
                .map(rows -> {
                    Export.ExportStatistic es = new Export.ExportStatistic();

                    rows.forEach(
                            row -> {
                                es.addRows(row.getLong("rows_uploaded"));
                                es.addBytes(row.getLong("bytes_uploaded"));
                                es.addFiles(row.getLong("files_uploaded"));
                            }
                    );

                    return es;
                });
    }

    public static SQLQuery buildS3CalculateQuery(Export job, String schema, SQLQuery query) {
        SQLQuery q = new SQLQuery("select /* s3_export_hint m499#jobId(" + job.getId() + ") */ ${schema}.exp_type_download_precalc(" +
                "#{estimated_count}, ${{exportSelectString}}, #{tbl}::regclass) as thread_cnt");

        q.setVariable("schema", schema);
        q.setNamedParameter("estimated_count", job.getEstimatedFeatureCount());
        q.setQueryFragment("exportSelectString", query);
        q.setNamedParameter("tbl", schema+".\""+job.getTargetTable()+"\"");

        return q.substituteAndUseDollarSyntax(q);
    }

    public static SQLQuery buildVMLCalculateQuery(Export job, String schema, SQLQuery exportQuery, SQLQuery qkQuery) {
        int exportCalcLevel = job.getTargetLevel() != null ? Math.max( job.getTargetLevel() - 1, 3 ) : 11;

        SQLQuery q = new SQLQuery("select tilelist /* vml_export_hint m499#jobId(" + job.getId() + ") */ from ${schema}.exp_type_vml_precalc(" +
                "#{htile}, '', #{mlevel}, ${{exportSelectString}}, ${{qkQuery}}, #{estimated_count}, #{tbl}::regclass)");

        q.setVariable("schema", schema);
        q.setNamedParameter("htile",true);
        q.setNamedParameter("idk","''");
        q.setNamedParameter("mlevel", exportCalcLevel);
        q.setQueryFragment("exportSelectString", exportQuery);
        q.setQueryFragment("qkQuery", qkQuery == null ?  new SQLQuery("null::text") : qkQuery);
        q.setNamedParameter("estimated_count", job.getEstimatedFeatureCount());
        q.setNamedParameter("tbl", schema+".\""+job.getTargetTable()+"\"");

        return q.substituteAndUseDollarSyntax(q);
    }

    public static SQLQuery buildS3ExportQuery(Export j, String schema,
                                              String s3Bucket, String s3Path, String s3FilePrefix, String s3Region,
                                              boolean isForCompositeContentDetection, SQLQuery customWhereCondition) throws SQLException {

        String propertyFilter = (j.getFilters() == null ? null : j.getFilters().getPropertyFilter());
        Export.SpatialFilter spatialFilter= (j.getFilters() == null ? null : j.getFilters().getSpatialFilter());

        s3Path = s3Path+ "/" +(s3FilePrefix == null ? "" : s3FilePrefix)+"export.csv";
        SQLQuery exportSelectString = generateFilteredExportQuery(j.getId(), schema, j.getTargetSpaceId(), propertyFilter, spatialFilter,
                j.getTargetVersion(), j.getParams(), j.getCsvFormat(), customWhereCondition, isForCompositeContentDetection,
                j.getPartitionKey(), j.getOmitOnNull());

        SQLQuery q = new SQLQuery("SELECT * /* s3_export_hint m499#jobId(" + j.getId() + ") */ from aws_s3.query_export_to_s3( "+
                " ${{exportSelectString}},"+
                " aws_commons.create_s3_uri(#{s3Bucket}, #{s3Path}, #{s3Region}),"+
                " options := 'format csv,delimiter '','', encoding ''UTF8'', quote  ''\"'', escape '''''''' ' );"
        );

        q.setQueryFragment("exportSelectString", exportSelectString);
        q.setNamedParameter("s3Bucket",s3Bucket);
        q.setNamedParameter("s3Path",s3Path);
        q.setNamedParameter("s3Region",s3Region);

        return q.substituteAndUseDollarSyntax(q);
    }

    public static SQLQuery buildPartIdVMLExportQuery(Export j, String schema, String s3Bucket, String s3Path, String s3FilePrefix,
        String s3Region, boolean isForCompositeContentDetection, SQLQuery customWhereCondition) throws SQLException {
        //Generic partition
        String propertyFilter = (j.getFilters() == null ? null : j.getFilters().getPropertyFilter());
        Export.SpatialFilter spatialFilter= (j.getFilters() == null ? null : j.getFilters().getSpatialFilter());

        s3Path = s3Path+ "/" +(s3FilePrefix == null ? "" : s3FilePrefix)+"export.csv";

        SQLQuery exportSelectString = generateFilteredExportQuery(j.getId(), schema, j.getTargetSpaceId(), propertyFilter, spatialFilter,
                j.getTargetVersion(), j.getParams(), j.getCsvFormat(), customWhereCondition, isForCompositeContentDetection,
                j.getPartitionKey(), j.getOmitOnNull());

        SQLQuery q = new SQLQuery("SELECT * /* vml_export_hint m499#jobId(" + j.getId() + ") */ from aws_s3.query_export_to_s3( "+
                " ${{exportSelectString}},"+
                " aws_commons.create_s3_uri(#{s3Bucket}, #{s3Path}, #{s3Region}),"+
                " options := 'format csv,delimiter '','', encoding ''UTF8'', quote  ''\"'', escape '''''''' ' );"
        );

        q.setQueryFragment("exportSelectString", exportSelectString);
        q.setNamedParameter("s3Bucket",s3Bucket);
        q.setNamedParameter("s3Path",s3Path);
        q.setNamedParameter("s3Region",s3Region);

        return q.substituteAndUseDollarSyntax(q);
    }

    public static SQLQuery buildVMLExportQuery(Export j, String schema, String s3Bucket, String s3Path, String s3Region, String parentQk,
        SQLQuery qkTileQry) throws SQLException {
        //Tiled export
        String propertyFilter = (j.getFilters() == null ? null : j.getFilters().getPropertyFilter());
        Export.SpatialFilter spatialFilter= (j.getFilters() == null ? null : j.getFilters().getSpatialFilter());

        int maxTilesPerFile = j.getMaxTilesPerFile() == 0 ? 4096 : j.getMaxTilesPerFile();

        SQLQuery exportSelectString =  generateFilteredExportQuery(j.getId(), schema, j.getTargetSpaceId(), propertyFilter, spatialFilter,
            j.getTargetVersion(), j.getParams(), j.getCsvFormat());

        /** QkTileQuery gets used if we are exporting in compositeMode. In this case we need to also include empty tiles to our export. */
        boolean includeEmpty = qkTileQry != null;

        SQLQuery q = new SQLQuery(
                "select ("+
                        " aws_s3.query_export_to_s3( o.s3sql, " +
                        "   #{s3Bucket}, " +
                        "   format('%s/%s/%s-%s.csv',#{s3Path}::text, o.qk, o.bucket, o.nrbuckets) ," +
                        "   #{s3Region}," +
                        "   options := 'format csv,delimiter '','' ')).* " +
                        "  /* vml_export_hint m499#jobId(" + j.getId() + ") */ " +
                        " from" +
                        "    exp_build_sql_inhabited_txt(true, #{parentQK}, #{targetLevel}, ${{exportSelectString}}, ${{qkTileQry}}, #{maxTilesPerFile}::int, true, #{isClipped}, #{includeEmpty}) o"
        );

        q.setQueryFragment("exportSelectString", exportSelectString);
        q.setQueryFragment("qkTileQry", qkTileQry == null ? new SQLQuery("null::text") : qkTileQry );

        q.setNamedParameter("s3Bucket",s3Bucket);
        q.setNamedParameter("s3Path",s3Path);
        q.setNamedParameter("s3Region",s3Region);
        q.setNamedParameter("targetLevel", j.getTargetLevel());
        q.setNamedParameter("parentQK", parentQk);
        q.setNamedParameter("maxTilesPerFile", maxTilesPerFile);
        q.setNamedParameter("isClipped", j.getClipped() != null && j.getClipped());
        q.setNamedParameter("includeEmpty", includeEmpty);

        return q.substituteAndUseDollarSyntax(q);
    }

    private static SQLQuery generateFilteredExportQuery(String jobId, String schema, String spaceId, String propertyFilter,
        Export.SpatialFilter spatialFilter, String targetVersion, Map params, CSVFormat csvFormat) throws SQLException {
        return generateFilteredExportQuery(jobId, schema, spaceId, propertyFilter, spatialFilter, targetVersion, params, csvFormat, null, false, null, false);
    }

    private static SQLQuery generateFilteredExportQuery(String jobId, String schema, String spaceId, String propertyFilter,
                                                        Export.SpatialFilter spatialFilter, String targetVersion, Map params, CSVFormat csvFormat, boolean isForCompositeContentDetection) throws SQLException {
        return generateFilteredExportQuery(jobId, schema, spaceId, propertyFilter, spatialFilter, targetVersion, params, csvFormat, null, isForCompositeContentDetection, null, false);
    }


    private static SQLQuery generateFilteredExportQueryForCompositeTileCalculation(String jobId, String schema, String spaceId, String propertyFilter,
                                                        Export.SpatialFilter spatialFilter, String targetVersion, Map params, CSVFormat csvFormat) throws SQLException {
        return generateFilteredExportQuery(jobId, schema, spaceId, propertyFilter, spatialFilter, targetVersion, params, csvFormat, null, true, null, false);
    }

    private static SQLQuery generateFilteredExportQuery(String jobId, String schema, String spaceId, String propertyFilter,
        Export.SpatialFilter spatialFilter, String targetVersion, Map params, CSVFormat csvFormat, SQLQuery customWhereCondition, boolean isForCompositeContentDetection, String partitionKey, Boolean omitOnNull )
        throws SQLException {
        //TODO: Re-use existing QR rather than the following duplicated code
        SQLQuery geoFragment;

        if (spatialFilter != null && spatialFilter.isClipped()) {
            geoFragment = new SQLQuery("ST_Intersection(ST_MakeValid(geo), ST_Buffer(ST_GeomFromText(#{wktGeometry})::geography, #{radius})::geometry) as geo");
            geoFragment.setNamedParameter("wktGeometry", WKTHelper.geometryToWKB(spatialFilter.getGeometry()));
            geoFragment.setNamedParameter("radius", spatialFilter.getRadius());
        } else
            geoFragment = new SQLQuery("geo");

        GetFeaturesByGeometryEvent event = new GetFeaturesByGeometryEvent();
        event.setSpace(spaceId);
        event.setParams(params);

        if (params != null && params.get("enableHashedSpaceId") != null)
            event.setConnectorParams(new HashMap<>(){{put("enableHashedSpaceId", params.get("enableHashedSpaceId"));}});

        if (params != null && params.get("versionsToKeep") != null)
            event.setVersionsToKeep((int)params.get("versionsToKeep"));

        if (params != null && params.get("context") != null) {
            ContextAwareEvent.SpaceContext context = ContextAwareEvent.SpaceContext.of((String) params.get("context"));

            //TODO: Remove the following hack and perform the switch to super within connector (GetFeatures QR) instead
            if (context == SUPER) {
                //switch to super space
                Map<String,Object> ext = (Map<String, Object>) params.get("extends");
                if (ext != null) {
                    String superSpace = (String) ext.get("spaceId");
                    if (superSpace != null)
                        event.setSpace(superSpace);

                }
                context = ContextAwareEvent.SpaceContext.DEFAULT;
            }
            event.setContext(context);
        }

        if (targetVersion != null)
            event.setRef(targetVersion);

        if (propertyFilter != null) {
            PropertiesQuery propertyQueryLists = HApiParam.Query.parsePropertiesQuery(propertyFilter, "", false);
            event.setPropertiesQuery(propertyQueryLists);
        }

        if (spatialFilter != null) {
            event.setGeometry(spatialFilter.getGeometry());
            event.setRadius(spatialFilter.getRadius());
            event.setClip(spatialFilter.isClipped());
        }

        PSQLXyzConnector dbHandler = new PSQLXyzConnector(false);
        dbHandler.setConfig(new PSQLConfig(event, schema));

        boolean partitionByPropertyValue = ( csvFormat == PARTITIONID_FC_B64 && partitionKey != null && !"id".equalsIgnoreCase(partitionKey)),
                partitionByFeatureId     = ( csvFormat == PARTITIONID_FC_B64 && !partitionByPropertyValue ),
                downloadAsJsonWkb        = ( csvFormat == JSON_WKB );
                
        SpaceContext ctxStashed = event.getContext();        

        if (isForCompositeContentDetection)
            event.setContext( (partitionByFeatureId || downloadAsJsonWkb) ? EXTENSION : COMPOSITE_EXTENSION);

        SQLQuery sqlQuery,
                 sqlQueryContentByPropertyValue = null;

        try {
          GetFeatures queryRunner;
<<<<<<< HEAD

=======
>>>>>>> e5a2f0ab
          if (spatialFilter == null)
            queryRunner = new SearchForFeatures(event);
          else
            queryRunner = new GetFeaturesByGeometry(event);
<<<<<<< HEAD

          queryRunner.setDbHandler(dbHandler);
          sqlQuery = queryRunner._buildQuery(event);

          if( partitionByPropertyValue && isForCompositeContentDetection )
          { event.setContext(ctxStashed);
            sqlQueryContentByPropertyValue = queryRunner._buildQuery(event);
          }

=======
          queryRunner.setDbHandler(dbHandler);
          sqlQuery = queryRunner._buildQuery(event);
>>>>>>> e5a2f0ab
        }
        catch (Exception e) {
          throw new SQLException(e);
        }

        //Override geoFragment
        sqlQuery.setQueryFragment("geo", geoFragment);
        //Remove Limit
        sqlQuery.setQueryFragment("limit", "");

        if( sqlQueryContentByPropertyValue != null )
        {
         sqlQueryContentByPropertyValue.setQueryFragment("geo", geoFragment);
         sqlQueryContentByPropertyValue.setQueryFragment("limit", "");
        }

        if (customWhereCondition != null && csvFormat != PARTITIONID_FC_B64 )
            addCustomWhereClause(sqlQuery, customWhereCondition);

        switch (csvFormat) {
<<<<<<< HEAD
            case GEOJSON :
            {
                SQLQuery geoJson = new SQLQuery("select jsondata || jsonb_build_object('geometry', ST_AsGeoJSON(geo, 8)::jsonb) "
                        + "from (${{contentQuery}}) X")
                        .withQueryFragment("contentQuery", sqlQuery)
                        .substitute();
                return queryToText(geoJson);
            }

         case PARTITIONID_FC_B64 :
         {
            String partQry = isForCompositeContentDetection
                             ? "select jsondata->>'id' as id, " 
                              + " case not coalesce((jsondata#>'{properties,@ns:com:here:xyz,deleted}')::boolean,false) "
                              + "  when true then replace( encode(convert_to(jsonb_build_object( 'type','FeatureCollection','features', jsonb_build_array( jsondata || jsonb_build_object( 'geometry', ST_AsGeoJSON(geo,8)::jsonb ) ) )::text,'UTF8'),'base64') ,chr(10),'') "
                              + "  else null::text "
                              + " end as data "
                              + "from ( ${{contentQuery}}) X"
                             :  "select jsondata->>'id' as id, " 
                              + " replace( encode(convert_to(jsonb_build_object( 'type','FeatureCollection','features', jsonb_build_array( jsondata || jsonb_build_object( 'geometry', ST_AsGeoJSON(geo,8)::jsonb ) ) )::text,'UTF8'),'base64') ,chr(10),'') as data "
                              + "from ( ${{contentQuery}}) X";

           if( partitionByPropertyValue )
           {  
              String converted = ApiParam.getConvertedKey(partitionKey);
              partitionKey =  String.join("'->'",(converted != null ? converted : partitionKey).split("\\."));
              partQry = String.format(
                 " with  "
                +" plist as  "
                +" ( select o.* from "
                +"   ( select ( dense_rank() over (order by key) )::integer as i, key  "
                +"     from "
                +"     ( select coalesce( key, '\"CSVNULL\"'::jsonb) as key "
                +"       from ( select distinct jsondata->'%1$s' as key from ( ${{contentQuery}} ) X "+ (( omitOnNull == null || !omitOnNull ) ? "" : " where not jsondata->'%1$s' isnull " ) +" ) oo "
                +"     ) d1"
                +"   ) o "
                +"   where 1 = 1 " + ( customWhereCondition != null ? "${{customWhereClause}}" :"" )
                +" ), "
                +" iidata as  "
                +" ( select l.key, (( row_number() over ( partition by l.key ) )/ 20000000)::integer as chunk, r.jsondata, r.geo from ( ${{%2$s}} ) r right join plist l on ( coalesce( r.jsondata->'%1$s', '\"CSVNULL\"'::jsonb) = l.key )  "
                +" ), "
                +" iiidata as  "
                +" ( select coalesce( ('[]'::jsonb || key)->>0, 'CSVNULL' ) as id, (count(1) over ()) as nrbuckets, count(1) as nrfeatures, replace( encode(convert_to(('{\"type\":\"FeatureCollection\",\"features\":[' || coalesce( string_agg( (jsondata || jsonb_build_object('geometry',st_asgeojson(geo,8)::jsonb))::text, ',' ), null::text ) || ']}'),'UTF8'),'base64') ,chr(10),'') as data "
                +"     from iidata    group by 1, chunk order by 1, 3 desc   "
                +" )   "
                +" select id, data from iiidata ", partitionKey, sqlQueryContentByPropertyValue != null ? "contentQueryReal" : "contentQuery" );
           }
=======
          case GEOJSON :
          {
            SQLQuery geoJson = new SQLQuery("select jsondata || jsonb_build_object('geometry', ST_AsGeoJSON(geo, 8)::jsonb) "
                + "from (${{contentQuery}}) X")
                .withQueryFragment("contentQuery", sqlQuery)
                .substitute();
            return queryToText(geoJson);
          }

         case PARTITIONID_FC_B64 :
         {
            boolean partById = true;
            String partQry =   "select /* vml_export_hint m499#jobId(" + jobId + ") */ jsondata->>'id' as id, replace( encode(convert_to(jsonb_build_object( 'type','FeatureCollection','features', jsonb_build_array( jsondata || jsonb_build_object( 'geometry', ST_AsGeoJSON(geo,8)::jsonb ) ) )::text,'UTF8'),'base64') ,chr(10),'') as data "
                            + "from ( ${{contentQuery}}) X";

                if( partitionKey != null && !"id".equalsIgnoreCase(partitionKey) )
                {  partById = false;
                    String converted = ApiParam.getConvertedKey(partitionKey);
                    partitionKey =  String.join("'->'",(converted != null ? converted : partitionKey).split("\\."));
                    partQry = String.format(
                            " with  "
                                    +" plist as  "
                                    +" ( select o.* from "
                                    +"   ( select ( dense_rank() over (order by key) )::integer as i, key  "
                                    +"     from "
                                    +"     ( select coalesce( key, '\"CSVNULL\"'::jsonb) as key "
                                    +"       from ( select distinct jsondata->'%1$s' as key from ( ${{contentQuery}} ) X "+ (( omitOnNull == null || !omitOnNull ) ? "" : " where not jsondata->'%1$s' isnull " ) +" ) oo "
                                    +"     ) d1"
                                    +"   ) o "
                                    +"   where 1 = 1 " + (( !partById && customWhereCondition != null ) ? "${{customWhereClause}}" :"" )
                                    +" ), "
                                    +" iidata as  "
                                    +" ( select l.key, (( row_number() over ( partition by l.key ) )/ 100000)::integer as chunk, r.jsondata, r.geo from ( ${{contentQuery}} ) r join plist l on ( coalesce( r.jsondata->'%1$s', '\"CSVNULL\"'::jsonb) = l.key )  "
                                    +" ), "
                                    +" iiidata as  "
                                    +" ( select coalesce( ('[]'::jsonb || key)->>0, 'CSVNULL' ) as id, (count(1) over ()) as nrbuckets, count(1) as nrfeatures, replace( encode(convert_to(json_build_object('type','FeatureCollection', 'features', jsonb_agg( jsondata || jsonb_build_object('geometry',st_asgeojson(geo,8)::jsonb) ))::text,'UTF8'),'base64') ,chr(10),'') as data     "
                                    +"     from iidata    group by 1, chunk order by 1, 3 desc   "
                                    +" )   "
                                    +" select id, data from iiidata ", partitionKey );
                }
>>>>>>> e5a2f0ab

                SQLQuery geoJson = new SQLQuery(partQry)
                        .withQueryFragment("customWhereCondition", "");

           if (  partitionByFeatureId && customWhereCondition != null )
            addCustomWhereClause(sqlQuery, customWhereCondition);

           if ( partitionByPropertyValue && customWhereCondition != null )
             geoJson.withQueryFragment("customWhereClause", customWhereCondition);

           geoJson.setQueryFragment("contentQuery", sqlQuery);

           if( sqlQueryContentByPropertyValue != null )
            geoJson.setQueryFragment("contentQueryReal", sqlQueryContentByPropertyValue);

           geoJson.substitute();
           return queryToText(geoJson);
         }

            default:
            {
                sqlQuery
                        .withQueryFragment("id", "")
                        .substitute();
                return queryToText(sqlQuery);
            }
        }

    }

    private static void addCustomWhereClause(SQLQuery query, SQLQuery customWhereClause) {
        SQLQuery filterWhereClause = query.getQueryFragment("filterWhereClause");
        SQLQuery customizedWhereClause = new SQLQuery("${{innerFilterWhereClause}} ${{customWhereClause}}")
            .withQueryFragment("innerFilterWhereClause", filterWhereClause)
            .withQueryFragment("customWhereClause", customWhereClause);
        query.setQueryFragment("filterWhereClause", customizedWhereClause);
    }

    //FIXME: The following works only for very specific kind of queries
    private static SQLQuery queryToText(SQLQuery q) {
        String queryText = q.text()
            .replace("?", "%L")
            .replace("'","''");

        int i = 0;
        String replacement = "";
        Map<String, Object> newParams = new HashMap<>();
        for (Object paramValue : q.parameters()) {
            String paramName = "var" + i++;
            replacement += ",(#{"+paramName+"})";
            newParams.put(paramName, paramValue);
        }

      SQLQuery sq = new SQLQuery(String.format("format('%s'%s)", queryText, replacement))
          .withNamedParameters(newParams);
      return sq;
    }
}
<|MERGE_RESOLUTION|>--- conflicted
+++ resolved
@@ -63,117 +63,6 @@
     private static final Logger logger = LogManager.getLogger();
 
     public static Future<ExportStatistic> executeExport(Export job, String schema, String s3Bucket, String s3Path, String s3Region) {
-<<<<<<< HEAD
-        return addClientsIfRequired(job.getTargetConnector())
-                .compose(v -> {
-                    try {
-                        String propertyFilter = (job.getFilters() == null ? null : job.getFilters().getPropertyFilter());
-                        Export.SpatialFilter spatialFilter = (job.getFilters() == null ? null : job.getFilters().getSpatialFilter());
-                        SQLQuery exportQuery = null;
-                        boolean compositeCalculation = (   job.readParamCompositeMode() == Export.CompositeMode.CHANGES
-                                                        || job.readParamCompositeMode() == Export.CompositeMode.FULL_OPTIMIZED);
-
-                        switch (job.getCsvFormat()) {
-                            case PARTITIONID_FC_B64:
-                                exportQuery = generateFilteredExportQuery(job.getId(), schema, job.getTargetSpaceId(), propertyFilter, spatialFilter,
-                                        job.getTargetVersion(), job.getParams(), job.getCsvFormat(), null,
-                                        compositeCalculation , job.getPartitionKey(), job.getOmitOnNull());
-
-
-                                return calculateThreadCountForDownload(job, schema, exportQuery)
-                                        .compose(threads -> {
-                                            try {
-                                                Promise<Export.ExportStatistic> promise = Promise.promise();
-                                                List<Future> exportFutures = new ArrayList<>();
-
-                                                int tCount = threads,
-                                                        maxPartitionPerFile = 500000; /* tbd ? */
-
-                                                if (job.getPartitionKey() == null || "id".equalsIgnoreCase(job.getPartitionKey()))
-                                                    if (job.getFilters() != null && ((job.getFilters().getPropertyFilter() != null) || (
-                                                            job.getFilters().getSpatialFilter() != null)))
-                                                        tCount = threads;
-                                                    else // only when export by id and no filter is used
-                                                        tCount = Math.max(threads, (int) Math.floor(job.getEstimatedFeatureCount() / (long) maxPartitionPerFile));
-
-                                      for (int i = 0; i < tCount; i++) {
-                                          String s3Prefix = i + "_";
-                                          SQLQuery q2 = buildPartIdVMLExportQuery(job, schema, s3Bucket, s3Path, s3Prefix, s3Region, compositeCalculation,
-                                                  tCount > 1 ? new SQLQuery("AND i%% " + tCount + " = " + i) : null);
-                                          exportFutures.add(exportTypeVML(job.getTargetConnector(), q2, job, s3Path));
-                                      }
-
-                                                return executeParallelExportAndCollectStatistics(job, promise, exportFutures);
-                                            }
-                                            catch (SQLException e) {
-                                                logger.warn("job[{}] ", job.getId(), e);
-                                                return Future.failedFuture(e);
-                                            }
-                                        });
-                            case TILEID_FC_B64:
-                                     exportQuery = generateFilteredExportQuery(job.getId(), schema, job.getTargetSpaceId(), propertyFilter, spatialFilter,
-                                        job.getTargetVersion(), job.getParams(), job.getCsvFormat(), null,
-                                        compositeCalculation , job.getPartitionKey(), job.getOmitOnNull());
-
-                                /*
-                                Is used for incremental exports (tiles) - here we have to export modified tiles.
-                                Those tiles we need to calculate separately
-                                 */
-                                final SQLQuery qkQuery = compositeCalculation
-                                        ? generateFilteredExportQueryForCompositeTileCalculation(job.getId(), schema, job.getTargetSpaceId(),
-                                        propertyFilter, spatialFilter, job.getTargetVersion(), job.getParams(), job.getCsvFormat())
-                                        : null;
-
-                                return calculateTileListForVMLExport(job, schema, exportQuery, qkQuery)
-                                        .compose(tileList -> {
-                                            try {
-                                                Promise<Export.ExportStatistic> promise = Promise.promise();
-                                                List<Future> exportFutures = new ArrayList<>();
-                                                job.setProcessingList(tileList);
-
-                                                for (int i = 0; i < tileList.size(); i++) {
-                                                    /** Build export for each tile of the weighted tile list */
-                                                    SQLQuery q2 = buildVMLExportQuery(job, schema, s3Bucket, s3Path, s3Region, tileList.get(i), qkQuery);
-                                                    exportFutures.add(exportTypeVML(job.getTargetConnector(), q2, job, s3Path));
-                                                }
-
-                                                return executeParallelExportAndCollectStatistics(job, promise, exportFutures);
-                                            }
-                                            catch (SQLException e) {
-                                                logger.warn("job[{}] ", job.getId(), e);
-                                                return Future.failedFuture(e);
-                                            }
-                                        });
-                            default:
-                                exportQuery = generateFilteredExportQuery(job.getId(), schema, job.getTargetSpaceId(), propertyFilter, spatialFilter,
-                                        job.getTargetVersion(), job.getParams(), job.getCsvFormat(), compositeCalculation);
-                                return calculateThreadCountForDownload(job, schema, exportQuery)
-                                        .compose(threads -> {
-                                            try {
-                                                Promise<Export.ExportStatistic> promise = Promise.promise();
-                                                List<Future> exportFutures = new ArrayList<>();
-
-                                                for (int i = 0; i < threads; i++) {
-                                                    String s3Prefix = i + "_";
-                                                    SQLQuery q2 = buildS3ExportQuery(job, schema, s3Bucket, s3Path, s3Prefix, s3Region, compositeCalculation,
-                                                            (threads > 1 ? new SQLQuery("AND i%% " + threads + " = " + i) : null));
-                                                    exportFutures.add(exportTypeDownload(job.getTargetConnector(), q2, job, s3Path));
-                                                }
-
-                                                return executeParallelExportAndCollectStatistics(job, promise, exportFutures);
-                                            }
-                                            catch (SQLException e) {
-                                                logger.warn("job[{}] ", job.getId(), e);
-                                                return Future.failedFuture(e);
-                                            }
-                                        });
-                        }
-                    }
-                    catch (Exception e) {
-                        return Future.failedFuture(e);
-                    }
-                });
-=======
       return addClientsIfRequired(job.getTargetConnector())
           .compose(v -> {
             try {
@@ -202,7 +91,7 @@
                                               tCount = Math.max(threads, (int) Math.floor(job.getEstimatedFeatureCount() / (long) maxPartitionPerFile));
                                       for (int i = 0; i < tCount; i++) {
                                           String s3Prefix = i + "_";
-                                          SQLQuery q2 = buildS3ExportQuery(job, schema, s3Bucket, s3Path, s3Prefix, s3Region,
+                                          SQLQuery q2 = buildPartIdVMLExportQuery(job, schema, s3Bucket, s3Path, s3Prefix, s3Region, compositeCalculation,
                                                   tCount > 1 ? new SQLQuery("AND i%% " + tCount + " = " + i) : null);
                                           exportFutures.add(exportTypeVML(job.getTargetConnector(), q2, job, s3Path));
                                       }
@@ -239,28 +128,28 @@
                                           exportFutures.add(exportTypeVML(job.getTargetConnector(), q2, job, s3Path));
                                       }
 
-                                      return executeParallelExportAndCollectStatistics(job, promise, exportFutures);
-                                  }
-                                  catch (SQLException e) {
-                                      logger.warn("job[{}] ", job.getId(), e);
-                                      return Future.failedFuture(e);
-                                  }
-                              });
-                  default:
-                      exportQuery = generateFilteredExportQuery(job.getId(), schema, job.getTargetSpaceId(), propertyFilter, spatialFilter,
-                              job.getTargetVersion(), job.getParams(), job.getCsvFormat());
-                      return calculateThreadCountForDownload(job, schema, exportQuery)
-                              .compose(threads -> {
-                                  try {
-                                      Promise<Export.ExportStatistic> promise = Promise.promise();
-                                      List<Future> exportFutures = new ArrayList<>();
-
-                                      for (int i = 0; i < threads; i++) {
-                                          String s3Prefix = i + "_";
-                                          SQLQuery q2 = buildS3ExportQuery(job, schema, s3Bucket, s3Path, s3Prefix, s3Region,
-                                                  (threads > 1 ? new SQLQuery("AND i%% " + threads + " = " + i) : null));
-                                          exportFutures.add(exportTypeDownload(job.getTargetConnector(), q2, job, s3Path));
-                                      }
+                                                return executeParallelExportAndCollectStatistics(job, promise, exportFutures);
+                                            }
+                                            catch (SQLException e) {
+                                                logger.warn("job[{}] ", job.getId(), e);
+                                                return Future.failedFuture(e);
+                                            }
+                                        });
+                            default:
+                                exportQuery = generateFilteredExportQuery(job.getId(), schema, job.getTargetSpaceId(), propertyFilter, spatialFilter,
+                                        job.getTargetVersion(), job.getParams(), job.getCsvFormat(), compositeCalculation);
+                                return calculateThreadCountForDownload(job, schema, exportQuery)
+                                        .compose(threads -> {
+                                            try {
+                                                Promise<Export.ExportStatistic> promise = Promise.promise();
+                                                List<Future> exportFutures = new ArrayList<>();
+
+                                                for (int i = 0; i < threads; i++) {
+                                                    String s3Prefix = i + "_";
+                                                    SQLQuery q2 = buildS3ExportQuery(job, schema, s3Bucket, s3Path, s3Prefix, s3Region, compositeCalculation,
+                                                            (threads > 1 ? new SQLQuery("AND i%% " + threads + " = " + i) : null));
+                                                    exportFutures.add(exportTypeDownload(job.getTargetConnector(), q2, job, s3Path));
+                                                }
 
                                       return executeParallelExportAndCollectStatistics(job, promise, exportFutures);
                                   }
@@ -275,7 +164,6 @@
               return Future.failedFuture(e);
             }
           });
->>>>>>> e5a2f0ab
     }
 
     private static Future<Export.ExportStatistic> executeParallelExportAndCollectStatistics(Export j, Promise<Export.ExportStatistic> promise, List<Future> exportFutures) {
@@ -597,15 +485,11 @@
 
         try {
           GetFeatures queryRunner;
-<<<<<<< HEAD
-
-=======
->>>>>>> e5a2f0ab
+
           if (spatialFilter == null)
             queryRunner = new SearchForFeatures(event);
           else
             queryRunner = new GetFeaturesByGeometry(event);
-<<<<<<< HEAD
 
           queryRunner.setDbHandler(dbHandler);
           sqlQuery = queryRunner._buildQuery(event);
@@ -615,10 +499,6 @@
             sqlQueryContentByPropertyValue = queryRunner._buildQuery(event);
           }
 
-=======
-          queryRunner.setDbHandler(dbHandler);
-          sqlQuery = queryRunner._buildQuery(event);
->>>>>>> e5a2f0ab
         }
         catch (Exception e) {
           throw new SQLException(e);
@@ -639,15 +519,14 @@
             addCustomWhereClause(sqlQuery, customWhereCondition);
 
         switch (csvFormat) {
-<<<<<<< HEAD
-            case GEOJSON :
-            {
-                SQLQuery geoJson = new SQLQuery("select jsondata || jsonb_build_object('geometry', ST_AsGeoJSON(geo, 8)::jsonb) "
-                        + "from (${{contentQuery}}) X")
-                        .withQueryFragment("contentQuery", sqlQuery)
-                        .substitute();
-                return queryToText(geoJson);
-            }
+          case GEOJSON :
+          {
+            SQLQuery geoJson = new SQLQuery("select jsondata || jsonb_build_object('geometry', ST_AsGeoJSON(geo, 8)::jsonb) "
+                + "from (${{contentQuery}}) X")
+                .withQueryFragment("contentQuery", sqlQuery)
+                .substitute();
+            return queryToText(geoJson);
+          }
 
          case PARTITIONID_FC_B64 :
          {
@@ -687,48 +566,6 @@
                 +" )   "
                 +" select id, data from iiidata ", partitionKey, sqlQueryContentByPropertyValue != null ? "contentQueryReal" : "contentQuery" );
            }
-=======
-          case GEOJSON :
-          {
-            SQLQuery geoJson = new SQLQuery("select jsondata || jsonb_build_object('geometry', ST_AsGeoJSON(geo, 8)::jsonb) "
-                + "from (${{contentQuery}}) X")
-                .withQueryFragment("contentQuery", sqlQuery)
-                .substitute();
-            return queryToText(geoJson);
-          }
-
-         case PARTITIONID_FC_B64 :
-         {
-            boolean partById = true;
-            String partQry =   "select /* vml_export_hint m499#jobId(" + jobId + ") */ jsondata->>'id' as id, replace( encode(convert_to(jsonb_build_object( 'type','FeatureCollection','features', jsonb_build_array( jsondata || jsonb_build_object( 'geometry', ST_AsGeoJSON(geo,8)::jsonb ) ) )::text,'UTF8'),'base64') ,chr(10),'') as data "
-                            + "from ( ${{contentQuery}}) X";
-
-                if( partitionKey != null && !"id".equalsIgnoreCase(partitionKey) )
-                {  partById = false;
-                    String converted = ApiParam.getConvertedKey(partitionKey);
-                    partitionKey =  String.join("'->'",(converted != null ? converted : partitionKey).split("\\."));
-                    partQry = String.format(
-                            " with  "
-                                    +" plist as  "
-                                    +" ( select o.* from "
-                                    +"   ( select ( dense_rank() over (order by key) )::integer as i, key  "
-                                    +"     from "
-                                    +"     ( select coalesce( key, '\"CSVNULL\"'::jsonb) as key "
-                                    +"       from ( select distinct jsondata->'%1$s' as key from ( ${{contentQuery}} ) X "+ (( omitOnNull == null || !omitOnNull ) ? "" : " where not jsondata->'%1$s' isnull " ) +" ) oo "
-                                    +"     ) d1"
-                                    +"   ) o "
-                                    +"   where 1 = 1 " + (( !partById && customWhereCondition != null ) ? "${{customWhereClause}}" :"" )
-                                    +" ), "
-                                    +" iidata as  "
-                                    +" ( select l.key, (( row_number() over ( partition by l.key ) )/ 100000)::integer as chunk, r.jsondata, r.geo from ( ${{contentQuery}} ) r join plist l on ( coalesce( r.jsondata->'%1$s', '\"CSVNULL\"'::jsonb) = l.key )  "
-                                    +" ), "
-                                    +" iiidata as  "
-                                    +" ( select coalesce( ('[]'::jsonb || key)->>0, 'CSVNULL' ) as id, (count(1) over ()) as nrbuckets, count(1) as nrfeatures, replace( encode(convert_to(json_build_object('type','FeatureCollection', 'features', jsonb_agg( jsondata || jsonb_build_object('geometry',st_asgeojson(geo,8)::jsonb) ))::text,'UTF8'),'base64') ,chr(10),'') as data     "
-                                    +"     from iidata    group by 1, chunk order by 1, 3 desc   "
-                                    +" )   "
-                                    +" select id, data from iiidata ", partitionKey );
-                }
->>>>>>> e5a2f0ab
 
                 SQLQuery geoJson = new SQLQuery(partQry)
                         .withQueryFragment("customWhereCondition", "");
