/*
 * Copyright (C) 2017-2023 HERE Europe B.V.
 *
 * Licensed under the Apache License, Version 2.0 (the "License");
 * you may not use this file except in compliance with the License.
 * You may obtain a copy of the License at
 *
 *     http://www.apache.org/licenses/LICENSE-2.0
 *
 * Unless required by applicable law or agreed to in writing, software
 * distributed under the License is distributed on an "AS IS" BASIS,
 * WITHOUT WARRANTIES OR CONDITIONS OF ANY KIND, either express or implied.
 * See the License for the specific language governing permissions and
 * limitations under the License.
 *
 * SPDX-License-Identifier: Apache-2.0
 * License-Filename: LICENSE
 */

package com.here.xyz.httpconnector;

import com.here.xyz.httpconnector.config.AwsCWClient;
import com.here.xyz.httpconnector.config.AwsSecretManagerClient;
import com.here.xyz.httpconnector.config.JDBCClients;
import com.here.xyz.httpconnector.config.JDBCImporter;
import com.here.xyz.httpconnector.config.JobConfigClient;
import com.here.xyz.httpconnector.config.JobS3Client;
import com.here.xyz.httpconnector.config.MaintenanceClient;
import com.here.xyz.httpconnector.util.scheduler.ExportQueue;
import com.here.xyz.httpconnector.util.scheduler.ImportQueue;
import com.here.xyz.httpconnector.util.scheduler.JobQueue;
import com.here.xyz.hub.Core;
import io.vertx.core.DeploymentOptions;
import io.vertx.core.Future;
import io.vertx.core.VertxOptions;
import io.vertx.core.json.JsonObject;
import io.vertx.ext.web.client.WebClient;
import io.vertx.ext.web.client.WebClientOptions;
import java.util.ArrayList;
import java.util.Date;
import java.util.HashMap;
import java.util.List;
import java.util.UUID;
import java.util.concurrent.TimeUnit;
import org.apache.commons.lang3.math.NumberUtils;
import org.apache.logging.log4j.LogManager;
import org.apache.logging.log4j.Logger;

/**
 * Vertex deployment of HTTP-Connector.
 */
public class CService extends Core {
  public static final String USER_AGENT = "HTTP-Connector/" + BUILD_VERSION;

  /**
   * The host ID.
   */
  public static final String HOST_ID = UUID.randomUUID().toString();

  /**
   * The client to access job configs
   */
  public static JobConfigClient jobConfigClient;

  /**
   * The client to access job configs
   */
  public static JobS3Client jobS3Client;

  /**
   * The client to access job configs
   */
  public static AwsCWClient jobCWClient;

  /**
   * The client to access secrets from AWS Secret Manager
   */
  public static AwsSecretManagerClient jobSecretClient;

  /**
   * The client to access the database
   */
  public static JDBCImporter jdbcImporter;

  /**
   * Queue for executed importJobs
   */
  public static ImportQueue importQueue;

  /**
   * Queue for executed exportJobs
   */
  public static ExportQueue exportQueue;

  /**
   * Service Configuration
   */
  public static Config configuration;
  /**
   * A web client to access XYZ Hub and other web resources.
   */
  public static WebClient webClient;

  public static final List<String> supportedConnectors = new ArrayList<>();
  public static final HashMap<String, Integer> rdsLookupCapacity = new HashMap<>();

  private static final Logger logger = LogManager.getLogger();

  public static void main(String[] args) {
    CONFIG_FILE = "connector-config.json";

    VertxOptions vertxOptions = new VertxOptions()
            .setWorkerPoolSize(NumberUtils.toInt(System.getenv(Core.VERTX_WORKER_POOL_SIZE), 128))
            .setPreferNativeTransport(true)
            .setBlockedThreadCheckInterval(TimeUnit.MINUTES.toMillis(15));

    initializeVertx(vertxOptions)
        .compose(Core::initializeConfig)
        .compose(Core::initializeLogger)
        .compose(CService::parseConfiguration)
        .compose(CService::initializeClients)
        .compose(CService::initializeService)
        .onFailure(t -> logger.error("CService startup failed", t))
        .onSuccess(v -> logger.info("CService startup succeeded"));
  }

  private static Future<JsonObject> parseConfiguration(JsonObject config) {
    configuration = config.mapTo(Config.class);

    try {
      for (String rdsConfig : CService.configuration.JOB_SUPPORTED_RDS) {
        String[] splitConfig = rdsConfig.split(":");
        String cId = splitConfig[0];
        supportedConnectors.add(cId);
<<<<<<< HEAD
        rdsLookupCapacity.put(cId, Integer.parseInt(config[1]));
      }

    }catch (Exception e){
=======
        rdsLookupDatabaseIdentifier.put(cId, splitConfig[1]);
        rdsLookupCapacity.put(cId, Integer.parseInt(splitConfig[2]));
      }
      supportedConnectors.add(JDBCClients.CONFIG_CLIENT_ID);
    } catch (Exception e) {
>>>>>>> 428da442
      logger.error("Configuration-Error - please check service config!");
      throw new RuntimeException("Configuration-Error - please check service config!",e);
    }

<<<<<<< HEAD
    jobConfigClient = JobConfigClient.getInstance();

    jobConfigClient.init(jobConfigReady -> {
      if(jobConfigReady.succeeded()) {
        /** Init webclient */
        webClient = WebClient.create(vertx, new WebClientOptions()
                .setUserAgent(USER_AGENT)
                .setTcpKeepAlive(true)
                .setIdleTimeout(60)
                .setTcpQuickAck(true)
                .setTcpFastOpen(true));

        jobSecretClient = new AwsSecretManagerClient();
        jobS3Client = new JobS3Client();
        jobCWClient = new AwsCWClient();
        importQueue = new ImportQueue();
        exportQueue = new ExportQueue();

        /** Initial initialization of all clients */
        for (String connectorId : supportedConnectors) {
            JDBCClients.addClientsIfRequired(connectorId,true)
                    .onFailure(e -> logger.error("Could not load JDBC Client for connector {}",connectorId, e));
        }

        /** Start Job-Schedulers */
        importQueue.commence();
        exportQueue.commence();

        Runtime.getRuntime().addShutdownHook(new Thread(() -> {
          logger.warn("HTTP Service is going down at " + new Date());
          JobQueue.abortAllJobs();
        }));

      }else
        logger.error("Cant reach jobAPI backend - JOB-API deactivated!");
    });
=======
    return Future.succeededFuture(config);
  }

  private static Future<JsonObject> initializeClients(JsonObject config) {
    maintenanceClient = new MaintenanceClient();
    jobConfigClient = JobConfigClient.getInstance();

    return jobConfigClient.init()
        .compose(v -> {
          /** Init webclient */
          webClient = WebClient.create(vertx, new WebClientOptions()
              .setUserAgent(USER_AGENT)
              .setTcpKeepAlive(true)
              .setIdleTimeout(60)
              .setTcpQuickAck(true)
              .setTcpFastOpen(true));

          jdbcImporter = new JDBCImporter();
          jobSecretClient = new AwsSecretManagerClient();
          jobS3Client = new JobS3Client();
          jobCWClient = new AwsCWClient();
          importQueue = new ImportQueue();
          exportQueue = new ExportQueue();

          /** Start Job-Schedulers */
          importQueue.commence();
          exportQueue.commence();

          Runtime.getRuntime().addShutdownHook(new Thread(() -> {
            logger.warn("HTTP Service is going down at " + new Date());
            JobQueue.abortAllJobs();
          }));

          return Future.succeededFuture();
        })
        .map(config)
        .onFailure(t -> logger.error("Cant reach jobAPI backend - JOB-API deactivated!", t));
  }
>>>>>>> 428da442

  public static Future<JsonObject> initializeService(JsonObject config) {
    final DeploymentOptions options = new DeploymentOptions()
            .setConfig(config)
            .setWorker(false)
            .setInstances(Runtime.getRuntime().availableProcessors() * 2);

<<<<<<< HEAD
    vertx.deployVerticle(PsqlHttpConnectorVerticle.class, options, result -> {
      if (result.failed()) {
        logger.error("Unable to deploy the verticle.");
        System.exit(1);
      }
      logger.info("The http-connector is up and running on port " + configuration.HTTP_PORT );
    });
  }

  /**
   * The http-connector configuration.
   */
  @JsonIgnoreProperties(ignoreUnknown = true)
  public static class Config {
    /**
     * The arn of the secret (in Secret Manager) that contains bot credentials.
     */
    public String JOB_BOT_SECRET_ARN;
    /**
     * The port of the HTTP server.
     */
    public int HTTP_PORT;
    /**
     * The router builder class names, separated by comma
     */
    public String ROUTER_BUILDER_CLASS_NAMES;
    /**
     * ECPS_PHRASE of Default Connector
     */
    public String ECPS_PHRASE;
    /**
     * Max number of parallel running Maintenance Tasks
     */
    public int MAX_CONCURRENT_MAINTENANCE_TASKS;
    /**
     * Defines the time threshold in which a maintenance should be finished. If its reached a
     * warning gets logged.
     */
    public int MISSING_MAINTENANCE_WARNING_IN_HR;
    /**
     * ARN of DynamoDB Table for JOBs
     */
    public String JOBS_DYNAMODB_TABLE_ARN;
    /**
     * S3/CW/Dynamodb localstack endpoints
     */
    public String LOCALSTACK_ENDPOINT;
    /**
     * S3 Bucket for imports/exports
     */
    public String JOBS_S3_BUCKET;
    /**
     * Region in which components are running/hosted
     */
    public String JOBS_REGION;
    /**
     * Set interval for JobQueue processing
     */
    public int JOB_CHECK_QUEUE_INTERVAL_MILLISECONDS;
    /**
     * List of "connectorId:cloudWatchDBInstanceIdentifier:MaxCapacityUnits"
     */
    public List<String> JOB_SUPPORTED_RDS;
    /**
     * RDS maximum ACU Utilization 0-100
     */
    public int JOB_MAX_RDS_MAX_ACU_UTILIZATION;
    /**
     * RDS maximum allowed import bytes
     */
    public long JOB_MAX_RDS_INFLIGHT_IMPORT_BYTES;
    /**
     * RDS maximum allowed idx creations in parallel
     */
    public int JOB_MAX_RDS_MAX_RUNNING_IDX_CREATIONS;
    /**
     * RDS maximum allowed imports in parallel
     */
    public int JOB_MAX_RDS_MAX_RUNNING_IMPORT_QUERIES;
    /**
     * RDS maximum allowed imports in parallel
     */
    public int JOB_MAX_RDS_MAX_RUNNING_EXPORT_QUERIES;
    /**
     * RDS maximum allowed imports in parallel
     */
    public Long JOB_DYNAMO_EXP_IN_DAYS;
    /**
     *  DB Pool size per client
     */
    public Integer JOB_DB_POOL_SIZE_PER_CLIENT;
    /**
     *  DB Pool size per status client
     */
    public Integer JOB_DB_POOL_SIZE_PER_STATUS_CLIENT;
    /**
     *  DB Pool size per maintenance client
     */
    public Integer JOB_DB_POOL_SIZE_PER_MAINTENANCE_CLIENT;
    /** ############## Database related ##################### */
    /**
     * Statement Timeout in Seconds
     */
    public int DB_STATEMENT_TIMEOUT_IN_S;
    /**
     * How many times will try to acquire a new Connection from the database before giving up.
     */
    public int DB_ACQUIRE_RETRY_ATTEMPTS;
    /**
     * Max Time to wait for a connection checkout - in Seconds
     */
    public int DB_CHECKOUT_TIMEOUT;

    /** Store Jobs inside DB - only possible if no JOBS_DYNAMODB_TABLE_ARN is defined */
    /**
     * The PostgreSQL URL.
     */
    public String STORAGE_DB_URL;
    /**
     * The database user.
     */
    public String STORAGE_DB_USER;
    /**
     * The database password.
     */
    public String STORAGE_DB_PASSWORD;
    /**
     * Hub-Endpoint
     */
    public String HUB_ENDPOINT;
=======
    return vertx.deployVerticle(PsqlHttpConnectorVerticle.class, options)
        .onFailure(t -> logger.error("Unable to deploy http-connector verticle.", t))
        .onSuccess(s -> logger.info("http-connector is up and running on port " + configuration.HTTP_PORT))
        .map(config);
>>>>>>> 428da442
  }
}<|MERGE_RESOLUTION|>--- conflicted
+++ resolved
@@ -132,65 +132,18 @@
         String[] splitConfig = rdsConfig.split(":");
         String cId = splitConfig[0];
         supportedConnectors.add(cId);
-<<<<<<< HEAD
         rdsLookupCapacity.put(cId, Integer.parseInt(config[1]));
       }
 
-    }catch (Exception e){
-=======
-        rdsLookupDatabaseIdentifier.put(cId, splitConfig[1]);
-        rdsLookupCapacity.put(cId, Integer.parseInt(splitConfig[2]));
-      }
-      supportedConnectors.add(JDBCClients.CONFIG_CLIENT_ID);
     } catch (Exception e) {
->>>>>>> 428da442
       logger.error("Configuration-Error - please check service config!");
       throw new RuntimeException("Configuration-Error - please check service config!",e);
     }
 
-<<<<<<< HEAD
-    jobConfigClient = JobConfigClient.getInstance();
-
-    jobConfigClient.init(jobConfigReady -> {
-      if(jobConfigReady.succeeded()) {
-        /** Init webclient */
-        webClient = WebClient.create(vertx, new WebClientOptions()
-                .setUserAgent(USER_AGENT)
-                .setTcpKeepAlive(true)
-                .setIdleTimeout(60)
-                .setTcpQuickAck(true)
-                .setTcpFastOpen(true));
-
-        jobSecretClient = new AwsSecretManagerClient();
-        jobS3Client = new JobS3Client();
-        jobCWClient = new AwsCWClient();
-        importQueue = new ImportQueue();
-        exportQueue = new ExportQueue();
-
-        /** Initial initialization of all clients */
-        for (String connectorId : supportedConnectors) {
-            JDBCClients.addClientsIfRequired(connectorId,true)
-                    .onFailure(e -> logger.error("Could not load JDBC Client for connector {}",connectorId, e));
-        }
-
-        /** Start Job-Schedulers */
-        importQueue.commence();
-        exportQueue.commence();
-
-        Runtime.getRuntime().addShutdownHook(new Thread(() -> {
-          logger.warn("HTTP Service is going down at " + new Date());
-          JobQueue.abortAllJobs();
-        }));
-
-      }else
-        logger.error("Cant reach jobAPI backend - JOB-API deactivated!");
-    });
-=======
     return Future.succeededFuture(config);
   }
 
   private static Future<JsonObject> initializeClients(JsonObject config) {
-    maintenanceClient = new MaintenanceClient();
     jobConfigClient = JobConfigClient.getInstance();
 
     return jobConfigClient.init()
@@ -203,12 +156,17 @@
               .setTcpQuickAck(true)
               .setTcpFastOpen(true));
 
-          jdbcImporter = new JDBCImporter();
           jobSecretClient = new AwsSecretManagerClient();
           jobS3Client = new JobS3Client();
           jobCWClient = new AwsCWClient();
           importQueue = new ImportQueue();
           exportQueue = new ExportQueue();
+
+        /** Initial initialization of all clients */
+        for (String connectorId : supportedConnectors) {
+            JDBCClients.addClientsIfRequired(connectorId,true)
+                    .onFailure(e -> logger.error("Could not load JDBC Client for connector {}",connectorId, e));
+        }
 
           /** Start Job-Schedulers */
           importQueue.commence();
@@ -224,7 +182,6 @@
         .map(config)
         .onFailure(t -> logger.error("Cant reach jobAPI backend - JOB-API deactivated!", t));
   }
->>>>>>> 428da442
 
   public static Future<JsonObject> initializeService(JsonObject config) {
     final DeploymentOptions options = new DeploymentOptions()
@@ -232,142 +189,9 @@
             .setWorker(false)
             .setInstances(Runtime.getRuntime().availableProcessors() * 2);
 
-<<<<<<< HEAD
-    vertx.deployVerticle(PsqlHttpConnectorVerticle.class, options, result -> {
-      if (result.failed()) {
-        logger.error("Unable to deploy the verticle.");
-        System.exit(1);
-      }
-      logger.info("The http-connector is up and running on port " + configuration.HTTP_PORT );
-    });
-  }
-
-  /**
-   * The http-connector configuration.
-   */
-  @JsonIgnoreProperties(ignoreUnknown = true)
-  public static class Config {
-    /**
-     * The arn of the secret (in Secret Manager) that contains bot credentials.
-     */
-    public String JOB_BOT_SECRET_ARN;
-    /**
-     * The port of the HTTP server.
-     */
-    public int HTTP_PORT;
-    /**
-     * The router builder class names, separated by comma
-     */
-    public String ROUTER_BUILDER_CLASS_NAMES;
-    /**
-     * ECPS_PHRASE of Default Connector
-     */
-    public String ECPS_PHRASE;
-    /**
-     * Max number of parallel running Maintenance Tasks
-     */
-    public int MAX_CONCURRENT_MAINTENANCE_TASKS;
-    /**
-     * Defines the time threshold in which a maintenance should be finished. If its reached a
-     * warning gets logged.
-     */
-    public int MISSING_MAINTENANCE_WARNING_IN_HR;
-    /**
-     * ARN of DynamoDB Table for JOBs
-     */
-    public String JOBS_DYNAMODB_TABLE_ARN;
-    /**
-     * S3/CW/Dynamodb localstack endpoints
-     */
-    public String LOCALSTACK_ENDPOINT;
-    /**
-     * S3 Bucket for imports/exports
-     */
-    public String JOBS_S3_BUCKET;
-    /**
-     * Region in which components are running/hosted
-     */
-    public String JOBS_REGION;
-    /**
-     * Set interval for JobQueue processing
-     */
-    public int JOB_CHECK_QUEUE_INTERVAL_MILLISECONDS;
-    /**
-     * List of "connectorId:cloudWatchDBInstanceIdentifier:MaxCapacityUnits"
-     */
-    public List<String> JOB_SUPPORTED_RDS;
-    /**
-     * RDS maximum ACU Utilization 0-100
-     */
-    public int JOB_MAX_RDS_MAX_ACU_UTILIZATION;
-    /**
-     * RDS maximum allowed import bytes
-     */
-    public long JOB_MAX_RDS_INFLIGHT_IMPORT_BYTES;
-    /**
-     * RDS maximum allowed idx creations in parallel
-     */
-    public int JOB_MAX_RDS_MAX_RUNNING_IDX_CREATIONS;
-    /**
-     * RDS maximum allowed imports in parallel
-     */
-    public int JOB_MAX_RDS_MAX_RUNNING_IMPORT_QUERIES;
-    /**
-     * RDS maximum allowed imports in parallel
-     */
-    public int JOB_MAX_RDS_MAX_RUNNING_EXPORT_QUERIES;
-    /**
-     * RDS maximum allowed imports in parallel
-     */
-    public Long JOB_DYNAMO_EXP_IN_DAYS;
-    /**
-     *  DB Pool size per client
-     */
-    public Integer JOB_DB_POOL_SIZE_PER_CLIENT;
-    /**
-     *  DB Pool size per status client
-     */
-    public Integer JOB_DB_POOL_SIZE_PER_STATUS_CLIENT;
-    /**
-     *  DB Pool size per maintenance client
-     */
-    public Integer JOB_DB_POOL_SIZE_PER_MAINTENANCE_CLIENT;
-    /** ############## Database related ##################### */
-    /**
-     * Statement Timeout in Seconds
-     */
-    public int DB_STATEMENT_TIMEOUT_IN_S;
-    /**
-     * How many times will try to acquire a new Connection from the database before giving up.
-     */
-    public int DB_ACQUIRE_RETRY_ATTEMPTS;
-    /**
-     * Max Time to wait for a connection checkout - in Seconds
-     */
-    public int DB_CHECKOUT_TIMEOUT;
-
-    /** Store Jobs inside DB - only possible if no JOBS_DYNAMODB_TABLE_ARN is defined */
-    /**
-     * The PostgreSQL URL.
-     */
-    public String STORAGE_DB_URL;
-    /**
-     * The database user.
-     */
-    public String STORAGE_DB_USER;
-    /**
-     * The database password.
-     */
-    public String STORAGE_DB_PASSWORD;
-    /**
-     * Hub-Endpoint
-     */
-    public String HUB_ENDPOINT;
-=======
     return vertx.deployVerticle(PsqlHttpConnectorVerticle.class, options)
         .onFailure(t -> logger.error("Unable to deploy http-connector verticle.", t))
         .onSuccess(s -> logger.info("http-connector is up and running on port " + configuration.HTTP_PORT))
         .map(config);
->>>>>>> 428da442
   }
 }