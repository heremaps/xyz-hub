/*
 * Copyright (C) 2017-2023 HERE Europe B.V.
 *
 * Licensed under the Apache License, Version 2.0 (the "License");
 * you may not use this file except in compliance with the License.
 * You may obtain a copy of the License at
 *
 *     http://www.apache.org/licenses/LICENSE-2.0
 *
 * Unless required by applicable law or agreed to in writing, software
 * distributed under the License is distributed on an "AS IS" BASIS,
 * WITHOUT WARRANTIES OR CONDITIONS OF ANY KIND, either express or implied.
 * See the License for the specific language governing permissions and
 * limitations under the License.
 *
 * SPDX-License-Identifier: Apache-2.0
 * License-Filename: LICENSE
 */

package com.here.xyz.httpconnector.util.scheduler;

import static com.here.xyz.httpconnector.util.jobs.Export.ERROR_DESCRIPTION_HTTP_TRIGGER_FAILED;
import static com.here.xyz.httpconnector.util.jobs.Export.ExportTarget.Type.VML;
import static com.here.xyz.httpconnector.util.jobs.Job.ERROR_TYPE_FINALIZATION_FAILED;

import com.here.xyz.httpconnector.CService;
import com.here.xyz.httpconnector.util.jobs.CombinedJob;
import com.here.xyz.httpconnector.util.jobs.Export;
import com.here.xyz.httpconnector.util.jobs.Job;
import com.here.xyz.httpconnector.util.web.HubWebClient;
import com.here.xyz.hub.Core;
import com.here.xyz.hub.rest.HttpException;
import com.mchange.v3.decode.CannotDecodeException;
import io.vertx.core.Future;
import java.util.concurrent.ScheduledThreadPoolExecutor;
import java.util.concurrent.TimeUnit;
import org.apache.logging.log4j.LogManager;
import org.apache.logging.log4j.Logger;

/**
 * Job-Queue for Export-Jobs (S3 -> RDS)
 */
public class ExportQueue extends JobQueue {
    private static final Logger logger = LogManager.getLogger();
    protected static ScheduledThreadPoolExecutor executorService = new ScheduledThreadPoolExecutor(CORE_POOL_SIZE, Core.newThreadFactory("export-queue"));

    protected void process() throws InterruptedException, CannotDecodeException {

        for (Job job : getQueue()) {
            if (!(job instanceof Export || job instanceof CombinedJob))
                return;

            //Check Capacity
            ((Future<Job>) job.isProcessingPossible())
                .compose(j -> loadCurrentConfig(job))
                .compose(currentJob -> {
                    /*
                    Job-Life-Cycle:
                    waiting -> (executing) -> executed -> executing_trigger -> trigger_executed -> collecting_trigger_status -> finalized
                    all stages can end up in failed
                     */
                    switch (currentJob.getStatus()) {
                        case waiting:
                            updateJobStatus(currentJob, Job.Status.queued);
                            break;
                        case queued:
                            updateJobStatus(currentJob, Job.Status.preparing)
                                .onSuccess(f -> prepareJob(currentJob));
                            break;
                        case prepared:
                            updateJobStatus(currentJob,Job.Status.executing)
                                    .onSuccess(f -> currentJob.execute());
                            break;
                        case executed:
                            updateJobStatus(currentJob, Job.Status.executing_trigger)
                                .onSuccess(f -> {
                                    if (currentJob instanceof Export && ((Export) currentJob).getExportTarget().getType() == VML
<<<<<<< HEAD
                                            && ((Export) currentJob).getStatistic() != null
                                            && ((Export) currentJob).getStatistic().getFilesUploaded() > 0
                                            && !((Export) currentJob).readParamSkipTrigger())
=======
                                        && ((Export) currentJob).getStatistic() != null
                                        && ((Export) currentJob).getStatistic().getFilesUploaded() > 0
                                        && ((Export) currentJob).getStatistic().getBytesUploaded() > 0 )
>>>>>>> bb96e90f
                                        //Only here we need a trigger
                                        postTrigger(currentJob);
                                    else {
                                        currentJob.finalizeJob();
                                    }
                                });
                            break;
                        case trigger_executed:
                            updateJobStatus(currentJob, Job.Status.collecting_trigger_status)
                                .onSuccess(f -> collectTriggerStatus(currentJob));
                            break;
                    }
                    return Future.succeededFuture();
                })
                .onFailure(e -> logError(e, job.getId()));
            }
    }

    @Override
    protected Export validateJob(Job j) {
        //Currently not needed
        return null;
    }

    @Override
    protected void prepareJob(Job job) {
        ((Export)job).checkPersistentExports();
    }

    protected Future<String> postTrigger(Job job) {
        return HubWebClient.executeHTTPTrigger((Export) job)
            .onSuccess(triggerId -> {
                //Add import ID
                ((Export) job).setTriggerId(triggerId);
                updateJobStatus(job, Job.Status.trigger_executed);
            })
            .onFailure(e -> {
                if (e instanceof HttpException)
                    setJobFailed(job, Export.ERROR_DESCRIPTION_TARGET_ID_INVALID, ERROR_TYPE_FINALIZATION_FAILED);
                else
                    setJobFailed(job, ERROR_DESCRIPTION_HTTP_TRIGGER_FAILED, ERROR_TYPE_FINALIZATION_FAILED);
            });
    }

    protected void collectTriggerStatus(Job job) {
        //executeHttpTrigger
        if (((Export) job).getExportTarget().getType() == VML) {
            HubWebClient.executeHTTPTriggerStatus((Export) job)
                .onFailure(e -> {
                    if (e instanceof HttpException)
                        setJobFailed(job, Export.ERROR_DESCRIPTION_TARGET_ID_INVALID, ERROR_TYPE_FINALIZATION_FAILED);
                    else
                        setJobFailed(job, Export.ERROR_DESCRIPTION_HTTP_TRIGGER_STATUS_FAILED, ERROR_TYPE_FINALIZATION_FAILED);
                })
                .onSuccess(status -> {
                    switch (status) {
                        case "initialized":
                        case "submitted":
                            //In other cases reset status for next status query
                            updateJobStatus(job, Job.Status.trigger_executed);
                            return;
                        case "succeeded":
                            logger.info("job[{}] execution of '{}' succeeded ", job.getId(), ((Export) job).getTriggerId());
                            job.finalizeJob();
                            return;
                        case "cancelled":
                        case "failed":
                            logger.warn("job[{}] Trigger '{}' failed with state '{}'", job.getId(), ((Export) job).getTriggerId(), status);
                            setJobFailed(job, ERROR_DESCRIPTION_HTTP_TRIGGER_FAILED, ERROR_TYPE_FINALIZATION_FAILED);
                    }
                });
        }
        else
            //Skip collecting Trigger
            job.finalizeJob();
    }

    /**
     * Begins executing the ExportQueue processing - periodically and asynchronously.
     *
     * @return This check for chaining
     */
    public JobQueue commence() {
        if (!commenced) {
            logger.info("Start!");
            commenced = true;
            this.executionHandle = this.executorService.scheduleWithFixedDelay(this, 0, CService.configuration.JOB_CHECK_QUEUE_INTERVAL_MILLISECONDS, TimeUnit.MILLISECONDS);
        }
        return this;
    }

    @Override
    public void run() {
        try {
            this.executorService.submit(() -> {
                try {
                    process();
                }
                catch (InterruptedException | CannotDecodeException ignored) {
                    //Nothing to do here.
                }
            });
        }
        catch (Exception e) {
            logger.error("Error when executing ExportQueue! ", e);
        }
    }
}<|MERGE_RESOLUTION|>--- conflicted
+++ resolved
@@ -75,15 +75,10 @@
                             updateJobStatus(currentJob, Job.Status.executing_trigger)
                                 .onSuccess(f -> {
                                     if (currentJob instanceof Export && ((Export) currentJob).getExportTarget().getType() == VML
-<<<<<<< HEAD
                                             && ((Export) currentJob).getStatistic() != null
                                             && ((Export) currentJob).getStatistic().getFilesUploaded() > 0
+                                            && ((Export) currentJob).getStatistic().getBytesUploaded() > 0
                                             && !((Export) currentJob).readParamSkipTrigger())
-=======
-                                        && ((Export) currentJob).getStatistic() != null
-                                        && ((Export) currentJob).getStatistic().getFilesUploaded() > 0
-                                        && ((Export) currentJob).getStatistic().getBytesUploaded() > 0 )
->>>>>>> bb96e90f
                                         //Only here we need a trigger
                                         postTrigger(currentJob);
                                     else {
