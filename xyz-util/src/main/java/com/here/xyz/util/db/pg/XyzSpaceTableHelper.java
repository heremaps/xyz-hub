/*
 * Copyright (C) 2017-2025 HERE Europe B.V.
 *
 * Licensed under the Apache License, Version 2.0 (the "License");
 * you may not use this file except in compliance with the License.
 * You may obtain a copy of the License at
 *
 *     http://www.apache.org/licenses/LICENSE-2.0
 *
 * Unless required by applicable law or agreed to in writing, software
 * distributed under the License is distributed on an "AS IS" BASIS,
 * WITHOUT WARRANTIES OR CONDITIONS OF ANY KIND, either express or implied.
 * See the License for the specific language governing permissions and
 * limitations under the License.
 *
 * SPDX-License-Identifier: Apache-2.0
 * License-Filename: LICENSE
 */

package com.here.xyz.util.db.pg;

import static com.here.xyz.models.hub.Space.TABLE_NAME;
import static com.here.xyz.util.db.ConnectorParameters.TableLayout.OLD_LAYOUT;
import static com.here.xyz.util.db.ConnectorParameters.TableLayout.NEW_LAYOUT;
import static com.here.xyz.util.db.pg.IndexHelper.OnDemandIndex;
import static com.here.xyz.util.db.pg.IndexHelper.buildSpaceTableIndexQueries;
import static com.here.xyz.util.db.pg.IndexHelper.buildOnDemandIndexCreationQuery;

import com.here.xyz.XyzSerializable;
import com.here.xyz.events.ModifySpaceEvent;
import com.here.xyz.util.Hasher;
import com.here.xyz.util.db.ConnectorParameters.TableLayout;
import com.here.xyz.util.db.SQLQuery;
import java.util.ArrayList;
import java.util.List;
import java.util.Map;

public class XyzSpaceTableHelper {

  public static final String SCHEMA = "schema";
  public static final String TABLE = "table";
  public static final String HEAD_TABLE_SUFFIX = "_head";
  public static final String SEARCHABLE_COLUMN = "searchable";
  public static final String REF_QUAD_PROPERTY = "refQuad";
  public static final String GLOBAL_VERSION_PROPERTY = "globalVersion";
  public static final long HEAD_TABLE_PARTION_COUNT = 10;
  public static final long PARTITION_SIZE = 100_000;

  public static List<SQLQuery> buildCreateSpaceTableQueries(String schema, String table,  List<OnDemandIndex> onDemandIndices,
                                                            String spaceId, TableLayout layout) {
    if (layout != TableLayout.OLD_LAYOUT && layout != TableLayout.NEW_LAYOUT) {
      throw new IllegalArgumentException("Unsupported Table Layout: " + layout);
    }

<<<<<<< HEAD
=======
    public OnDemandIndex withIndexName(String indexName) {
      this.indexName = indexName;
      return this;
    }

    public void setPropertyPath(String propertyPath) {
      this.propertyPath = propertyPath;
    }

    public String getPropertyPath() {
      return propertyPath;
    }

    public OnDemandIndex withPropertyPath(String propertyPath) {
      setPropertyPath(propertyPath);
      return this;
    }

    @Override
    public String getIndexName(String tableName) {
      // Take the first 8 characters of md5 hash of the property path
      String shortMd5 = DigestUtils.md5Hex(propertyPath).substring(0, 7);

      return idxPrefix + tableName + "_" + shortMd5 + "_m";
    }
  }

  public static SQLQuery buildSpaceTableIndexQuery(String schema, String table, Index index) {
    return buildCreateIndexQuery(schema, table, ((SystemIndex)index).getIndexContent(), ((SystemIndex)index).getIndexType(), index.getIndexName(table));
  }

  /**
   * @deprecated Please use only method {@link #buildSpaceTableIndexQueries(String, String)} instead.
   * @param schema
   * @param table
   * @param queryComment
   * @return
   */
  @Deprecated
  public static List<SQLQuery> buildSpaceTableIndexQueries(String schema, String table, SQLQuery queryComment) {
    return buildSpaceTableIndexQueries(schema, table)
        .stream()
        .map(q -> addQueryComment(q, queryComment))
        .toList();
  }

  /**
   * @deprecated Please use labels instead. See: {@link SQLQuery#withLabel(String, String)}
   * @param sourceQuery
   * @param queryComment
   * @return
   */
  @Deprecated
  private static SQLQuery addQueryComment(SQLQuery sourceQuery, SQLQuery queryComment) {
    return queryComment != null ? sourceQuery.withQueryFragment("queryComment", queryComment) : sourceQuery;
  }

  public static SQLQuery buildLoadSpaceTableIndicesQuery(String schema, String table) {
    return new SQLQuery("SELECT * FROM xyz_index_list_all_available(#{schema}, #{table});")
        .withNamedParameter("schema", schema)
        .withNamedParameter("table", table);
  }

  public static List<SQLQuery> buildSpaceTableDropIndexQueries(String schema, List<String> indices) {
    return indices.stream()
        .map(index -> buildDropIndexQuery(schema, index))
        .collect(Collectors.toList());
  }

  public static List<SQLQuery> buildCreateSpaceTableQueries(String schema, String table) {
    return buildCreateSpaceTableQueries(schema, table, List.of());
  }

  public static List<SQLQuery> buildCreateSpaceTableQueries(String schema, String table, List<OnDemandIndex> onDemandIndices) {
    return buildCreateSpaceTableQueries(schema, table, true, onDemandIndices);
  }

  //TODO: Check from where to get the on-demand index info in case of branch creations (see onDemandIndices param below)
  public static List<SQLQuery> buildCreateBranchTableQueries(String schema, String table) {
    return buildCreateSpaceTableQueries(schema, table, false, List.of());
  }

  private static List<SQLQuery> buildCreateSpaceTableQueries(String schema, String table, boolean isMainTable, List<OnDemandIndex> onDemandIndices) {
>>>>>>> 5cf8f58c
    List<SQLQuery> queries = new ArrayList<>();
    queries.add(createConnectorSchema(schema));
    queries.add(buildCreateSpaceTableQuery(schema, table, layout));
    queries.add(buildAddTableCommentQuery(schema, table, new TableComment(spaceId, layout)));
    queries.add(buildColumnStorageAttributesQuery(schema, table, layout));
    queries.addAll(buildSpaceTableIndexQueries(schema, table, layout));
    queries.addAll(buildCreateHeadPartitionQuery(schema, table, layout));
    queries.add(buildCreateHistoryPartitionQuery(schema, table, 0L, true));
    queries.add(buildCreateSequenceQuery(schema, table, "version", layout));
    if(onDemandIndices != null && !onDemandIndices.isEmpty()) {
        for (OnDemandIndex onDemandIndex : onDemandIndices)
            queries.add(buildOnDemandIndexCreationQuery(schema, table, onDemandIndex.getPropertyPath(), false));
    }
    if(layout == NEW_LAYOUT) {
      queries.add(buildOnDemandIndexCreationQuery(schema, table, REF_QUAD_PROPERTY, SEARCHABLE_COLUMN ,false));
      queries.add(buildOnDemandIndexCreationQuery(schema, table, GLOBAL_VERSION_PROPERTY, SEARCHABLE_COLUMN , false));
    }
    if (isMainTable)
      queries.add(buildCreateSequenceQuery(schema, table, "branches", "id", 1));

    return queries;
  }

  public static SQLQuery buildColumnStorageAttributesQuery(String schema, String tableName, TableLayout layout) {
    //Not needed for V2 layout
    if(layout == TableLayout.OLD_LAYOUT) {
      return new SQLQuery("ALTER TABLE ${schema}.${table} "
              + "ALTER COLUMN id SET STORAGE MAIN, "
              + "ALTER COLUMN jsondata SET STORAGE MAIN, "
              + "ALTER COLUMN geo SET STORAGE MAIN, "
              + "ALTER COLUMN operation SET STORAGE PLAIN, "
              + "ALTER COLUMN next_version SET STORAGE PLAIN, "
              + "ALTER COLUMN version SET STORAGE PLAIN, "
              + "ALTER COLUMN i SET STORAGE PLAIN, "
              + "ALTER COLUMN author SET STORAGE MAIN, "

              + "ALTER COLUMN id SET COMPRESSION lz4, "
              + "ALTER COLUMN jsondata SET COMPRESSION lz4, "
              + "ALTER COLUMN geo SET COMPRESSION lz4, "
              + "ALTER COLUMN author SET COMPRESSION lz4;")
              .withVariable(SCHEMA, schema)
              .withVariable(TABLE, tableName);
    }else if(layout == TableLayout.NEW_LAYOUT) {
      //Not needed for V2 layout
      return new SQLQuery("");
    }
    throw new IllegalArgumentException("Unsupported Table Layout: " + layout);
  }

  public static List<SQLQuery>  buildCreateHeadPartitionQuery(String schema, String rootTable, TableLayout layout) {
    if(layout == TableLayout.OLD_LAYOUT)
      return List.of(new SQLQuery("CREATE TABLE IF NOT EXISTS ${schema}.${partitionTable} "
              + "PARTITION OF ${schema}.${rootTable} FOR VALUES FROM (max_bigint()) TO (MAXVALUE)")
              .withVariable(SCHEMA, schema)
              .withVariable("rootTable", rootTable)
              .withVariable("partitionTable", rootTable + HEAD_TABLE_SUFFIX));
    else if (layout == TableLayout.NEW_LAYOUT) {
      SQLQuery headTableCreation = new SQLQuery("""
              CREATE TABLE IF NOT EXISTS ${schema}.${partitionTable}
                PARTITION OF ${schema}.${rootTable} FOR VALUES FROM (max_bigint()) TO (MAXVALUE)
                PARTITION BY HASH (id);
              """)
              .withVariable(SCHEMA, schema)
              .withVariable("rootTable", rootTable)
              .withVariable("partitionTable", rootTable + HEAD_TABLE_SUFFIX);

      SQLQuery headTablePartitionCreations = new SQLQuery("""
              DO $$
              BEGIN
                FOR i IN 0..$partitionCountLoop$ LOOP
                  EXECUTE format('
                    CREATE TABLE IF NOT EXISTS $schema$."$headTable$_p%s"
                      PARTITION OF $schema$."$headTable$"
                      FOR VALUES WITH (MODULUS $partitionCount$, REMAINDER %s);', i, i);
                END LOOP;
              END $$;
              """
              .replace("$partitionCountLoop$", Long.toString(HEAD_TABLE_PARTION_COUNT - 1))
              .replace("$schema$",schema)
              .replace("$headTable$",rootTable + HEAD_TABLE_SUFFIX)
              .replace("$partitionCount$",Long.toString(HEAD_TABLE_PARTION_COUNT))
      );
      return List.of(
              headTableCreation,
              headTablePartitionCreations
      );
    }
    throw new IllegalArgumentException("Unsupported Table Layout: " + layout);
  }

  public static SQLQuery buildCreateHistoryPartitionQuery(String schema, String rootTable, long partitionNo, boolean useSelect) {
    return new SQLQuery((useSelect ? "SELECT" : "PERFORM") + " xyz_create_history_partition('" + schema + "', '" + rootTable + "', " + partitionNo + ", " + PARTITION_SIZE + ")");
  }

  public static SQLQuery createConnectorSchema(String schema) {
        return new SQLQuery("CREATE SCHEMA IF NOT EXISTS ${schema}")
                .withVariable(SCHEMA, schema);
  }

<<<<<<< HEAD
  public static SQLQuery buildCreateSpaceTableQuery(String schema, String table, TableLayout layout) {
    String tableFields = null;

    if(layout == OLD_LAYOUT) {
       tableFields = "id TEXT NOT NULL, "
              + "version BIGINT NOT NULL, "
              + "next_version BIGINT NOT NULL DEFAULT 9223372036854775807::BIGINT, "
              + "operation CHAR NOT NULL, "
              + "author TEXT, "
              + "jsondata JSONB, "
              + "geo geometry(GeometryZ, 4326), "
              + "i BIGSERIAL, "
              + "CONSTRAINT ${uniqueConstraintName} UNIQUE (id, next_version), "
              + "CONSTRAINT ${primKeyConstraintName} PRIMARY KEY (id, version, next_version)";
    } else if (layout == NEW_LAYOUT) {
      tableFields = "id TEXT STORAGE MAIN COMPRESSION lz4 NOT NULL, "
              + "version BIGINT STORAGE PLAIN NOT NULL, "
              + "next_version BIGINT STORAGE PLAIN NOT NULL DEFAULT 9223372036854775807::BIGINT, "
              + "operation CHAR STORAGE PLAIN NOT NULL, "
              + "author TEXT STORAGE MAIN COMPRESSION lz4, "
              + "jsondata TEXT STORAGE MAIN COMPRESSION lz4 , "
              + "geo geometry(GeometryZ, 4326) STORAGE MAIN COMPRESSION lz4, "
              + "searchable JSONB STORAGE MAIN COMPRESSION lz4,"
              + "i BIGSERIAL, "
//              + "CONSTRAINT ${uniqueConstraintName} UNIQUE (id, next_version), "
              + "CONSTRAINT ${primKeyConstraintName} PRIMARY KEY (id, version, next_version)";
    }

    return new SQLQuery(
=======
  private static SQLQuery buildCreateSpaceTableQuery(String schema, String table) {
    String tableFields = "id TEXT NOT NULL, "
        + "version BIGINT NOT NULL, "
        + "next_version BIGINT NOT NULL DEFAULT 9223372036854775807::BIGINT, "
        + "operation CHAR NOT NULL, "
        + "author TEXT, "
        + "jsondata JSONB, "
        + "geo geometry(GeometryZ, 4326), "
        + "i BIGSERIAL, "
        + "CONSTRAINT ${uniqueConstraintName} UNIQUE (id, next_version), "
        + "CONSTRAINT ${primKeyConstraintName} PRIMARY KEY (id, version, next_version)";

    SQLQuery createTable = new SQLQuery(
>>>>>>> 5cf8f58c
        "CREATE TABLE IF NOT EXISTS ${schema}.${table} (${{tableFields}}) PARTITION BY RANGE (next_version)")
        .withQueryFragment("tableFields", tableFields)
        .withVariable(SCHEMA, schema)
        .withVariable(TABLE, table)
        .withVariable("uniqueConstraintName", table + "_unique")
        .withVariable("primKeyConstraintName", table + "_primKey");
  }

<<<<<<< HEAD
  public static SQLQuery buildCreateSequenceQuery(String schema, String table, String columnName, TableLayout layout) {
    if(layout == TableLayout.OLD_LAYOUT || layout == TableLayout.NEW_LAYOUT)
      return new SQLQuery("CREATE SEQUENCE IF NOT EXISTS ${schema}.${sequence} MINVALUE 1 OWNED BY ${schema}.${table}.${columnName}")
              .withVariable(SCHEMA, schema)
              .withVariable(TABLE, table)
              .withVariable("sequence", table + "_" + columnName + "_seq")
              .withVariable("columnName", columnName);
    throw new IllegalArgumentException("Unsupported Table Layout: " + layout);
=======
  public static SQLQuery buildCreateSequenceQuery(String schema, String table, String columnName) {
    return buildCreateSequenceQuery(schema, table, columnName, columnName, 1);
  }

  public static String sequenceName(String table, String sequenceName) {
    return table + "_" + sequenceName + "_seq";
  }

  public static SQLQuery buildCreateSequenceQuery(String schema, String table, String sequenceName, String ownedByColumn, int startValue) {
      return new SQLQuery("CREATE SEQUENCE IF NOT EXISTS ${schema}.${sequence} MINVALUE #{startValue} OWNED BY ${schema}.${table}.${columnName}")
        .withVariable(SCHEMA, schema)
        .withVariable(TABLE, table)
        .withVariable("sequence", sequenceName(table, sequenceName))
        .withVariable("columnName", ownedByColumn)
          .withNamedParameter("startValue", startValue);
>>>>>>> 5cf8f58c
  }

  public static String getTableNameForSpaceId(String spaceId, boolean hashed) {
    if (spaceId == null || spaceId.length() == 0)
      return null;

    return hashed ? Hasher.getHash(spaceId) : spaceId;
  }

  public static String getTableNameFromSpaceParamsOrSpaceId(Map<String, Object> spaceParams, String spaceId, boolean hashed) {
    if (spaceParams != null) {
      Object tableName = spaceParams.get(TABLE_NAME);
      if (tableName instanceof String && ((String) tableName).length() > 0)
        return (String) tableName;
    }

    return getTableNameForSpaceId(spaceId, hashed);
  }

  public static SQLQuery buildAddTableCommentQuery(String schema, String table, TableComment tableComment) {
    return new SQLQuery("COMMENT ON TABLE ${schema}.${table} IS '${{tableComment}}'")
            .withVariable(SCHEMA, schema)
            .withVariable(TABLE, table)
            .withQueryFragment("tableComment", XyzSerializable.serialize(tableComment));
  }

  public static SQLQuery buildReadTableCommentQuery(String schema, String table) {
    return new SQLQuery("SELECT comment::JSON from obj_description( '${schema}.${table}'::regclass ) as comment;")
            .withVariable(SCHEMA, schema)
            .withVariable(TABLE, table);
  }

  public static List<SQLQuery>  buildCleanUpQuery(ModifySpaceEvent event, String schema, String table, String versionSequenceSuffix, TableLayout layout) {
    List<SQLQuery> queries = new ArrayList<>();

    SQLQuery dropTableQuery = new SQLQuery("DROP TABLE IF EXISTS ${schema}.${table} ") //TODO: Why not use CASCADE
            .withVariable(SCHEMA, schema)
            .withVariable(TABLE, table);
    SQLQuery dropVersionSequenceQuery = new SQLQuery("DROP SEQUENCE IF EXISTS ${schema}.${versionSequence};")
            .withVariable("versionSequence", table + versionSequenceSuffix)
            .withVariable(SCHEMA, schema);

    if(layout == TableLayout.OLD_LAYOUT) {
      //MMSUP-1092  tmp workaroung on db9 - skip deletion from spaceMetaTable
      //TODO: remove spaceMetaTable from overall code
      String storageID = event.getSpaceDefinition() != null && event.getSpaceDefinition().getStorage() != null
                      ? event.getSpaceDefinition().getStorage().getId()
                      : "no-connector-info-available";
      //Remove also event as parameter and cleanUp deleteSpaceMetaEntry
      //MMSUP-1092

      // Gets removed
      SQLQuery deleteSpaceMetaEntry = "psql-db9-eu-west-1".equals(storageID) ? new SQLQuery("") :
              new SQLQuery("DELETE FROM xyz_config.space_meta WHERE h_id = #{table} AND schem = #{schema};")
              .withNamedParameter(SCHEMA, schema)
              .withNamedParameter(TABLE, table);

      SQLQuery dropISequenceQuery = new SQLQuery("DROP SEQUENCE IF EXISTS ${schema}.${iSequence};")
              .withVariable("iSequence", table + "_i_seq") //Assuming iSequence suffix is "_i_seq"
              .withVariable(SCHEMA, schema);

      // Gets removed
      queries.add(deleteSpaceMetaEntry);
      // Gets removed
      queries.add(dropTableQuery);
      queries.add(dropISequenceQuery);
      queries.add(dropVersionSequenceQuery);
      return queries;
    }else if(layout == TableLayout.NEW_LAYOUT) {
      queries.add(dropTableQuery);
      queries.add(dropVersionSequenceQuery);
      return queries;
    }

    throw new IllegalArgumentException("Unsupported Table Layout: " + layout);
  }

  public record TableComment(String spaceId, TableLayout tableLayout) implements XyzSerializable{
  }
}<|MERGE_RESOLUTION|>--- conflicted
+++ resolved
@@ -52,92 +52,6 @@
       throw new IllegalArgumentException("Unsupported Table Layout: " + layout);
     }
 
-<<<<<<< HEAD
-=======
-    public OnDemandIndex withIndexName(String indexName) {
-      this.indexName = indexName;
-      return this;
-    }
-
-    public void setPropertyPath(String propertyPath) {
-      this.propertyPath = propertyPath;
-    }
-
-    public String getPropertyPath() {
-      return propertyPath;
-    }
-
-    public OnDemandIndex withPropertyPath(String propertyPath) {
-      setPropertyPath(propertyPath);
-      return this;
-    }
-
-    @Override
-    public String getIndexName(String tableName) {
-      // Take the first 8 characters of md5 hash of the property path
-      String shortMd5 = DigestUtils.md5Hex(propertyPath).substring(0, 7);
-
-      return idxPrefix + tableName + "_" + shortMd5 + "_m";
-    }
-  }
-
-  public static SQLQuery buildSpaceTableIndexQuery(String schema, String table, Index index) {
-    return buildCreateIndexQuery(schema, table, ((SystemIndex)index).getIndexContent(), ((SystemIndex)index).getIndexType(), index.getIndexName(table));
-  }
-
-  /**
-   * @deprecated Please use only method {@link #buildSpaceTableIndexQueries(String, String)} instead.
-   * @param schema
-   * @param table
-   * @param queryComment
-   * @return
-   */
-  @Deprecated
-  public static List<SQLQuery> buildSpaceTableIndexQueries(String schema, String table, SQLQuery queryComment) {
-    return buildSpaceTableIndexQueries(schema, table)
-        .stream()
-        .map(q -> addQueryComment(q, queryComment))
-        .toList();
-  }
-
-  /**
-   * @deprecated Please use labels instead. See: {@link SQLQuery#withLabel(String, String)}
-   * @param sourceQuery
-   * @param queryComment
-   * @return
-   */
-  @Deprecated
-  private static SQLQuery addQueryComment(SQLQuery sourceQuery, SQLQuery queryComment) {
-    return queryComment != null ? sourceQuery.withQueryFragment("queryComment", queryComment) : sourceQuery;
-  }
-
-  public static SQLQuery buildLoadSpaceTableIndicesQuery(String schema, String table) {
-    return new SQLQuery("SELECT * FROM xyz_index_list_all_available(#{schema}, #{table});")
-        .withNamedParameter("schema", schema)
-        .withNamedParameter("table", table);
-  }
-
-  public static List<SQLQuery> buildSpaceTableDropIndexQueries(String schema, List<String> indices) {
-    return indices.stream()
-        .map(index -> buildDropIndexQuery(schema, index))
-        .collect(Collectors.toList());
-  }
-
-  public static List<SQLQuery> buildCreateSpaceTableQueries(String schema, String table) {
-    return buildCreateSpaceTableQueries(schema, table, List.of());
-  }
-
-  public static List<SQLQuery> buildCreateSpaceTableQueries(String schema, String table, List<OnDemandIndex> onDemandIndices) {
-    return buildCreateSpaceTableQueries(schema, table, true, onDemandIndices);
-  }
-
-  //TODO: Check from where to get the on-demand index info in case of branch creations (see onDemandIndices param below)
-  public static List<SQLQuery> buildCreateBranchTableQueries(String schema, String table) {
-    return buildCreateSpaceTableQueries(schema, table, false, List.of());
-  }
-
-  private static List<SQLQuery> buildCreateSpaceTableQueries(String schema, String table, boolean isMainTable, List<OnDemandIndex> onDemandIndices) {
->>>>>>> 5cf8f58c
     List<SQLQuery> queries = new ArrayList<>();
     queries.add(createConnectorSchema(schema));
     queries.add(buildCreateSpaceTableQuery(schema, table, layout));
@@ -237,8 +151,7 @@
                 .withVariable(SCHEMA, schema);
   }
 
-<<<<<<< HEAD
-  public static SQLQuery buildCreateSpaceTableQuery(String schema, String table, TableLayout layout) {
+  private static SQLQuery buildCreateSpaceTableQuery(String schema, String table, TableLayout layout) {
     String tableFields = null;
 
     if(layout == OLD_LAYOUT) {
@@ -267,21 +180,6 @@
     }
 
     return new SQLQuery(
-=======
-  private static SQLQuery buildCreateSpaceTableQuery(String schema, String table) {
-    String tableFields = "id TEXT NOT NULL, "
-        + "version BIGINT NOT NULL, "
-        + "next_version BIGINT NOT NULL DEFAULT 9223372036854775807::BIGINT, "
-        + "operation CHAR NOT NULL, "
-        + "author TEXT, "
-        + "jsondata JSONB, "
-        + "geo geometry(GeometryZ, 4326), "
-        + "i BIGSERIAL, "
-        + "CONSTRAINT ${uniqueConstraintName} UNIQUE (id, next_version), "
-        + "CONSTRAINT ${primKeyConstraintName} PRIMARY KEY (id, version, next_version)";
-
-    SQLQuery createTable = new SQLQuery(
->>>>>>> 5cf8f58c
         "CREATE TABLE IF NOT EXISTS ${schema}.${table} (${{tableFields}}) PARTITION BY RANGE (next_version)")
         .withQueryFragment("tableFields", tableFields)
         .withVariable(SCHEMA, schema)
@@ -290,18 +188,10 @@
         .withVariable("primKeyConstraintName", table + "_primKey");
   }
 
-<<<<<<< HEAD
   public static SQLQuery buildCreateSequenceQuery(String schema, String table, String columnName, TableLayout layout) {
     if(layout == TableLayout.OLD_LAYOUT || layout == TableLayout.NEW_LAYOUT)
-      return new SQLQuery("CREATE SEQUENCE IF NOT EXISTS ${schema}.${sequence} MINVALUE 1 OWNED BY ${schema}.${table}.${columnName}")
-              .withVariable(SCHEMA, schema)
-              .withVariable(TABLE, table)
-              .withVariable("sequence", table + "_" + columnName + "_seq")
-              .withVariable("columnName", columnName);
-    throw new IllegalArgumentException("Unsupported Table Layout: " + layout);
-=======
-  public static SQLQuery buildCreateSequenceQuery(String schema, String table, String columnName) {
-    return buildCreateSequenceQuery(schema, table, columnName, columnName, 1);
+      return buildCreateSequenceQuery(schema, table, columnName, columnName, 1);
+    throw new IllegalArgumentException("Unsupported Table Layout: " + layout);
   }
 
   public static String sequenceName(String table, String sequenceName) {
@@ -310,12 +200,11 @@
 
   public static SQLQuery buildCreateSequenceQuery(String schema, String table, String sequenceName, String ownedByColumn, int startValue) {
       return new SQLQuery("CREATE SEQUENCE IF NOT EXISTS ${schema}.${sequence} MINVALUE #{startValue} OWNED BY ${schema}.${table}.${columnName}")
-        .withVariable(SCHEMA, schema)
-        .withVariable(TABLE, table)
-        .withVariable("sequence", sequenceName(table, sequenceName))
-        .withVariable("columnName", ownedByColumn)
+              .withVariable(SCHEMA, schema)
+              .withVariable(TABLE, table)
+              .withVariable("sequence", sequenceName(table, sequenceName))
+              .withVariable("columnName", ownedByColumn)
           .withNamedParameter("startValue", startValue);
->>>>>>> 5cf8f58c
   }
 
   public static String getTableNameForSpaceId(String spaceId, boolean hashed) {
