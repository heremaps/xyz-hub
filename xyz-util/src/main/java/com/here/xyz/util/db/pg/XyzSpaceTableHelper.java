--- conflicted
+++ resolved
@@ -102,26 +102,23 @@
     throw new IllegalArgumentException("Unsupported Table Layout: " + layout);
   }
 
-<<<<<<< HEAD
-  public static SQLQuery buildCreateHistoryPartitionQuery(String schema, String rootTable, long partitionNo, TableLayout layout) {
+  public static SQLQuery buildCreateHistoryPartitionQuery(String schema, String rootTable, long partitionNo, boolean useSelect) {
+    return buildCreateHistoryPartitionQuery(schema, rootTable, partitionNo, V1, useSelect);
+  }
+
+  public static SQLQuery buildCreateHistoryPartitionQuery(String schema, String rootTable, long partitionNo, TableLayout layout, boolean useSelect) {
     if(layout == TableLayout.V1)
       return new SQLQuery(
-        "SELECT xyz_create_history_partition('" + schema + "', '" + rootTable + "', " + partitionNo + ", " + PARTITION_SIZE + ")");
+          (useSelect ? "SELECT" : "PERFORM") + " xyz_create_history_partition('" + schema + "', '" + rootTable + "', " + partitionNo + ", " + PARTITION_SIZE + ")");
     else if (layout == TableLayout.V2) {
       //TODO!
       return new SQLQuery("");
     }
     throw new IllegalArgumentException("Unsupported Table Layout: " + layout);
-=======
-
-  public static SQLQuery buildCreateHistoryPartitionQuery(String schema, String rootTable, long partitionNo, boolean useSelect) {
-    return new SQLQuery(
-        (useSelect ? "SELECT" : "PERFORM") + " xyz_create_history_partition('" + schema + "', '" + rootTable + "', " + partitionNo + ", " + PARTITION_SIZE + ")");
   }
 
   public static SQLQuery buildCreateHistoryPartitionQuery(String schema, String rootTable, long partitionNo) {
     return buildCreateHistoryPartitionQuery( schema, rootTable, partitionNo, true);
->>>>>>> af6d242f
   }
 
   public static SQLQuery createConnectorSchema(String schema) {
