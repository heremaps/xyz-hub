--- conflicted
+++ resolved
@@ -19,16 +19,12 @@
 
 package com.here.xyz.util.db.pg;
 
-<<<<<<< HEAD
 import com.fasterxml.jackson.annotation.JsonIgnoreProperties;
 import com.fasterxml.jackson.annotation.JsonInclude;
 import com.fasterxml.jackson.annotation.JsonSubTypes;
 import com.here.xyz.Typed;
 
 import com.here.xyz.util.db.ConnectorParameters.TableLayout;
-=======
-import com.here.xyz.util.db.pg.XyzSpaceTableHelper.OnDemandIndex;
->>>>>>> 83725e7d
 import com.here.xyz.util.db.SQLQuery;
 import org.apache.commons.codec.digest.DigestUtils;
 
@@ -191,6 +187,17 @@
             .withNamedParameter("idx_type", "m");
   }
 
+  public static SQLQuery checkIndexType(String schema, String table, String propertyName, int tableSampleCnt) {
+    return new SQLQuery("""
+        SELECT * FROM xyz_index_creation_on_property_object( #{schema_name}, #{table_name},
+            #{property_name}, #{table_sample_cnt} )
+        """)
+        .withNamedParameter("schema_name", schema)
+        .withNamedParameter("table_name", table)
+        .withNamedParameter("property_name", propertyName)
+        .withNamedParameter("table_sample_cnt", tableSampleCnt);
+  }
+
   public static SQLQuery buildLoadSpaceTableIndicesQuery(String schema, String table) {
     return new SQLQuery("SELECT * FROM xyz_index_list_all_available(#{schema}, #{table});")
             .withNamedParameter("schema", schema)
