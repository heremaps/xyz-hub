/*
 * Copyright (C) 2017-2025 HERE Europe B.V.
 *
 * Licensed under the Apache License, Version 2.0 (the "License");
 * you may not use this file except in compliance with the License.
 * You may obtain a copy of the License at
 *
 *     http://www.apache.org/licenses/LICENSE-2.0
 *
 * Unless required by applicable law or agreed to in writing, software
 * distributed under the License is distributed on an "AS IS" BASIS,
 * WITHOUT WARRANTIES OR CONDITIONS OF ANY KIND, either express or implied.
 * See the License for the specific language governing permissions and
 * limitations under the License.
 *
 * SPDX-License-Identifier: Apache-2.0
 * License-Filename: LICENSE
 */

package com.here.xyz.util.db.pg;

import static com.google.common.base.Strings.isNullOrEmpty;
import static com.here.xyz.util.db.pg.LockHelper.buildAdvisoryLockQuery;
import static com.here.xyz.util.db.pg.LockHelper.buildAdvisoryUnlockQuery;

import com.fasterxml.jackson.core.Version;
import com.google.common.collect.Lists;
import com.here.xyz.util.Hasher;
import com.here.xyz.util.db.SQLQuery;
import com.here.xyz.util.db.datasource.DataSourceProvider;
import com.here.xyz.util.db.datasource.DatabaseSettings.ScriptResourcePath;
import java.io.BufferedReader;
import java.io.FileNotFoundException;
import java.io.IOException;
import java.io.InputStream;
import java.io.InputStreamReader;
import java.net.URISyntaxException;
import java.sql.SQLException;
import java.util.ArrayList;
import java.util.Comparator;
import java.util.HashMap;
import java.util.List;
import java.util.Map;
import java.util.stream.Collectors;
import org.apache.logging.log4j.LogManager;
import org.apache.logging.log4j.Logger;

public class Script {
  private static final Logger logger = LogManager.getLogger();
  private String scriptResourceLocation;
  private String scriptIdPrefix;
  private String scriptContent;
  private DataSourceProvider dataSourceProvider;
  private String scriptVersion;
  private boolean installed;
  private Map<String, String> compatibleVersions = new HashMap<>();

  public Script(String scriptResourceLocation, DataSourceProvider dataSourceProvider, String scriptVersion) {
    this(scriptResourceLocation, dataSourceProvider, scriptVersion, null);
  }

  public Script(String scriptResourceLocation, DataSourceProvider dataSourceProvider, String scriptVersion, String scriptIdPrefix) {
    this.scriptResourceLocation = scriptResourceLocation;
    this.dataSourceProvider = dataSourceProvider;
    this.scriptVersion = scriptVersion;
    this.scriptIdPrefix = scriptIdPrefix;
  }

  private String getTargetSchema(String version) {
    String targetSchemaName = getScriptId();
    return targetSchemaName + (version != null ? ":" + version : "");
  }

  public String getScriptId() {
    String scriptName = getScriptName();
    String prefix = scriptIdPrefix == null ? "" : scriptIdPrefix + ".";
    return prefix + scriptName.substring(0, scriptName.lastIndexOf("."));
  }

  public String getScriptName() {
    return scriptResourceLocation.substring(scriptResourceLocation.lastIndexOf("/") + 1);
  }

  private String getScriptResourceFolder() {
    return scriptResourceLocation.substring(0, scriptResourceLocation.lastIndexOf("/"));
  }

  public String getCompatibleSchema() {
    return getCompatibleSchema(scriptVersion);
  }

  public String getCompatibleSchema(String softwareVersion) {
    return getTargetSchema(getNewestScriptVersionUpto(softwareVersion));
  }

  private String getNewestScriptVersionUpto(String softwareVersion) {
    if (softwareVersion == null)
      return null;
    if (compatibleVersions.containsKey(softwareVersion))
      return compatibleVersions.get(softwareVersion);

    try {
      String compatibleVersion = null;
      for (String existingVersion : Lists.reverse(listInstalledScriptVersions())) {
        if (parseVersion(existingVersion).compareTo(parseVersion(softwareVersion)) <= 0) {
          //Stop for the first found version (NOTE: #listInstalledScriptVersions() returns a *sorted* list)
          compatibleVersion = existingVersion;
          break;
        }
      }
      compatibleVersions.put(softwareVersion, compatibleVersion);
      return compatibleVersion;
    }
    catch (SQLException e) {
      logger.warn("Unable to find compatible version for script {} on DB {}. Falling back to latest version if possible.",
          getScriptName(), getDbId(), e);
      return null;
    }
  }

  public void install() {
    try {
      if (installed)
        return;
      //TODO: Remove the "anyVersionExists-check" once full qualified schemas have been installed for all scripts
      if (!getHash().equals(loadLatestHash()) || scriptVersion != null && !anyVersionExists()) {
        if (scriptVersion != null)
          install(getTargetSchema(scriptVersion), false);
        //Also install the "latest" version
        install(getTargetSchema(null), true);
        installed = true;
      }
    }
    catch (SQLException | IOException e) {
      logger.warn("Unable to install script {} on DB {}. Falling back to previous version if possible.", getScriptName(), getDbId(), e);
    }
  }

  private String getDbId() {
    return dataSourceProvider.getDatabaseSettings() == null ? "unknown" : dataSourceProvider.getDatabaseSettings().getId();
  }

<<<<<<< HEAD
  private SQLQuery addJsLibRegisterFunctions(SQLQuery scriptContent) throws IOException
  {
   String
    libPath = String.format("%s/lib-js",getScriptResourceFolder()),
    registerSqlFunc =
   """
     CREATE OR REPLACE FUNCTION libjs_${{regFunctionName}}() RETURNS text AS
     $body$
      with indata as
      ( select $rfc$${{regFunctionCode}}$rfc$ as code )
      select regexp_replace(code, '^var\\s+[^\\(]+','') as code from indata
     $body$
     LANGUAGE sql IMMUTABLE PARALLEL SAFE;
   """;

   List<SQLQuery> queries = new ArrayList<>();
   queries.add(scriptContent);

   List<Script> jsScripts = loadJsScripts( libPath );

   for (Script jsScript : jsScripts ) {

    String scriptName = jsScript.getScriptName(),
           regFunctionName = scriptName.substring(0, scriptName.indexOf('.'));

    queries.add( new SQLQuery(registerSqlFunc)
                      .withQueryFragment("regFunctionName", regFunctionName)
                      .withQueryFragment("regFunctionCode", jsScript.loadScriptContent()) );
   }

   return SQLQuery.join(queries," ");
=======
  private SQLQuery addJsLibRegisterFunctions(SQLQuery scriptContent) throws IOException {
    String libPath = String.format("%s/lib-js", getScriptResourceFolder()),
        registerSqlFunc = """
                        CREATE OR REPLACE FUNCTION libjs_${{regFunctionName}}() RETURNS TEXT AS
                        $body$
                            SELECT regexp_replace($rfc$${{regFunctionCode}}$rfc$, '^var\\s+[^\\(]+','') AS code
                        $body$
                        LANGUAGE sql IMMUTABLE PARALLEL SAFE;
                        """;

    List<SQLQuery> queries = new ArrayList<>();
    queries.add(scriptContent);

    List<Script> jsScripts = loadJsScripts(libPath);

    for (Script jsScript : jsScripts) {
      String scriptName = jsScript.getScriptName(),
          regFunctionName = scriptName.substring(0, scriptName.indexOf('.'));

      queries.add(new SQLQuery(registerSqlFunc)
          .withQueryFragment("regFunctionName", regFunctionName)
          .withQueryFragment("regFunctionCode", jsScript.loadScriptContent()));
    }

    return SQLQuery.join(queries, "\n\n");
>>>>>>> e64a626f
  }

  private void install(String targetSchema, boolean deleteBefore) throws SQLException, IOException {
    logger.info("Installing script {} on DB {} into schema {} ...", getScriptName(), getDbId(), targetSchema);

    SQLQuery scriptContent = loadSubstitutedScriptContent();

    if( "common.sql".equals(getScriptName()) )
     scriptContent = addJsLibRegisterFunctions(scriptContent);

    List<SQLQuery> installationQueries = new ArrayList<>();
    if (deleteBefore) {
      //TODO: Remove following workaround once "drop schema cascade"-bug creating orphaned functions is fixed in postgres
      installationQueries.addAll(buildDeleteFunctionQueries(loadSchemaFunctions(targetSchema)));
      installationQueries.add(buildDeleteSchemaQuery(getTargetSchema(targetSchema)));
    }
    installationQueries.addAll(List.of(buildCreateSchemaQuery(targetSchema), buildSetCurrentSearchPathQuery(targetSchema),
        buildHashFunctionQuery(), buildVersionFunctionQuery(), scriptContent));

    SQLQuery installationQuery = SQLQuery.join(installationQueries, ";")
        .withLock(targetSchema);

    //TODO: Remove the following workaround once the locking support in SQLQuery was implemented for normal update queries
    SQLQuery lockWrapper = new SQLQuery("""
        DO $lockWrapper$
        BEGIN
          ${{lockQuery}}
          ${{installationQuery}}
          ${{unlockQuery}}
        END$lockWrapper$;
        """)
        .withQueryFragment("lockQuery", buildAdvisoryLockQuery(targetSchema))
        .withQueryFragment("installationQuery", installationQuery)
        .withQueryFragment("unlockQuery", buildAdvisoryUnlockQuery(targetSchema));

    lockWrapper
        .withLoggingEnabled(false)
        .write(dataSourceProvider);
    compatibleVersions = new HashMap<>(); //Reset the cache

    logger.info("Script {} has been installed successfully on DB {} into schema {}.", getScriptName(), getDbId(), targetSchema);
  }

  private static SQLQuery buildSetCurrentSearchPathQuery(String targetSchema) {
    return new SQLQuery("SET search_path = ${currentSearchPath}, \"public\"")
        .withVariable("currentSearchPath", targetSchema);
  }

  private boolean scriptVersionExists() throws SQLException {
    return schemaExists(getTargetSchema(scriptVersion));
  }

  private boolean anyVersionExists() throws SQLException {
    return schemaExists(getTargetSchema("%"));
  }

  private String loadLatestHash() throws SQLException {
    try {
      return new SQLQuery("SELECT ${schema}.script_hash()").withVariable("schema", getTargetSchema(null))
          .run(dataSourceProvider, rs -> rs.next() ? rs.getString(1) : null);
    }
    catch (SQLException e) {
      return null;
    }
  }

  public String loadLatestVersion() throws SQLException {
    return new SQLQuery("SELECT ${schema}.script_version()").withVariable("schema", getTargetSchema(null))
        .run(dataSourceProvider, rs -> rs.next() ? rs.getString(1) : null);
  }

  private boolean schemaExists(String schemaName) throws SQLException {
    return new SQLQuery("SELECT 1 FROM information_schema.schemata WHERE schema_name LIKE #{schemaName}")
        .withNamedParameter("schemaName", schemaName)
        .run(dataSourceProvider, rs -> rs.next());
  }

  private SQLQuery buildCreateSchemaQuery(String schemaName) {
    return new SQLQuery("CREATE SCHEMA IF NOT EXISTS ${schema}")
        .withVariable("schema", schemaName);
  }

  private SQLQuery buildDeleteSchemaQuery(String schemaName) throws SQLException {
    return new SQLQuery("DROP SCHEMA IF EXISTS ${schema} CASCADE")
        .withVariable("schema", schemaName);
  }

  private SQLQuery buildHashFunctionQuery() throws IOException {
    //SELECT set_config(#{scriptHashVariable}, #{#scriptHash}, false);
    return new SQLQuery("""
        CREATE OR REPLACE FUNCTION script_hash() RETURNS TEXT AS
        $BODY$
        BEGIN
            RETURN '${{scriptHash}}';
        END
        $BODY$
        LANGUAGE plpgsql IMMUTABLE
        """)
        .withQueryFragment("scriptHash", getHash());
  }

  private SQLQuery buildVersionFunctionQuery() {
    return new SQLQuery("""
        CREATE OR REPLACE FUNCTION script_version() RETURNS TEXT AS
        $BODY$
        BEGIN
            RETURN '${{scriptVersion}}';
        END
        $BODY$
        LANGUAGE plpgsql IMMUTABLE
        """)
        .withQueryFragment("scriptVersion", scriptVersion);
  }

  private String getHash() throws IOException {
    return Hasher.getHash(loadSubstitutedScriptContent().withLabelsEnabled(false).toExecutableQueryString());
  }

  private String readResource(String resourceLocation) throws IOException {
    InputStream is = getClass().getResourceAsStream(resourceLocation);
    if (is == null)
      throw new RuntimeException("Unable to install script " + getScriptName() + ". Resource not found: " + resourceLocation);
    try (BufferedReader buffer = new BufferedReader(new InputStreamReader(is))) {
      return buffer.lines().collect(Collectors.joining("\n"));
    }
  }

  private static List<String> scanResourceFolderWA(String resourceFolder, String fileSuffix) throws IOException {
    return ((List<String>) switch (fileSuffix) {
<<<<<<< HEAD
      case ".sql" -> List.of("/sql/common.sql",  "/sql/geo.sql", "/sql/feature_writer.sql",  "/sql/h3.sql", "/sql/ext.sql", "/jobs/transport.sql");
      case ".js" -> List.of(
                          "/sql/Exception.js", "/sql/FeatureWriter.js", "/sql/DatabaseWriter.js",
                          "/sql/lib-js/jsonpath_rfc9535.min.js", "/sql/lib-js/sample_hello.min.js"
                           );
=======
      case ".sql" -> List.of(
          "/sql/common.sql",
          "/sql/geo.sql",
          "/sql/feature_writer.sql",
          "/sql/h3.sql",
          "/sql/ext.sql",
          "/jobs/transport.sql"
      );
      case ".js" -> List.of(
          "/sql/Exception.js",
          "/sql/FeatureWriter.js",
          "/sql/DatabaseWriter.js",
          "/sql/lib-js/jsonpath_rfc9535.min.js"
      );
>>>>>>> e64a626f
      default -> List.of();
    }).stream().filter(filePath -> filePath.startsWith(resourceFolder)).toList();
  }

  private static List<String> scanResourceFolder(ScriptResourcePath scriptResourcePath, String fileSuffix) throws IOException {
    String resourceFolder = scriptResourcePath.path();
    //TODO: Remove this workaround once the actual implementation of this method supports scanning folders inside a JAR
    if (    "/sql".equals(resourceFolder)
         || "/sql/lib-js".equals(resourceFolder)
         || "/jobs".equals(resourceFolder))
      return ensureInitScriptIsFirst(scanResourceFolderWA(resourceFolder, fileSuffix), scriptResourcePath.initScript());

    final InputStream folderResource = Script.class.getResourceAsStream(resourceFolder);
    if (folderResource == null)
      throw new FileNotFoundException("Resource folder " + resourceFolder + " was not found and can not be scanned for scripts.");
    BufferedReader reader = new BufferedReader(new InputStreamReader(folderResource));

    List<String> files = new ArrayList<>();
    String file;
    while ((file = reader.readLine()) != null)
      files.add(file);
    return ensureInitScriptIsFirst(files.stream()
        .filter(fileName -> fileName.endsWith(fileSuffix))
        .map(fileName -> resourceFolder + "/" + fileName)   // script.scriptResourcePath always stored as unix path
        .toList(), scriptResourcePath.initScript());
  }

  private static List<String> ensureInitScriptIsFirst(List<String> scriptPaths, String initScript) {
    if (initScript == null)
      return scriptPaths;
    String initScriptPath = scriptPaths.stream().filter(scriptPath -> scriptPath.contains(initScript)).findFirst().orElse(null);
    if (initScriptPath == null)
      return scriptPaths;

    scriptPaths = new ArrayList<>(scriptPaths);
    scriptPaths.remove(initScriptPath);
    scriptPaths.add(0, initScriptPath);
    return scriptPaths;
  }

  private String loadScriptContent() throws IOException {
    if (scriptContent == null)
      scriptContent = readResource(scriptResourceLocation);
    return scriptContent;
  }

  private SQLQuery loadSubstitutedScriptContent() throws IOException {
    SQLQuery scriptContent = new SQLQuery("${{scriptContent}}")
        .withQueryFragment("scriptContent", loadScriptContent());

    //Load JS-scripts to be injected
    for (Script jsScript : loadJsScripts(getScriptResourceFolder())) {
      String relativeJsScriptPath = jsScript.getScriptResourceFolder().substring(getScriptResourceFolder().length());

<<<<<<< HEAD
      if( relativeJsScriptPath != null && relativeJsScriptPath.length() > 0 && !relativeJsScriptPath.endsWith("/") )
       relativeJsScriptPath = relativeJsScriptPath + "/";
=======
      if (relativeJsScriptPath.startsWith("/"))
        relativeJsScriptPath = relativeJsScriptPath.substring(1);

      if (!isNullOrEmpty(relativeJsScriptPath) && !relativeJsScriptPath.endsWith("/"))
        relativeJsScriptPath = relativeJsScriptPath + "/";
>>>>>>> e64a626f

      scriptContent
          .withQueryFragment(relativeJsScriptPath + jsScript.getScriptName(), jsScript.loadScriptContent())
          .withQueryFragment("./" + relativeJsScriptPath + jsScript.getScriptName(), jsScript.loadScriptContent());
    }

    if ("common.sql".equals(getScriptName())) //TODO: Use a new init-script property instead of hard-coding that one
      scriptContent = addJsLibRegisterFunctions(scriptContent);

    return scriptContent;
  }

  /**
   *
   * @param scriptsResourcePath The path to the folder containing the script resources
   * @param dataSourceProvider
   * @param scriptsVersion
   * @return
   */
  public static List<Script> loadScripts(ScriptResourcePath scriptsResourcePath, DataSourceProvider dataSourceProvider, String scriptsVersion)
      throws IOException, URISyntaxException {
    return scanResourceFolder(scriptsResourcePath, ".sql").stream()
        .map(scriptLocation -> new Script(scriptLocation, dataSourceProvider, scriptsVersion, scriptsResourcePath.schemaPrefix()))
        .collect(Collectors.toUnmodifiableList());
  }

  private static List<Script> loadJsScripts(String scriptsResourcePath) throws IOException {
    return scanResourceFolder(new ScriptResourcePath(scriptsResourcePath), ".js").stream()
        .map(scriptLocation -> new Script(scriptLocation, null, "0.0.0"))
        .toList();
  }

  private String extractVersion(String targetSchema) {
    int lastColonPos = targetSchema.lastIndexOf(':');
    if (lastColonPos < 0)
      return null;
    return targetSchema.substring(lastColonPos + 1);
  }

  public List<String> listInstalledScriptVersions() throws SQLException {
    List<String> targetSchemas = new SQLQuery("SELECT schema_name FROM information_schema.schemata WHERE schema_name LIKE #{scriptNameSchemaPattern}")
        .withNamedParameter("scriptNameSchemaPattern", getScriptId() + ":%")
        .run(dataSourceProvider, rs -> {
          List<String> results = new ArrayList<>();
          while (rs.next())
            results.add(rs.getString("schema_name"));
          return results;
        });

    return targetSchemas.stream()
        .map(schema -> extractVersion(schema))
        .filter(version -> version != null)
        .sorted(Comparator.comparing(Script::parseVersion))
        .toList();
  }

  private void uninstall(String scriptVersion) throws SQLException {
    if (scriptVersion.equals(loadLatestVersion()))
      throw new IllegalStateException("The script version " + getScriptName() + ":" + scriptVersion
          + " is still in use on DB " + getDbId() + " and can not be uninstalled.");

    //TODO: Remove following workaround once "drop schema cascade"-bug creating orphaned functions is fixed in postgres
    String schema = getTargetSchema(scriptVersion);
    batchDeleteFunctions(loadSchemaFunctions(schema));
    buildDeleteSchemaQuery(schema).write(dataSourceProvider);

    compatibleVersions = new HashMap<>(); //Reset the cache
  }

  private void batchDeleteFunctions(List<String> functionSignatures) throws SQLException {
    if (functionSignatures.isEmpty())
      return;
    SQLQuery.batchOf(buildDeleteFunctionQueries(functionSignatures))
        .writeBatch(dataSourceProvider);
  }

  private static List<SQLQuery> buildDeleteFunctionQueries(List<String> functionSignatures) {
    return functionSignatures.stream()
        .map(signature -> new SQLQuery("DROP FUNCTION " + signature + " CASCADE"))
        .toList();
  }

  private List<String> loadSchemaFunctions(String schema) throws SQLException {
    return new SQLQuery("""
        SELECT proc.oid::REGPROCEDURE as signature FROM pg_proc proc LEFT JOIN pg_namespace ns ON proc.pronamespace = ns.oid
        WHERE ns.nspname = #{schema} AND proc.prokind = 'f'
        """)
        .withNamedParameter("schema", schema)
        .run(dataSourceProvider, rs -> {
          List<String> signatures = new ArrayList<>();
          while (rs.next())
            signatures.add(rs.getString("signature"));
          return signatures;
        });
  }

  public void cleanupOldScriptVersions(int versionsToKeep) {
    try {
      final List<String> scriptVersions = listInstalledScriptVersions();
      if (scriptVersions.size() <= versionsToKeep)
        return;

      for (String scriptVersion : scriptVersions.subList(0, scriptVersions.size() - versionsToKeep)) {
        try {
          uninstall(scriptVersion);
        }
        catch (Exception e) {
          logger.error("Unable to uninstall script version {}:{} on DB {} during script version cleanup.", getScriptName(),
              scriptVersion, getDbId(), e);
        }
      }
    }
    catch (Exception e) {
      logger.error("Unable to cleanup old script versions of script {} on DB {}.", getScriptName(), getDbId(), e);
    }
  }

  private static Version parseVersion(String version) {
    String[] versionParts = version.split("\\.");
    String[] patchParts = versionParts[2].split("-");
    int major = Integer.parseInt(versionParts[0]);
    int minor = Integer.parseInt(versionParts[1]);
    int patch = Integer.parseInt(patchParts[0]);
    return new Version(major, minor, patch, patchParts.length == 2 ? patchParts[1] : null);
  }
}<|MERGE_RESOLUTION|>--- conflicted
+++ resolved
@@ -140,39 +140,6 @@
     return dataSourceProvider.getDatabaseSettings() == null ? "unknown" : dataSourceProvider.getDatabaseSettings().getId();
   }
 
-<<<<<<< HEAD
-  private SQLQuery addJsLibRegisterFunctions(SQLQuery scriptContent) throws IOException
-  {
-   String
-    libPath = String.format("%s/lib-js",getScriptResourceFolder()),
-    registerSqlFunc =
-   """
-     CREATE OR REPLACE FUNCTION libjs_${{regFunctionName}}() RETURNS text AS
-     $body$
-      with indata as
-      ( select $rfc$${{regFunctionCode}}$rfc$ as code )
-      select regexp_replace(code, '^var\\s+[^\\(]+','') as code from indata
-     $body$
-     LANGUAGE sql IMMUTABLE PARALLEL SAFE;
-   """;
-
-   List<SQLQuery> queries = new ArrayList<>();
-   queries.add(scriptContent);
-
-   List<Script> jsScripts = loadJsScripts( libPath );
-
-   for (Script jsScript : jsScripts ) {
-
-    String scriptName = jsScript.getScriptName(),
-           regFunctionName = scriptName.substring(0, scriptName.indexOf('.'));
-
-    queries.add( new SQLQuery(registerSqlFunc)
-                      .withQueryFragment("regFunctionName", regFunctionName)
-                      .withQueryFragment("regFunctionCode", jsScript.loadScriptContent()) );
-   }
-
-   return SQLQuery.join(queries," ");
-=======
   private SQLQuery addJsLibRegisterFunctions(SQLQuery scriptContent) throws IOException {
     String libPath = String.format("%s/lib-js", getScriptResourceFolder()),
         registerSqlFunc = """
@@ -198,7 +165,6 @@
     }
 
     return SQLQuery.join(queries, "\n\n");
->>>>>>> e64a626f
   }
 
   private void install(String targetSchema, boolean deleteBefore) throws SQLException, IOException {
@@ -328,13 +294,6 @@
 
   private static List<String> scanResourceFolderWA(String resourceFolder, String fileSuffix) throws IOException {
     return ((List<String>) switch (fileSuffix) {
-<<<<<<< HEAD
-      case ".sql" -> List.of("/sql/common.sql",  "/sql/geo.sql", "/sql/feature_writer.sql",  "/sql/h3.sql", "/sql/ext.sql", "/jobs/transport.sql");
-      case ".js" -> List.of(
-                          "/sql/Exception.js", "/sql/FeatureWriter.js", "/sql/DatabaseWriter.js",
-                          "/sql/lib-js/jsonpath_rfc9535.min.js", "/sql/lib-js/sample_hello.min.js"
-                           );
-=======
       case ".sql" -> List.of(
           "/sql/common.sql",
           "/sql/geo.sql",
@@ -349,7 +308,6 @@
           "/sql/DatabaseWriter.js",
           "/sql/lib-js/jsonpath_rfc9535.min.js"
       );
->>>>>>> e64a626f
       default -> List.of();
     }).stream().filter(filePath -> filePath.startsWith(resourceFolder)).toList();
   }
@@ -404,16 +362,11 @@
     for (Script jsScript : loadJsScripts(getScriptResourceFolder())) {
       String relativeJsScriptPath = jsScript.getScriptResourceFolder().substring(getScriptResourceFolder().length());
 
-<<<<<<< HEAD
-      if( relativeJsScriptPath != null && relativeJsScriptPath.length() > 0 && !relativeJsScriptPath.endsWith("/") )
-       relativeJsScriptPath = relativeJsScriptPath + "/";
-=======
       if (relativeJsScriptPath.startsWith("/"))
         relativeJsScriptPath = relativeJsScriptPath.substring(1);
 
       if (!isNullOrEmpty(relativeJsScriptPath) && !relativeJsScriptPath.endsWith("/"))
         relativeJsScriptPath = relativeJsScriptPath + "/";
->>>>>>> e64a626f
 
       scriptContent
           .withQueryFragment(relativeJsScriptPath + jsScript.getScriptName(), jsScript.loadScriptContent())
