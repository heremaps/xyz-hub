--- conflicted
+++ resolved
@@ -580,19 +580,13 @@
   }
 
   _handleLoadedFeatureRow(resultSet) {
-<<<<<<< HEAD
-    let feature = resultSet[0] === "string" ? JSON.parse(resultSet[0].jsondata) : resultSet[0].jsondata;
-=======
-    let feature;
-    if(queryContext().tableLayout === 'NEW_LAYOUT')
-      feature = JSON.parse(resultSet[0].jsondata);
-    else
-      feature = resultSet[0].jsondata;
+
+    let raw = resultSet[0].jsondata;
+    let feature = (typeof raw === "string") ? JSON.parse(raw) : raw;
 
     let dataset = resultSet[0].dataset;
     let version = FeatureWriter._isComposite() && dataset < this.tables.length - 1 ? 0 : Number(resultSet[0].version);
 
->>>>>>> 763e6497
     feature.id = resultSet[0].id;
     feature.geometry = resultSet[0].geo;
     feature.properties[XYZ_NS].version = version;
