/*
 * Copyright (C) 2017-2025 HERE Europe B.V.
 *
 * Licensed under the Apache License, Version 2.0 (the "License");
 * you may not use this file except in compliance with the License.
 * You may obtain a copy of the License at
 *
 *     http://www.apache.org/licenses/LICENSE-2.0
 *
 * Unless required by applicable law or agreed to in writing, software
 * distributed under the License is distributed on an "AS IS" BASIS,
 * WITHOUT WARRANTIES OR CONDITIONS OF ANY KIND, either express or implied.
 * See the License for the specific language governing permissions and
 * limitations under the License.
 *
 * SPDX-License-Identifier: Apache-2.0
 * License-Filename: LICENSE
 */

const MAX_BIG_INT = "9223372036854775807"; //NOTE: Must be a string because of JS precision
const XYZ_NS = "@ns:com:here:xyz";
const FW_BATCH_MODE = () => !!queryContext().batchMode; //true;
const IDENTITY_HANDLER = r => r;

/**
 * The unified implementation of the database-based feature writer.
 */
class FeatureWriter {
  debug = false;
  queryId;

  //Context input fields
  schema;
  tables;
  tableBaseVersions;
  context;
  historyEnabled;

  //Process input fields
  inputFeature;
  version;
  author;
  isPartial;
  baseVersion;
  featureHooks;

  onExists;
  onNotExists;
  onVersionConflict;
  onMergeConflict;

  batchMode = FW_BATCH_MODE();
  static dbWriter;

  //Process generated / tmp fields
  headFeature;
  baseFeature;
  operation = "I";
  isDelete = false;
  attributeConflicts;
  ignoreConflictPaths = {
    [`properties.${XYZ_NS}.author`]: true,
    [`properties.${XYZ_NS}.version`]: true,
    [`properties.${XYZ_NS}.createdAt`]: true,
    [`properties.${XYZ_NS}.updatedAt`]: true
  };

  constructor(inputFeature, version, author, onExists, onNotExists, onVersionConflict, onMergeConflict, isPartial, featureHooks) {
    this.debug = !!queryContext().debug;
    this.queryId = queryContext().queryId;

    // if (isPartial && onNotExists == "CREATE")
    //   throw new IllegalArgumentException("onNotExists must not be \"CREATE\" for partial writes.");

    this.schema = queryContext().schema;
    this.tables = queryContext().tables;
    this.tableBaseVersions = FeatureWriter._tableBaseVersions();
    this.context = queryContext().context;

    this.historyEnabled = queryContext().historyEnabled;

    this.inputFeature = inputFeature;
    this.version = Number(version);
    this.author = author || "ANONYMOUS";
    this.baseVersion = queryContext().baseVersion != null ? queryContext().baseVersion : this.inputFeature.properties?.[XYZ_NS]?.version;
    this.featureHooks = featureHooks;
    this.enrichFeature();

    this.isDelete = !!this.inputFeature.properties[XYZ_NS].deleted;
    this.onExists = onExists || "REPLACE";
    this.onNotExists = onNotExists || (isPartial ? "ERROR" : "CREATE");
    this.onVersionConflict = onVersionConflict == null ? null : onVersionConflict || (this.isDelete ? "REPLACE" : "MERGE");
    this.onMergeConflict = onMergeConflict == null ? "ERROR" : onMergeConflict;
    this.isPartial = isPartial;

    if (this.onVersionConflict == "MERGE" && !this.historyEnabled)
      throw new IllegalArgumentException("MERGE can not be executed for spaces without history!");

    if (this.onVersionConflict && this.baseVersion == null)
      if (this.featureExistsInHead(this.inputFeature.id)) //TODO: Remove that workaround, once the global base version can be defined and the "conflictDetection" param was deprecated
        throw new IllegalArgumentException(`No base version was provided, but a version conflict detection was requested! Please provide a base-version in the request or in the input-feature with ID ${this.inputFeature.id}.`);

    if (this.debug)
      this.debugBox(JSON.stringify(this, null, 2));
  }

  /**
   * @throws VersionConflictError, MergeConflictError, FeatureExistsError
   * @returns {FeatureModificationExecutionResult}
   */
  writeFeature() {
    return this.isDelete ? this.deleteFeature() : this.writeRow();
  }

  /**
   * @throws VersionConflictError, MergeConflictError
   * @returns {FeatureModificationExecutionResult}
   */
  deleteFeature() {
    if (this.context == "DEFAULT") {
      let existingFeature = this.loadFeature(this.inputFeature.id);
      if (!this.historyEnabled && existingFeature && !existingFeature.containingDatasets.some(dataset => dataset < this.tables.length - 1))
        //Only delete the row directly iff the feature exists, but not in SUPER
        return this.deleteRow();

      this.onExists = "REPLACE";
      this.onNotExists = "CREATE";
      this.operation = "H";
      this._transformToDeletedFeature();
      return this.writeRow();
    }
    else if (this.context == null || this.context == "EXTENSION" || this.context == "SUPER") {
      if (this.historyEnabled) {
        //TODO: Only insert deletion row if the object actually exists in HEAD
        this.onExists = "DELETE";
        this.onNotExists = this.onNotExists == "ERROR" ? this.onNotExists : "RETAIN";
        this._transformToDeletedFeature();
        return this.writeRow();
      }
      return this.deleteRow();
    }
    else
      throw new IllegalArgumentException(`Unsupported context for feature deletion: ${this.context}`);
  }

  _transformToDeletedFeature() {
    this.inputFeature = FeatureWriter._transformToDeletedFeature(this.inputFeature.id);
  }

  static _transformToDeletedFeature(featureId) {
    return {type: "Feature", id: featureId, properties: {[XYZ_NS]: {deleted: true}}};
  }

  /**
   * @throws VersionConflictError, MergeConflictError, FeatureExistsError
   * @returns {FeatureModificationExecutionResult}
   */
  writeRow() {
    if (this.historyEnabled)
      return this.writeRowWithHistory();
    return this.writeRowWithoutHistory();
  }

  /**
   * @throws VersionConflictError, MergeConflictError, FeatureExistsError
   * @returns {FeatureModificationExecutionResult}
   */
  writeRowWithHistory() {
    this.inputFeature = this.patchToHeadIfPartial();
    if (this.inputFeature == null)
      return null;

    switch (this.onExists) {
      case "RETAIN":
        this.headFeature = this.loadFeature(this.inputFeature.id);
        if (this.headFeature != null)
          return null;
      case "ERROR": {
        this.headFeature = this.loadFeature(this.inputFeature.id);
        if (this.headFeature != null)
          this._throwFeatureExistsError();
      }
    }

    let existingFeature = this.loadFeature(this.inputFeature.id);
    this.baseFeature = existingFeature;
    let featureExists = !!existingFeature;

    if (this.onVersionConflict != null) {
      //Version conflict detection is active
      if (featureExists && existingFeature.properties[XYZ_NS].version == this.baseVersion) {
        if (this.onExists == "DELETE")
          this.operation = "D";

        if (this.operation == "D") {
          if (existingFeature.operation != "D") {
            this._transformToDeletedFeature();
            return this._insertHistoryRow();
          }
        }
        else {
          this.operation = existingFeature.operation == "D" ? this.operation : this._transformToUpdate(this.operation);
          return this._insertHistoryRow();
        }
      }
      else {
        if (featureExists)
          //The feature exists in HEAD, but with a newer version than the specified baseVersion, so we have a version conflict
          return this.handleVersionConflict();
        else {
          if (existingFeature?.operation != "D")
            return this._insertHistoryRow();
        }
      }
    }
    else {
      //Version conflict detection is not active
      if (featureExists) {
        if (this.onExists == "DELETE")
          this.operation = "D";

        if (this.operation == "D") {
          if (existingFeature.operation != "D") {
            if (FeatureWriter._isComposite() && (!this.context || this.context == "DEFAULT"))
              this.operation = existingFeature.dataset < this.tables.length - 1 ? "H" : existingFeature.containingDatasets.some(dataset => dataset < this.tables.length - 1) ? "J" : "D";
            this._transformToDeletedFeature();
            return this._insertHistoryRow();
          }
        }
        else {
          let baseFeature = existingFeature;
          if (!Object.keys(this.diff(baseFeature, this.inputFeature)).length)
            //If the diff is empty, no history row needs to be inserted
            return new FeatureModificationExecutionResult(ExecutionAction.NONE, this.inputFeature, this.version, this.author)

          /*
          NOTE: Only do the transformation to an update operation if the target is not a composite
          or if it's a composite the existing feature must have come from the top-level table
           */
          if (existingFeature.operation != "D" && (!FeatureWriter._isComposite() || this.context && this.context != "DEFAULT"
              || existingFeature.dataset == this.tables.length - 1))
            this.operation = this._transformToUpdate(this.operation);
          return this._insertHistoryRow();
        }
      }
      else {
        if (!featureExists)
          switch (this.onNotExists) {
            case "CREATE":
              break; //NOTHING TO DO;
            case "ERROR":
              this._throwFeatureNotExistsError();
            case "RETAIN":
              return null;
          }

        /*
        If the space is a composite space a not existence in the extension does not necessarily mean,
        that the feature does not exist at all.
        It could exist in the SUPER space.
         */
        if (this.context == "DEFAULT") {
          if (this.onExists == "DELETE")
            return this.deleteFeature();
        }

        if (this.operation != "D") {
          if (featureExists && !FeatureWriter._isComposite())
            this.operation = "U";
          return this._insertHistoryRow();
        }
      }
    }
  }

  /**
   * Patches the incoming partial inputFeature into the current HEAD feature
   * @throws FeatureNotExistsException if the features does not exist in HEAD and onNotExists = ERROR
   * @returns {Feature|null} The resulting feature, or null if the feature does not exist in HEAD and onNotExists = RETAIN
   */
  patchToHeadIfPartial() {
    if (this.isPartial) {
      let headFeature = this.cloneFeature(this.loadFeature(this.inputFeature.id));
      if (headFeature == null) {
        switch (this.onNotExists) {
          case "RETAIN":
            return null;
          case "CREATE":
            headFeature = this.newEmptyFeature();
            break;
          case "ERROR":
            this._throwFeatureNotExistsError();
        }
      }
      return this.patch(headFeature, this.inputFeature);
    }
    else
      this.removeNullValues(this.inputFeature);
    return this.inputFeature;
  }

  _transformToUpdate(operation) {
    return operation == "I" || operation == "U" ? "U" : "J";
  }

  _operation2HumanReadable(operation) {
    return operation == "I" || operation == "H" ? "insert" : operation == "U" || operation == "J" ? "update" : "delete";
  }

  /**
   * @throws FeatureExistsError
   * @returns {FeatureModificationExecutionResult}
   */
  writeRowWithoutHistory() {
    this.inputFeature = this.patchToHeadIfPartial();
    if (this.inputFeature == null)
      return null;

    if (this.onExists == "DELETE")
      //TODO: Ensure deletion is done with conflict detection (depending on this.onVersionConflict)
      return this.deleteFeature();

    if (this.onExists != "REPLACE" || this.onNotExists != "CREATE") {
      let headFeature = this.loadFeature(this.inputFeature.id);

      switch (this.onExists) {
        case "RETAIN":
          if (headFeature != null)
            return null;
          break;
        case "ERROR":
          if (headFeature != null)
            this._throwFeatureExistsError();
          //NOT handling REPLACE
      }

      switch (this.onNotExists) {
        case "RETAIN":
          if (headFeature == null)
            return null;
          break;
        case "ERROR":
          if (headFeature == null)
            this._throwFeatureNotExistsError();
          //NOT handling CREATE
      }
    }

    if (this.onVersionConflict != null) {
      this.debugBox("Version conflict handling! Base version: " + this.baseVersion);

      let execution = this._updateRow();
      if (execution == null)
        return this.handleVersionConflict();
      return execution;
    }
    else {
      try {
        if (this.onNotExists == "RETAIN" && !this.featureExistsInHead(this.inputFeature.id))
          return null;

        let execution = this._upsertRow(execution => {
          if (execution?.action != ExecutionAction.UPDATED && this.onNotExists == "ERROR")
            this._throwFeatureNotExistsError();
          return execution;
        });

        return execution;
      }
      catch (e) {
        if (e.sqlerrcode == SQLErrors.CONFLICT) {
          if (this.onExists == "ERROR")
            this._throwFeatureExistsError();
          else
            throw new XyzException("Unexpected conflict while trying to perform write operation.", e).withDetail(e.detail).withHint(e.hint);
        }

        this.debugBox(e.stack);

        //Rethrow the original error, as it is unexpected
        throw e;
      }
    }
  }

  _throwFeatureExistsError() {
    throw new FeatureExistsException(`Feature with ID ${this.inputFeature.id} exists!`);
  }

  _throwFeatureNotExistsError() {
    throw new FeatureNotExistsException(`Feature with ID ${this.inputFeature.id} not exists!`);
  }

  /**
   * @throws VersionConflictError
   * @returns {FeatureModificationExecutionResult}
   */
  deleteRow(resultHandler = IDENTITY_HANDLER) {
    //TODO: do we need the payload of the feature as return?
    //base_version get provided from user (extend api endpoint if necessary)
    this.debugBox("Delete feature with id: " + this.inputFeature.id);
    return FeatureWriter.dbWriter.deleteRow(this.inputFeature, this.version, this.author, this.onVersionConflict, this.baseVersion,
        resultHandler);
  }

  /**
   * @throws VersionConflictError, MergeConflictError
   * @returns {FeatureModificationExecutionResult}
   */
  handleVersionConflict() {
    return this.isDelete ? this.handleDeleteVersionConflict() : this.handleWriteVersionConflict();
  }

  /**
   * @throws VersionConflictError
   * @returns {FeatureModificationExecutionResult}
   */
  handleWriteVersionConflict() {
    switch (this.onVersionConflict) {
      case "MERGE":
        return this.mergeChanges();
      case "ERROR":
        this._throwVersionConflictError();
      case "REPLACE": {
        this.onVersionConflict = null;
        return this.writeRow();
      }
      case "RETAIN":
        return null; //TODO: Check status-quo impl whether we should return the existing HEAD instead
    }
  }

  /**
   * @throws VersionConflictError, MergeConflictError
   * @returns {FeatureModificationExecutionResult}
   */
  handleDeleteVersionConflict() {
    switch (this.onVersionConflict) {
      case "MERGE":
        let headFeature = this.loadFeature(this.inputFeature.id);
        if (!this._hasDeletedFlag(headFeature))
            //Current HEAD state is not deleted
          return this.handleMergeConflict();
        return headFeature;
      case "ERROR":
        this._throwVersionConflictError();
      case "REPLACE": {
        this.onVersionConflict = null;
        return this.deleteRow();
      }
      case "RETAIN":
        return null; //TODO: Check status-quo impl whether we should return the existing HEAD instead
    }
  }

  _throwVersionConflictError() {
    throw new VersionConflictError(`Version conflict while trying to ${this._operation2HumanReadable(
        this.operation)} feature with ID ${this.inputFeature.id} in version ${this.version}.`)
    .withHint(`Base version ${this.baseVersion} is not matching the current HEAD version ${this._getFeatureVersion(
        this.loadFeature(this.inputFeature.id))}.`)
  }

  /**
   * This method will *only* be called in case a version conflict was detected and onVersionConflict == MERGE
   * @throws MergeConflictError If the both write diffs are not recursively disjunct and onMergeConflict == ERROR
   */
  mergeChanges() {
    this.debugBox("MERGE changes: onVersionConflict(" + this.onVersionConflict + ") onMergeConflict(" +  this.onMergeConflict + ")");
    let headFeature = this.loadFeature(this.inputFeature.id);
    let baseFeature = this.loadFeature(this.inputFeature.id, this.baseVersion);
    //TODO: Fix order of diff arguments
    let inputDiff = this.isPartial ? this.inputFeature : this.diff(baseFeature, this.inputFeature); //Our incoming change
    let headDiff = this.diff(baseFeature, headFeature); //The other change
    this.attributeConflicts = this.findConflicts(inputDiff, headDiff);

    if (this.attributeConflicts.length > 0)
      return this.handleMergeConflict();

    this.inputFeature = this.patch(this.cloneFeature(headFeature), inputDiff);
    this.operation = this._transformToUpdate(this.operation);
    this.onVersionConflict = null;
    return this.writeRow();
  }

  //TODO: Harmonize the following two methods
  /**
   * @throws MergeConflictError
   */
  handleMergeConflict() {
    switch (this.onMergeConflict) {
      case "ERROR":
        this._throwMergeConflictError();
      case "REPLACE": {
        this.onVersionConflict = null;
        return this.isDelete ? this.deleteRow() : this.writeRow();
      }
      case "RETAIN":
        return null; //TODO: Check status-quo impl whether we should return the existing HEAD instead
      case "CONTINUE": {
        this.onVersionConflict = null;
        //Set the feature to conflicting state and write it to the branch
        this.inputFeature.properties[XYZ_NS].conflicting = true;
        //TODO: Handle deletions?
        return this.writeRow();
      }
    }
  }

  _throwMergeConflictError() {
    let error = new MergeConflictError(`Merge conflict while trying to ${this._operation2HumanReadable(
        this.operation)} feature with ID ${this.inputFeature.id} in version ${this.version}.`)
    .withHint(`Base version ${this.baseVersion} was not matching the current HEAD version ${this._getFeatureVersion(
        this.loadFeature(this.inputFeature.id))} and a merge was not possible.`);

    if (!this.isDelete) {
      let detail = `The following conflicts occurred for the feature with ID ${this.inputFeature.id}:`;
      for (let conflict of this.attributeConflicts) {
        let path = Object.getOwnPropertyNames(conflict)[0];
        detail += "\n\t" + `- ${path}: ${typeof conflict[path][0] == "string" ? `"${conflict[path][0]}"`
            : conflict[path][0]} <> ${typeof conflict[path][1] == "string" ? `"${conflict[path][1]}"` : conflict[path][1]}`
      }
      error.withDetail(detail);
    }

    throw error;
  }

  featureExistsInHead(id, context = this.context) {
    //TODO: Check existence without actually loading feature data
    return !!this.loadFeature(id, "HEAD", context);
  }

  newEmptyFeature() {
    return {type: "Feature"};
  }

  loadFeature(id, version = "HEAD", context = this.context) {
    //TODO: Also cache headFeatures for other contexts / queries to other table combinations
    if (version == "HEAD" && context == this.context && this.headFeature) //NOTE: Only cache for the defaults
      return this.headFeature;

    //TODO: Check if we need a check on operation.
    if (id == null)
      return null;

    let tables = context == "EXTENSION" ? this.tables.slice(-1) : context == "SUPER" ? this.tables.slice(0, -1) : this.tables;
    let res = this._loadFeature(id, version, tables);

    if (!res.length)
      return null;
    else if (res.length == 1) {
      let feature = this._handleLoadedFeatureRow(res);

      //Cache the HEAD-feature in case its needed later again
      if (version == "HEAD" && context == this.context) //NOTE: Only cache for the defaults
        this.headFeature = feature;
      return feature;
    }
    else
        //Unexpected exception:
      throw new XyzException("Found two Features with the same id!");
  }

  _handleLoadedFeatureRow(resultSet) {
    let feature;
    if(queryContext().tableLayout === 'NEW_LAYOUT')
      feature = JSON.parse(resultSet[0].jsondata);
    else
      feature = resultSet[0].jsondata;

    feature.id = resultSet[0].id;
    feature.geometry = resultSet[0].geo;
    feature.properties[XYZ_NS].version = Number(resultSet[0].version);
    Object.defineProperty(feature, "operation", {
      value: resultSet[0].operation,
      enumerable: false
    });
    Object.defineProperty(feature, "dataset", {
      value: resultSet[0].dataset,
      enumerable: false
    });
    Object.defineProperty(feature, "containingDatasets", {
      value: resultSet[0].containing_datasets,
      enumerable: false
    });
    return feature;
  }

  _getFeatureVersion(feature) {
    return feature.properties[XYZ_NS].version;
  }

  //Helper function to determine if a value is an object
  _isObject(obj) {
    return obj != null && typeof obj == "object" && !Array.isArray(obj);
  }

  /**
   * Finds all conflicting attributes in two changes / diffs if existing.
   * The returned result is a list of conflicting attributes including the two conflicting values.
   * @private
   * @return {{<string>: [<object>, <object>]}[]}
   */
  findConflicts(obj1, obj2, path = "") {
    let conflicts = [];

    //Check if diffs are recursively disjunct or if not being disjunct. The according value must be equal.
    //Iterate over keys of the first object
    for (const key in obj1) {
      if (key in obj1) {
        const currentPath = path ? path + "." + key : key;
        if (key in obj2) {
          //If both values are objects => recursion
          if (this._isObject(obj1[key]) && this._isObject(obj2[key]))
            conflicts = conflicts.concat(this.findConflicts(obj1[key], obj2[key], currentPath));
          else if (obj1[key] !== obj2[key]) {
            //Fix 2d coords => 3d coords
            if (currentPath == "geometry.coordinates")
              this._ensure3d(obj1[key]);
            else if (this.ignoreConflictPaths[currentPath])
              continue;

            if (Array.isArray(obj1[key]) && Array.isArray(obj2[key])
                //TODO: Improve performance of the following
                && JSON.stringify(obj1[key]) == JSON.stringify(obj2[key]))
              continue;

            conflicts.push({[currentPath]: [obj1[key], obj2[key]]});
          }
        }
      }
    }

    //Iterate over keys of the second object
    for (const key in obj2) {
      if (key in obj2 && !(key in obj1)) {
        const currentPath = path ? path + "." + key : key;

        if (this._isObject(obj2[key]) && !this._isObject(obj1[key]))
          conflicts = conflicts.concat(this.findConflicts({}, obj2[key], currentPath));
      }
    }

    return conflicts;
  }

  _ensure3d(geometry) {
    //FIXME: That only works for points, but not for lines (=> check type and act accordingly)
    if (geometry.length == 2)
      geometry.push(0);
  }

  diff(minuend, subtrahend, ignoreXyzNs = true, keyPath = []) {
    let diff = Array.isArray(subtrahend) ? [] : {};

    if (minuend == null)
      return subtrahend;
    if (subtrahend == null)
      return minuend;

    if (Array.isArray(minuend) && Array.isArray(subtrahend) && this.isEqualCoord(minuend, subtrahend))
      return {};

    //TODO: Ensure that null values are treated correctly!
    for (let key in subtrahend) {
      if (subtrahend.hasOwnProperty(key)) {
        if (typeof subtrahend[key] == "object" && subtrahend[key] !== null) {
          //Recursively diff nested objects
          let nestedDiff = this.diff(minuend[key] || (Array.isArray(subtrahend[key]) ? [] : {}), subtrahend[key], false, [...keyPath, key]);

          if (Object.keys(nestedDiff).length > 0)
            diff[key] = nestedDiff;
        }
        else if (minuend[key] !== subtrahend[key])
            //Add changed or new properties
          diff[key] = subtrahend[key];
      }
    }

    //Check for removed properties
    for (let key in minuend)
      if (minuend.hasOwnProperty(key) && !subtrahend.hasOwnProperty(key) && !(keyPath.includes("coordinates") && minuend.length == 3 && minuend[2] == 0 && subtrahend.length == 2))
        diff[key] = null;

    if (ignoreXyzNs && diff.properties && diff.properties[XYZ_NS]) {
      delete diff.properties[XYZ_NS];
      if (!Object.keys(diff.properties).length)
        delete diff.properties;
    }

    return diff;
  }

  isEqualCoord(minuend, subtrahend) {
    return minuend.length === 3 && subtrahend.length === 2 &&
        minuend[0] === subtrahend[0] &&
        minuend[1] === subtrahend[1] &&
        minuend[2] === 0;
  }

  /**
   * NOTE: target is mandatory to be a valid (existing) feature
   */
  patch(target, inputDiff) {
    target = target || {};
    for (let key in inputDiff) {
      if (inputDiff.hasOwnProperty(key)) {
        if (inputDiff[key] === null)
          delete target[key];
        else if (typeof inputDiff[key] == "object" && inputDiff[key] !== null) {
          if (!Array.isArray(inputDiff[key])) {
            if (!target[key])
              target[key] = {};
            target[key] = this.patch(target[key], inputDiff[key]);
          }
          else {
            if (!target[key] || !Array.isArray(target[key]))
              target[key] = inputDiff[key];
            else
              target[key] = this.patch(target[key], inputDiff[key]);
          }
        }
        else
          target[key] = inputDiff[key];
      }
    }
    return target;
  }

  cloneFeature(feature) {
    //TODO: Implement most performant implementation
    return JSON.parse(JSON.stringify(feature));
  }

  removeNullValues(obj) {
    for (let key in obj)
      if (obj[key] === null)
        delete obj[key];
      else if (!Array.isArray(obj[key]) && typeof obj[key] == "object")
        this.removeNullValues(obj[key]);
  }

  _randomAlphaNumeric(length) {
    let alphabet = "ABCDEFGHIJKLMNOPQRSTUVWXYZabcdefghijklmnopqrstuvwxyz0123456789";
    return [...Array(length)].reduce(c => c + alphabet[~~(Math.random() * alphabet.length)], "");
  }

  enrichFeature() {
    let feature = this.inputFeature;

    feature.id = feature.id || this._randomAlphaNumeric(16);
    feature.type = feature.type || "Feature";
    delete feature.bbox;
    feature.properties = feature.properties || {};
    feature.properties[XYZ_NS] = feature.properties[XYZ_NS] || {};
    this.featureHooks && this.featureHooks.forEach(featureHook => featureHook(feature));
  }

  debugBox(message) {
    if (!this.debug)
      return;
    let boxMode = false;

    message = `FW_LOG [${this.queryId}] ` + message;

    let width = 140;
    if (boxMode) {
      let leftRightBuffer = 2;
      let maxLineLength = width - leftRightBuffer * 2;
      let lines = message.split("\n").map(line => !line ? line : line.match(new RegExp(`.{1,${maxLineLength}}`, "g"))).flat();
      let longestLine = lines.map(line => line.length).reduce((a, b) => Math.max(a, b), -Infinity);
      let leftPadding = new Array(Math.floor((width - longestLine) / 2)).join(" ");
      lines = lines.map(line => "#" + leftPadding + line
          + new Array(width - leftPadding.length - line.length - 1).join(" ") + "#");
      plv8.elog(NOTICE, "\n" + new Array(width + 1).join("#") + "\n" + lines.join("\n") + "\n" + new Array(width + 1).join("#"));
    }
    else
      plv8.elog(NOTICE, "\n" + new Array(width + 1).join("#") + "\n" + message + "\n" + new Array(width + 1).join("#"));
  }

  //Low level DB / table facing helper methods:

  static getNextVersion() {
    const VERSION_SEQUENCE_SUFFIX = "_version_seq";
    let fullQualifiedSequenceName = `"${queryContext().schema}"."${(this._targetTable() + VERSION_SEQUENCE_SUFFIX)}"`;
    return Number(plv8.execute("SELECT nextval($1)", [fullQualifiedSequenceName])[0].nextval) + this._tableBaseVersions().at(-1);
  }

  static _targetTable(context = queryContext().context) {
    return queryContext().tables[queryContext().tables.length - (context == "SUPER" ? 2 : 1)];
  }

  _targetTable(context = this.context) {
    return FeatureWriter._targetTable(context);
  }

  static _tableBaseVersions() {
    return queryContext().tableBaseVersions
        ? queryContext().tableBaseVersions
        //In the legacy composite mode, the base version for all tables was always 0
        : queryContext().tables.map(table => 0);
  }

  static _isComposite() {
    return queryContext().tables.length > 1 && this._tableBaseVersions().at(-1) == 0
  }

  _loadFeature(id, version, tables) {
    let tableAliases = tables.map((table, i) => "t" + (tables.length - i - 1));
     let branchTableMaxVersion = i => i == tables.length - 1 || FeatureWriter._isComposite() ? "" : `AND version <= ${this.tableBaseVersions[i + 1] - this.tableBaseVersions[i]}`;
    let whereConditions = tables.map((table, i) => `WHERE id = $1 AND ${version == "HEAD" ? `next_version = ${MAX_BIG_INT}` : `version = ${version - this.tableBaseVersions[i]}`} ${branchTableMaxVersion(i)} AND operation != $2`).reverse();
    let tableBaseVersions = tables.map((table, i) => this.tableBaseVersions[i]).reverse();

    let sql = `
        SELECT
            id_array[index] AS id,
            version_array[index] AS version,
            author_array[index] AS author,
            jsondata_array[index] AS jsondata,
            ST_AsGeojson(geo_array[index])::JSONB AS geo,
            operation_array[index] AS operation,
            ${tables.length} - index AS dataset,
            (SELECT array_agg(idx - 1) FROM unnest(array_positions(array_reverse(id_array), id_array[index])) AS idx) AS containing_datasets
        FROM (
            SELECT
                ARRAY[${tableAliases.map(alias => alias + ".id").join(", ")}] AS id_array,
                ARRAY[${tableAliases.map((alias, i) => alias + `.version + ${tableBaseVersions[i]}`).join(", ")}] AS version_array,
                ARRAY[${tableAliases.map(alias => alias + ".author").join(", ")}] AS author_array,
                ARRAY[${tableAliases.map(alias => alias + ".jsondata").join(", ")}] AS jsondata_array,
                ARRAY[${tableAliases.map(alias => alias + ".geo").join(", ")}] AS geo_array,
                ARRAY[${tableAliases.map(alias => alias + ".operation").join(", ")}] AS operation_array,
                coalesce_subscript(ARRAY[${tableAliases.map(alias => alias + ".id").join(", ")}]) AS index
            FROM (SELECT * FROM "${this.schema}"."${tables.at(-1)}" ${whereConditions[0]}) AS ${tableAliases[0]}
                ${tables.slice(0, -1).reverse().map((baseTable, i) => `FULL JOIN (SELECT * FROM "${this.schema}"."${baseTable}" ${whereConditions[i + 1]}) AS ${tableAliases[i + 1]} USING (id) `).join("\n")}
        );
    `;

    return plv8.execute(sql, [id, "D"]);
  }

  /**
   * @private
   * @returns {FeatureModificationExecutionResult}
   */
  _insertHistoryRow(resultHandler = IDENTITY_HANDLER) {
    this._updateNextVersion();
    return FeatureWriter.dbWriter.insertHistoryRow(this.inputFeature, this.baseFeature, this.version - this.tableBaseVersions.at(-1), this.operation, this.author, resultHandler);
  }

  _updateNextVersion() {
    if (this.onVersionConflict != null)
      return plv8.execute(`UPDATE "${this.schema}"."${this._targetTable()}"
                           SET next_version = $1
                           WHERE id = $2
                             AND next_version = $3::BIGINT
                             AND (version = $4 OR operation = 'D' AND version < $1)`,
          [this.version, this.inputFeature.id, MAX_BIG_INT, this.baseVersion]);
    else
      return plv8.execute(`UPDATE "${this.schema}"."${this._targetTable()}"
                           SET next_version = $1
                           WHERE id = $2
                             AND next_version = $3::BIGINT
                             AND version < $1`,
          [this.version, this.inputFeature.id, MAX_BIG_INT]);
  }

  /**
   * @private
   * @returns {FeatureModificationExecutionResult}
   */
  _upsertRow(resultHandler = IDENTITY_HANDLER) {
    return FeatureWriter.dbWriter.upsertRow(this.inputFeature, this.version, this.operation, this.author, this.onExists, resultHandler);
  }

  /**
   * @private
   * @returns {FeatureModificationExecutionResult}
   */
  _updateRow(resultHandler = IDENTITY_HANDLER) {
    return FeatureWriter.dbWriter.updateRow(this.inputFeature, this.version, this.author, this.baseVersion, resultHandler);
  }

  static combineResults(featureCollections) {
    if (featureCollections.length <= 1)
      return featureCollections[0];

    let result = featureCollections[0];
    for (let i = 1; i < featureCollections.length; i++) {
      result.features = result.features.concat(featureCollections[i].features);
      result.inserted = result.inserted.concat(featureCollections[i].inserted);
      result.updated = result.updated.concat(featureCollections[i].updated);
      result.deleted = result.deleted.concat(featureCollections[i].deleted);
      result.conflicting = result.conflicting.concat(featureCollections[i].conflicting)
    }

    return result;
  }

  static toFeatureList(featureModification) {
    return featureModification.featureData
        ? featureModification.featureData.features
        : featureModification.featureIds.map(featureId => FeatureWriter._transformToDeletedFeature(featureId));
  }

  /**
   * @returns {FeatureCollection}
   */
  static writeFeatures(inputFeatures, author, onExists, onNotExists, onVersionConflict, onMergeConflict, isPartial, featureHooks, version = FeatureWriter.getNextVersion()) {
<<<<<<< HEAD
    FeatureWriter.dbWriter = new DatabaseWriter(queryContext().schema, FeatureWriter._targetTable(), FW_BATCH_MODE(), queryContext().tableLayout);
=======
    FeatureWriter.dbWriter = new DatabaseWriter(queryContext().schema, FeatureWriter._targetTable(), FeatureWriter._tableBaseVersions().at(-1), FW_BATCH_MODE());
>>>>>>> 5cf8f58c
    let result = this.newFeatureCollection();
    for (let feature of inputFeatures) {
      let execution = new FeatureWriter(feature, version, author, onExists, onNotExists, onVersionConflict, onMergeConflict, isPartial, featureHooks).writeFeature();
      this._collectResult(execution, result);
    }

    if (FW_BATCH_MODE()) {
      let executions = FeatureWriter.dbWriter.execute()
      for (let execution of executions)
        this._collectResult(execution, result);
    }

    return result;
  }

  static _collectResult(execution, result) {
    if (execution != null) {
      if (execution.action != ExecutionAction.DELETED)
        result.features.push(execution.feature);
      if (execution.action != ExecutionAction.NONE)
        result[execution.action].push(execution.feature.id);
      if (execution.feature.properties[XYZ_NS].conflicting)
        result.conflicting.push(execution.feature.id);
    }
  }

  static newFeatureCollection() {
    return {
      type: "FeatureCollection",
      features: [],
      inserted: [],
      updated: [],
      deleted: [],
      conflicting: []
    };
  }

  /**
   * @returns {FeatureCollection}
   */
  static writeFeatureModifications(featureModifications, author, version = FeatureWriter.getNextVersion()) {
    let featureCollections = featureModifications.map(modification => FeatureWriter.writeFeatures(this.toFeatureList(modification),
        author, modification.updateStrategy.onExists, modification.updateStrategy.onNotExists,
        modification.updateStrategy.onVersionConflict, modification.updateStrategy.onMergeConflict, modification.partialUpdates,
        modification.featureHooks && modification.featureHooks.map(hook => eval(hook)), version));
    return this.combineResults(featureCollections);
  }

  /**
   * @returns {FeatureCollection}
   */
  static writeFeature(inputFeature, author, onExists, onNotExists, onVersionConflict, onMergeConflict, isPartial, featureHooks, version = undefined) {
    return FeatureWriter.writeFeatures([inputFeature], author, onExists, onNotExists, onVersionConflict, onMergeConflict,
        isPartial, featureHooks, version);
  }
}

class ExecutionAction {
  static INSERTED = "inserted";
  static UPDATED = "updated";
  static DELETED = "deleted";
  static NONE = "none"; //To choose if no change was executed, but the feature should be still part of the result (e.g., for features for which an update was requested but the content was not differing from the existing version)

  static fromOperation = {
    "I": this.INSERTED,
    "H": this.INSERTED,
    "U": this.UPDATED,
    "J": this.UPDATED,
    "D": this.DELETED
  }
};

plv8.FeatureWriter = FeatureWriter;

if (plv8.global) {
  global.FeatureWriter = FeatureWriter;
  global.ExecutionAction = ExecutionAction;
  global.MAX_BIG_INT = MAX_BIG_INT;
  global.XYZ_NS = XYZ_NS;
}<|MERGE_RESOLUTION|>--- conflicted
+++ resolved
@@ -76,7 +76,6 @@
     this.tables = queryContext().tables;
     this.tableBaseVersions = FeatureWriter._tableBaseVersions();
     this.context = queryContext().context;
-
     this.historyEnabled = queryContext().historyEnabled;
 
     this.inputFeature = inputFeature;
@@ -906,11 +905,7 @@
    * @returns {FeatureCollection}
    */
   static writeFeatures(inputFeatures, author, onExists, onNotExists, onVersionConflict, onMergeConflict, isPartial, featureHooks, version = FeatureWriter.getNextVersion()) {
-<<<<<<< HEAD
-    FeatureWriter.dbWriter = new DatabaseWriter(queryContext().schema, FeatureWriter._targetTable(), FW_BATCH_MODE(), queryContext().tableLayout);
-=======
-    FeatureWriter.dbWriter = new DatabaseWriter(queryContext().schema, FeatureWriter._targetTable(), FeatureWriter._tableBaseVersions().at(-1), FW_BATCH_MODE());
->>>>>>> 5cf8f58c
+    FeatureWriter.dbWriter = new DatabaseWriter(queryContext().schema, FeatureWriter._targetTable(), FeatureWriter._tableBaseVersions().at(-1), FW_BATCH_MODE(), queryContext().tableLayout);
     let result = this.newFeatureCollection();
     for (let feature of inputFeatures) {
       let execution = new FeatureWriter(feature, version, author, onExists, onNotExists, onVersionConflict, onMergeConflict, isPartial, featureHooks).writeFeature();
