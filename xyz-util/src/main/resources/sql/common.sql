/*
 * Copyright (C) 2017-2025 HERE Europe B.V.
 *
 * Licensed under the Apache License, Version 2.0 (the "License");
 * you may not use this file except in compliance with the License.
 * You may obtain a copy of the License at
 *
 *     http://www.apache.org/licenses/LICENSE-2.0
 *
 * Unless required by applicable law or agreed to in writing, software
 * distributed under the License is distributed on an "AS IS" BASIS,
 * WITHOUT WARRANTIES OR CONDITIONS OF ANY KIND, either express or implied.
 * See the License for the specific language governing permissions and
 * limitations under the License.
 *
 * SPDX-License-Identifier: Apache-2.0
 * License-Filename: LICENSE
 */

/*
 * Copyright (C) 2017-2025 HERE Europe B.V.
 *
 * Licensed under the Apache License, Version 2.0 (the "License");
 * you may not use this file except in compliance with the License.
 * You may obtain a copy of the License at
 *
 *     http://www.apache.org/licenses/LICENSE-2.0
 *
 * Unless required by applicable law or agreed to in writing, software
 * distributed under the License is distributed on an "AS IS" BASIS,
 * WITHOUT WARRANTIES OR CONDITIONS OF ANY KIND, either express or implied.
 * See the License for the specific language governing permissions and
 * limitations under the License.
 *
 * SPDX-License-Identifier: Apache-2.0
 * License-Filename: LICENSE
 */

/**
 * Install required extensions
 */
DO $initializeDatabase$
    DECLARE
        config_schema_name text := 'xyz_config';
        --Deprecated
        config_space_meta_table text := 'space_meta';
        original_search_path text := current_setting('search_path');
    BEGIN
        IF EXISTS(SELECT extname FROM pg_extension WHERE extname = 'postgis') THEN
            --Skip init of db
            RETURN;
        END IF;

        -- Install required extensions
        CREATE EXTENSION IF NOT EXISTS postgis SCHEMA public;
        CREATE EXTENSION IF NOT EXISTS postgis_topology;
        CREATE EXTENSION IF NOT EXISTS tsm_system_rows SCHEMA public;
        CREATE EXTENSION IF NOT EXISTS dblink SCHEMA public;
        CREATE EXTENSION IF NOT EXISTS plv8 SCHEMA pg_catalog;

        IF EXISTS ( SELECT 1 FROM pg_settings WHERE name IN ( 'rds.extensions', 'rds.allowed_extensions', 'rds.superuser_variables' ) ) THEN
            CREATE EXTENSION IF NOT EXISTS aws_s3 CASCADE;
            CREATE EXTENSION IF NOT EXISTS aws_lambda CASCADE;
        ELSE
            CREATE EXTENSION IF NOT EXISTS plpython3u CASCADE;
            CREATE EXTENSION IF NOT EXISTS aws_s3 CASCADE;
        END IF;

        -- Deprecated - can be removed if the below tables are not used anymore
        EXECUTE format('CREATE SCHEMA IF NOT EXISTS %I', config_schema_name);

        EXECUTE format('CREATE TABLE IF NOT EXISTS %I.%I (
            id text NOT NULL,
            schem text NOT NULL,
            h_id text,
            meta jsonb,
            CONSTRAINT xyz_space_meta_pkey PRIMARY KEY (id, schem)
        );', config_schema_name, config_space_meta_table);

        --Ensure to restore the original search path because some of the installations above might have changed it
        EXECUTE format('SET search_path = %s', original_search_path);
END;
$initializeDatabase$;

/**
 * Returns a context field's value.
 */
CREATE OR REPLACE FUNCTION context(key TEXT) RETURNS JSONB AS $BODY$
BEGIN
    RETURN (current_setting('xyz.queryContext')::JSONB)[key];
    EXCEPTION WHEN OTHERS THEN RETURN NULL;
END
$BODY$ LANGUAGE plpgsql VOLATILE;

/**
 * Sets the context (a static map) for the current query / transaction.
 */
CREATE OR REPLACE FUNCTION context(context JSONB) RETURNS VOID AS $BODY$
BEGIN
    PERFORM set_config('xyz.queryContext', context::TEXT, false);
END
$BODY$ LANGUAGE plpgsql VOLATILE;

/**
 * Returns the whole context object.
 */
CREATE OR REPLACE FUNCTION context() RETURNS JSONB AS $BODY$
BEGIN
    RETURN current_setting('xyz.queryContext')::JSONB;
    EXCEPTION WHEN OTHERS THEN RETURN '{}'::JSONB;
END
$BODY$ LANGUAGE plpgsql VOLATILE;

/**
 * Sets a context field to the specified value for the current query / transaction.
 */
CREATE OR REPLACE FUNCTION context(key TEXT, value ANYELEMENT) RETURNS VOID AS $BODY$
BEGIN
    --Inject / overwrite the field
    PERFORM context(jsonb_set(context(), ARRAY[key], to_jsonb(value), true));
END
$BODY$ LANGUAGE plpgsql VOLATILE;

/**
 * This function is like coalesce() except that it returns the *index* of the first
 * non-null element within the specified array.
 */
CREATE OR REPLACE FUNCTION coalesce_subscript(anyarray) RETURNS integer AS $BODY$
    SELECT i
    FROM generate_subscripts($1, 1) AS i
    WHERE $1[i] IS NOT NULL
    ORDER BY i
    LIMIT 1;
$BODY$ LANGUAGE SQL IMMUTABLE
PARALLEL SAFE;

CREATE OR REPLACE FUNCTION array_reverse(anyarray) RETURNS anyarray LANGUAGE SQL IMMUTABLE STRICT PARALLEL SAFE AS $BODY$
    SELECT array_agg(val ORDER BY ordinality DESC)
    FROM unnest($1) WITH ORDINALITY AS t(val, ordinality);
$BODY$;

/**
 * This function can be used to write logs, if we run in Async mode.
 */
CREATE OR REPLACE FUNCTION write_log(log_msg text, log_source text, log_level text DEFAULT 'INFO') RETURNS VOID AS
$BODY$
DECLARE
BEGIN
--     CREATE TABLE IF NOT EXISTS common."logs"
--     (
--         pid integer,
--         ts TIMESTAMP,
--         log text ,
--         level text ,
--         source text
--     );

    INSERT INTO common.logs(pid, ts, log , level , source)
				VALUES (pg_backend_pid(), NOW(), log_msg, log_source, log_level);
END
$BODY$
LANGUAGE plpgsql VOLATILE;

/**
 * This function can be used to get the count of a table.
 * It will use the pg_class.reltuples value if the table has more than estimate_from_threshold rows.
 * Otherwise it will run a count query.
 */
CREATE OR REPLACE FUNCTION calculate_space_statistics(
    IN space_table regclass,
    IN space_ext_table regclass,
    IN context text
)
RETURNS TABLE(table_size bigint, table_count bigint, is_estimated boolean, min_version bigint, max_version bigint) AS
$BODY$
DECLARE
    count_table bigint :=0;
	count_ext_table bigint :=0;
BEGIN
	IF context NOT IN ('DEFAULT','SUPER','EXTENSION') THEN
		RAISE EXCEPTION 'Unknown context: %!', context;
	END IF;

	IF space_ext_table IS NULL THEN
		EXECUTE format(
		    'SELECT (SELECT COALESCE((meta->>''minAvailableVersion'')::BIGINT,0) FROM xyz_config.space_meta WHERE h_id=%1$L), '
	            || 'MAX(version), pg_total_relation_size(%2$L) FROM %2$s',
		    regexp_replace(replace(space_table::text, '"', ''), '_head$', '') , space_table
		) INTO min_version, max_version, table_size;

		RETURN QUERY SELECT table_size, A.table_count, A.is_estimated, min_version, max_version
		FROM fetch_table_count(space_table) A;
	ELSE
		EXECUTE format('SELECT (SELECT COALESCE((meta->>''minAvailableVersion'')::BIGINT,0) FROM xyz_config.space_meta WHERE h_id=%1$L), '
				|| 'MAX(version), pg_total_relation_size(%2$L) FROM %2$s',
			(CASE context
				WHEN 'SUPER' THEN regexp_replace(replace(space_ext_table::text, '"', ''), '_head$', '')
				ELSE regexp_replace(replace(space_table::text, '"', ''), '_head$', '')
			END),
			(CASE context
				WHEN 'SUPER' THEN space_ext_table
				ELSE space_table
			END)
		) INTO min_version, max_version, table_size;

		CASE context
		    WHEN 'SUPER' THEN RETURN QUERY SELECT table_size, A.table_count, A.is_estimated, min_version, max_version
				FROM fetch_table_count(space_ext_table) A;
		    WHEN 'EXTENSION' THEN RETURN QUERY SELECT table_size, A.table_count, A.is_estimated, min_version, max_version
				FROM fetch_table_count(space_table) A;
		    WHEN 'DEFAULT' THEN
				table_size = table_size + pg_total_relation_size(space_ext_table);
				RETURN QUERY
					SELECT table_size, SUM(C.table_count)::BIGINT, BOOL_OR(C.is_estimated), min_version, max_version
					FROM(
						SELECT A.table_count, A.is_estimated FROM fetch_table_count(space_table) A
						UNION ALL
						SELECT B.table_count,B.is_estimated FROM fetch_table_count(space_ext_table) B
					) C;
		END CASE;
	END IF;
END;
$BODY$
LANGUAGE plpgsql STABLE
PARALLEL SAFE;

/**
 * This function can be used to get the count of a table.
 * It will use the pg_class.reltuples value if the table has more than estimate_from_threshold rows.
 * Otherwise it will run a count query.
 */
CREATE OR REPLACE FUNCTION fetch_table_count(
    IN space_table regclass,
	IN estimate_from_threshold INTEGER DEFAULT 300000
)
RETURNS TABLE(table_count bigint, is_estimated boolean) AS
$BODY$
BEGIN
	SELECT reltuples INTO table_count FROM pg_class WHERE oid = space_table;

	--TODO: table_count = -1 => limit query runtime to max 2sec

	IF table_count <= estimate_from_threshold THEN
		is_estimated = false;
		EXECUTE format('SELECT COUNT(1) FROM %s WHERE operation NOT IN(''H'',''J'',''D'') ', space_table) INTO table_count;
	ELSE
		is_estimated = true;
	END IF;

    RETURN NEXT;
END;
$BODY$
LANGUAGE plpgsql STABLE
PARALLEL SAFE;

/**
<<<<<<< HEAD

 *  register code of requirerd js libs in gobalThis
 *  select require( 'libmod1', 'libmod2', 'libmod3' )
 *  select require(variadic array['libmod1','libmod2','libmod3'] )

 */

CREATE OR REPLACE FUNCTION require(VARIADIC modules text[])
RETURNS void AS $body$

    for (let i = 0; i < modules.length; i++) {
        const name = modules[i];

        if (!name || typeof name !== 'string') continue;

        if (!globalThis[name]) {

            plv8.elog(NOTICE, `Loading module: ${name}`);
			try {
             const libSqlName = 'libjs_' + name;
			 const res = plv8.execute(`select ${libSqlName}()`);
			 globalThis[name] = res.length > 0 ? new Function("return " + res[0][libSqlName])() : `Unable to load code for module: ${name}`;
             plv8.elog(NOTICE, `Loaded module source: ${res[0][libSqlName].substring(0,25)}`);
			} catch (err) {
			 plv8.elog(NOTICE, `Loading module ${name} failed: ` + err.message);
			}
        }
    }
$body$
LANGUAGE plv8 IMMUTABLE
PARALLEL UNSAFE;

/*
   sample sql function to verify/demonstrate use of require
   module sample_hello provides a function hello( input ) which simply returns "Hello + input"
*/

CREATE OR REPLACE FUNCTION sample_hello_test( sometext text)
    RETURNS text AS
$BODY$

    plv8.execute("SELECT require( 'sample_hello' )");

    return sample_hello.hello(sometext);

$BODY$
LANGUAGE 'plv8' IMMUTABLE
=======
 *  register code of requirerd js libs in gobalThis
 *  select require( 'libmod1', 'libmod2', 'libmod3' )
 *  select require(variadic array['libmod1','libmod2','libmod3'] )
 */
CREATE OR REPLACE FUNCTION require(VARIADIC modules text[])
RETURNS void AS $body$
  for (let i = 0; i < modules.length; i++) {
    const name = modules[i];

    if (!name || typeof name !== "string")
      continue;

    if (!globalThis[name]) {
      plv8.elog(NOTICE, `Loading module: ${name}`);
      try {
        const libSqlName = 'libjs_' + name;
        const res = plv8.execute(`SELECT ${libSqlName}()`);
        globalThis[name] = res.length > 0 ? new Function("return " + res[0][libSqlName])()
            : `Unable to load code for module: ${name}`;
        plv8.elog(NOTICE, `Loaded module source: ${res[0][libSqlName].substring(0, 25)}`);
      }
      catch (err) {
        plv8.elog(NOTICE, `Loading module ${name} failed: ` + err.message);
      }
    }
  }
$body$
LANGUAGE plv8 IMMUTABLE
>>>>>>> e64a626f
PARALLEL UNSAFE;<|MERGE_RESOLUTION|>--- conflicted
+++ resolved
@@ -1,22 +1,3 @@
-/*
- * Copyright (C) 2017-2025 HERE Europe B.V.
- *
- * Licensed under the Apache License, Version 2.0 (the "License");
- * you may not use this file except in compliance with the License.
- * You may obtain a copy of the License at
- *
- *     http://www.apache.org/licenses/LICENSE-2.0
- *
- * Unless required by applicable law or agreed to in writing, software
- * distributed under the License is distributed on an "AS IS" BASIS,
- * WITHOUT WARRANTIES OR CONDITIONS OF ANY KIND, either express or implied.
- * See the License for the specific language governing permissions and
- * limitations under the License.
- *
- * SPDX-License-Identifier: Apache-2.0
- * License-Filename: LICENSE
- */
-
 /*
  * Copyright (C) 2017-2025 HERE Europe B.V.
  *
@@ -254,55 +235,6 @@
 PARALLEL SAFE;
 
 /**
-<<<<<<< HEAD
-
- *  register code of requirerd js libs in gobalThis
- *  select require( 'libmod1', 'libmod2', 'libmod3' )
- *  select require(variadic array['libmod1','libmod2','libmod3'] )
-
- */
-
-CREATE OR REPLACE FUNCTION require(VARIADIC modules text[])
-RETURNS void AS $body$
-
-    for (let i = 0; i < modules.length; i++) {
-        const name = modules[i];
-
-        if (!name || typeof name !== 'string') continue;
-
-        if (!globalThis[name]) {
-
-            plv8.elog(NOTICE, `Loading module: ${name}`);
-			try {
-             const libSqlName = 'libjs_' + name;
-			 const res = plv8.execute(`select ${libSqlName}()`);
-			 globalThis[name] = res.length > 0 ? new Function("return " + res[0][libSqlName])() : `Unable to load code for module: ${name}`;
-             plv8.elog(NOTICE, `Loaded module source: ${res[0][libSqlName].substring(0,25)}`);
-			} catch (err) {
-			 plv8.elog(NOTICE, `Loading module ${name} failed: ` + err.message);
-			}
-        }
-    }
-$body$
-LANGUAGE plv8 IMMUTABLE
-PARALLEL UNSAFE;
-
-/*
-   sample sql function to verify/demonstrate use of require
-   module sample_hello provides a function hello( input ) which simply returns "Hello + input"
-*/
-
-CREATE OR REPLACE FUNCTION sample_hello_test( sometext text)
-    RETURNS text AS
-$BODY$
-
-    plv8.execute("SELECT require( 'sample_hello' )");
-
-    return sample_hello.hello(sometext);
-
-$BODY$
-LANGUAGE 'plv8' IMMUTABLE
-=======
  *  register code of requirerd js libs in gobalThis
  *  select require( 'libmod1', 'libmod2', 'libmod3' )
  *  select require(variadic array['libmod1','libmod2','libmod3'] )
@@ -331,5 +263,4 @@
   }
 $body$
 LANGUAGE plv8 IMMUTABLE
->>>>>>> e64a626f
 PARALLEL UNSAFE;