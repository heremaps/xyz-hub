<?xml version="1.0" encoding="UTF-8"?>
<!--
  ~ Copyright (C) 2017-2024 HERE Europe B.V.
  ~
  ~ Licensed under the Apache License, Version 2.0 (the "License");
  ~ you may not use this file except in compliance with the License.
  ~ You may obtain a copy of the License at
  ~
  ~     http://www.apache.org/licenses/LICENSE-2.0
  ~
  ~ Unless required by applicable law or agreed to in writing, software
  ~ distributed under the License is distributed on an "AS IS" BASIS,
  ~ WITHOUT WARRANTIES OR CONDITIONS OF ANY KIND, either express or implied.
  ~ See the License for the specific language governing permissions and
  ~ limitations under the License.
  ~
  ~ SPDX-License-Identifier: Apache-2.0
  ~ License-Filename: LICENSE
  -->

<project xmlns="http://maven.apache.org/POM/4.0.0" xmlns:xsi="http://www.w3.org/2001/XMLSchema-instance" xsi:schemaLocation="http://maven.apache.org/POM/4.0.0 http://maven.apache.org/xsd/maven-4.0.0.xsd">
  <modelVersion>4.0.0</modelVersion>

  <parent>
    <groupId>com.here.xyz</groupId>
    <artifactId>xyz-hub</artifactId>
    <relativePath>../pom.xml</relativePath>
<<<<<<< HEAD
    <version>3.17.15-SNAPSHOT-LOCAL</version>
=======
    <version>3.17.16-SNAPSHOT</version>
>>>>>>> 849e91ba
  </parent>

  <licenses>
    <license>
      <comments>SPDX-License-Identifier: Apache-2.0</comments>
      <distribution>repo</distribution>
      <name>Apache License, Version 2.0</name>
      <url>http://www.apache.org/licenses/LICENSE-2.0</url>
    </license>
  </licenses>

  <name>XYZ Util</name>
  <description>XYZ shared utilities</description>
  <artifactId>xyz-util</artifactId>
  <packaging>jar</packaging>

<!--  <build>-->
<!--    <plugins>-->
<!--      <plugin>-->
<!--        <artifactId>maven-surefire-plugin</artifactId>-->
<!--        <groupId>org.apache.maven.plugins</groupId>-->
<!--        <configuration>-->
<!--          <includes>-->
<!--            <include>**/*.class</include>-->
<!--          </includes>-->
<!--        </configuration>-->
<!--      </plugin>-->
<!--    </plugins>-->
<!--  </build>-->

  <dependencies>
    <!-- Vert.x -->
    <dependency>
      <artifactId>vertx-core</artifactId>
      <groupId>io.vertx</groupId>
    </dependency>
    <dependency>
      <artifactId>vertx-config</artifactId>
      <groupId>io.vertx</groupId>
    </dependency>
    <dependency>
      <artifactId>vertx-web-openapi</artifactId>
      <groupId>io.vertx</groupId>
    </dependency>

    <!-- XYZ libraries -->
    <dependency>
      <groupId>${project.groupId}</groupId>
      <artifactId>xyz-models</artifactId>
    </dependency>

    <!-- Jackson Libraries -->
    <dependency>
      <groupId>com.fasterxml.jackson.dataformat</groupId>
      <artifactId>jackson-dataformat-yaml</artifactId>
      <version>${jackson-version}</version>
    </dependency>

    <!--  Logging libraries -->
    <dependency>
      <groupId>org.apache.logging.log4j</groupId>
      <artifactId>log4j-slf4j-impl</artifactId>
    </dependency>
    <dependency>
      <groupId>org.apache.logging.log4j</groupId>
      <artifactId>log4j-core</artifactId>
    </dependency>
    <dependency>
      <groupId>org.apache.logging.log4j</groupId>
      <artifactId>log4j-api</artifactId>
    </dependency>
    <dependency>
      <groupId>org.apache.logging.log4j</groupId>
      <artifactId>log4j-jcl</artifactId>
    </dependency>

    <!-- AWS SDKs V2 -->
    <dependency>
      <groupId>software.amazon.awssdk</groupId>
      <artifactId>secretsmanager</artifactId>
    </dependency>
    <dependency>
      <groupId>software.amazon.awssdk</groupId>
      <artifactId>lambda</artifactId>
    </dependency>
    <dependency>
      <groupId>software.amazon.awssdk</groupId>
      <artifactId>apache-client</artifactId>
    </dependency>
    <dependency>
      <groupId>software.amazon.awssdk</groupId>
      <artifactId>s3</artifactId>
    </dependency>

    <!-- AWS SDKs -->
    <dependency>
      <groupId>com.amazonaws</groupId>
      <artifactId>aws-java-sdk-kms</artifactId>
    </dependency>
    <dependency>
      <groupId>com.amazonaws</groupId>
      <artifactId>aws-java-sdk-secretsmanager</artifactId>
    </dependency>
    <dependency>
      <artifactId>aws-java-sdk-dynamodb</artifactId>
      <groupId>com.amazonaws</groupId>
    </dependency>
    <dependency>
      <artifactId>aws-lambda-java-core</artifactId>
      <groupId>com.amazonaws</groupId>
    </dependency>

    <!-- DB utils -->
    <dependency>
      <groupId>com.mchange</groupId>
      <artifactId>c3p0</artifactId>
    </dependency>
    <dependency>
      <groupId>commons-dbutils</groupId>
      <artifactId>commons-dbutils</artifactId>
    </dependency>

    <!-- PSQL JDBC driver -->
    <dependency>
      <groupId>org.postgresql</groupId>
      <artifactId>postgresql</artifactId>
    </dependency>

    <!-- Util -->
    <dependency>
      <artifactId>guava</artifactId>
      <groupId>com.google.guava</groupId>
    </dependency>
    <dependency>
      <artifactId>gt-main</artifactId>
      <groupId>org.geotools</groupId>
    </dependency>
    <dependency>
      <groupId>org.geotools</groupId>
      <artifactId>gt-epsg-hsql</artifactId>
    </dependency>

    <!-- Cache -->
    <dependency>
      <artifactId>expiringmap</artifactId>
      <groupId>net.jodah</groupId>
    </dependency>

    <!-- Testing -->
    <dependency>
      <groupId>org.junit.jupiter</groupId>
      <artifactId>junit-jupiter</artifactId>
      <scope>test</scope>
    </dependency>
    <dependency>
      <artifactId>junit-jupiter-api</artifactId>
      <groupId>org.junit.jupiter</groupId>
      <scope>test</scope>
    </dependency>
    <dependency>
      <groupId>org.junit.vintage</groupId>
      <artifactId>junit-vintage-engine</artifactId>
      <scope>test</scope>
    </dependency>
    <dependency>
      <groupId>org.junit.jupiter</groupId>
      <artifactId>junit-jupiter-params</artifactId>
      <scope>test</scope>
    </dependency>
    <dependency>
      <artifactId>hamcrest</artifactId>
      <groupId>org.hamcrest</groupId>
      <scope>test</scope>
    </dependency>
  </dependencies>
</project><|MERGE_RESOLUTION|>--- conflicted
+++ resolved
@@ -25,11 +25,7 @@
     <groupId>com.here.xyz</groupId>
     <artifactId>xyz-hub</artifactId>
     <relativePath>../pom.xml</relativePath>
-<<<<<<< HEAD
-    <version>3.17.15-SNAPSHOT-LOCAL</version>
-=======
     <version>3.17.16-SNAPSHOT</version>
->>>>>>> 849e91ba
   </parent>
 
   <licenses>
