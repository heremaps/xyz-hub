package com.here.xyz.pub.db;

import com.fasterxml.jackson.core.JsonProcessingException;
import com.here.xyz.models.hub.SubscriptionConfig;
import com.here.xyz.models.hub.psql.PsqlPoolConfig;
import com.here.xyz.XyzSerializable;
import com.here.xyz.models.hub.Subscription;
import com.here.xyz.models.hub.psql.PsqlStorageParams;
import com.here.xyz.pub.models.*;
import io.vertx.core.json.Json;
import org.apache.logging.log4j.LogManager;
import org.apache.logging.log4j.Logger;
import java.security.GeneralSecurityException;
import java.sql.*;
import java.util.*;
import java.util.concurrent.TimeUnit;

public class PubDatabaseHandler {
    private static final Logger logger = LogManager.getLogger();

    final private static String LOCK_SQL
            = "SELECT pg_try_advisory_lock( ('x' || md5('%s') )::bit(60)::bigint ) AS success";

    final private static String UNLOCK_SQL
            = "SELECT pg_advisory_unlock( ('x' || md5('%s') )::bit(60)::bigint ) AS success";

    final private static String FETCH_ALL_SUBSCRIPTIONS =
            "SELECT s.id, s.source, s.config " +
                    "FROM "+PubConfig.XYZ_ADMIN_DB_CFG_SCHEMA+".xyz_subscription s " +
                    "WHERE s.status->>'state' = 'ACTIVE'";

    final private static String FETCH_TXN_ID_FOR_SUBSCRIPTION =
            "SELECT t.last_txn_id, t.last_txn_rec_id FROM "+PubConfig.XYZ_ADMIN_DB_CFG_SCHEMA+".xyz_txn_pub t WHERE t.subscription_id = ?";

    final private static String FETCH_CONN_DETAILS_FOR_SPACE =
            "SELECT " +
            "  st.id AS id, " + // 1
            "  COALESCE(sp.config->'storage'->'params'->>'tableName', sp.id) AS tableName " + // 2
            "  st.config->'params' AS params " + // 3
            "FROM "+PubConfig.XYZ_ADMIN_DB_CFG_SCHEMA+".xyz_storage st, "+PubConfig.XYZ_ADMIN_DB_CFG_SCHEMA+".xyz_space sp " +
            "WHERE st.id = sp.config->'storage'->>'id' AND sp.id = ? ";

    // TODO : LIMIT can split transactional data into multiple fetches.
    //      It may require a fix in future, if it needs to be transactional batch publish.
    final private static String SCHEMA_STR = "{{SCHEMA}}";
    final private static String TABLE_STR = "{{TABLE}}";
    final private static String FETCH_TXNS_FROM_SPACEDB =
            "SELECT t.id, h.i, h.jsondata, h.jsondata->'properties'->'@ns:com:here:xyz'->>'action' AS action, h.jsondata->>'id' AS featureId " +
            "FROM "+SCHEMA_STR+".\""+TABLE_STR+"\" h, "+PubConfig.XYZ_ADMIN_DB_CFG_SCHEMA+".transactions t " +
            "WHERE "+PubConfig.XYZ_ADMIN_DB_CFG_SCHEMA+".naksha_json_txn(h.jsondata) = t.txn " +
            "AND "+PubConfig.XYZ_ADMIN_DB_CFG_SCHEMA+".naksha_json_txn_ts(h.jsondata) = "+PubConfig.XYZ_ADMIN_DB_CFG_SCHEMA+".naksha_uuid_ts("+PubConfig.XYZ_ADMIN_DB_CFG_SCHEMA+".naksha_uuid_to_bytes(t.txn)) " +
            "AND t.space = ? AND (t.id > ? OR (t.id = ? AND h.i > ?)) " +
            "ORDER BY t.id ASC, h.i ASC " +
            "LIMIT 50";

    final private static String UPDATE_PUB_TXN_ID =
            "UPDATE "+PubConfig.XYZ_ADMIN_DB_CFG_SCHEMA+".xyz_txn_pub " +
            "SET last_txn_id = ? , last_txn_rec_id = ? , updated_at = now() " +
            "WHERE subscription_id = ? ";

    final private static String INSERT_PUB_TXN_ID =
            "INSERT INTO "+PubConfig.XYZ_ADMIN_DB_CFG_SCHEMA+".xyz_txn_pub (subscription_id, last_txn_id, last_txn_rec_id, updated_at) " +
            "VALUES (? , ? , ? , now()) ";

    final private static String FETCH_CONNECTORS_AND_SPACES =
            "SELECT " +
            "  st.id AS connectorId, " + // 1
            "  st.config->'params' AS params, " + // 2
            "  array_agg(sp.id) AS spaceIds, "+ // 3
            "  array_agg(COALESCE(sp.config->'storage'->'params'->>'tableName', sp.id)) AS tableNames " + // 4
            "FROM "+PubConfig.XYZ_ADMIN_DB_CFG_SCHEMA+".xyz_space sp, "+PubConfig.XYZ_ADMIN_DB_CFG_SCHEMA+".xyz_storage st " +
<<<<<<< HEAD
            "WHERE sp.config->'storage'->>'id' = st.id AND st.id != ? " +
            "GROUP BY connectorId";
=======
            "WHERE sp.config->'storage'->>'id' = st.id " +
            "AND st.id != ? " +
            "AND st.config->'params'->>'ecps' IS NOT NULL " +
            "AND st.config->'remoteFunctions'->'local'->'env'->>'ECPS_PHRASE' IS NOT NULL " +
            "GROUP BY connectorId, ecps, pswd";
>>>>>>> b4ad464c

    final private static String SPACE_UNION_CLAUSE_STR = "{{SPACE_UNION_CLAUSE}}";
    final private static String UPDATE_TXN_SEQUENCE =
            "WITH sel AS ( " +
            "       "+ SPACE_UNION_CLAUSE_STR +" " +
            "    ), " +
            "    ranked_seq AS ( " +
            "        SELECT i, rank() OVER (ORDER BY txn ASC, i ASC) seq " +
            "        FROM "+PubConfig.XYZ_ADMIN_DB_CFG_SCHEMA+".transactions " +
            "        WHERE id IS NULL ORDER BY txn ASC, i ASC " +
            "    ) " +
            "UPDATE "+PubConfig.XYZ_ADMIN_DB_CFG_SCHEMA+".transactions t " +
            "SET space = sel.sname, " +
            "    id = (SELECT COALESCE(max(id),0) FROM "+PubConfig.XYZ_ADMIN_DB_CFG_SCHEMA+".transactions)+ranked_seq.seq, " +
            "    ts = now() " +
            "FROM sel, ranked_seq " +
            "WHERE t.\"schema\" = sel.skima AND t.\"table\" = sel.tname " +
            "AND t.i = ranked_seq.i AND t.id IS null ";




    private static boolean _advisory(final String lockName, final Connection connection, final boolean lock) throws SQLException {
        boolean success = false;
        final boolean autoCommitFlag = connection.getAutoCommit();
        connection.setAutoCommit(true);

        try(final Statement stmt = connection.createStatement();
            final ResultSet rs = stmt.executeQuery(String.format(Locale.US, lock? LOCK_SQL : UNLOCK_SQL, lockName));) {
            if (rs.next()) {
                success = rs.getBoolean("success");
            }
        }
        connection.setAutoCommit(autoCommitFlag);
        return success;
    }

    public static boolean advisoryLock(final String lockName, final Connection conn) throws SQLException {
        return _advisory(lockName, conn,true);
    }

    public static boolean advisoryUnlock(final String lockName, final Connection conn) throws SQLException {
        return _advisory(lockName, conn,false);
    }

    // Fetch all active subscriptions from AdminDB::xyz_config::xyz_subscription table
    public static List<Subscription> fetchAllSubscriptions(final JdbcConnectionParams dbConnParams) throws SQLException {
        List<Subscription> subList = null;

        try (final Connection conn = PubJdbcConnectionPool.getConnection(dbConnParams);
             final Statement stmt = conn.createStatement();
             final ResultSet rs = stmt.executeQuery(FETCH_ALL_SUBSCRIPTIONS);
            ) {
            while (rs.next()) {
                final String cfgJsonStr = rs.getString("config");
                final Subscription sub = new Subscription();
                sub.setConfig(Json.decodeValue(cfgJsonStr, SubscriptionConfig.class));
                sub.setId(rs.getString("id"));
                sub.setSource(rs.getString("source"));
                if (subList == null) {
                    subList = new ArrayList<>();
                }
                subList.add(sub);
            }
        }
        return subList;
    }

    // Fetch last_txn_id, last_txn_rec_id from AdminDB::xyz_config::xyz_txn_pub table
    public static PublishEntryDTO fetchLastTxnIdForSubId(final String subId, final JdbcConnectionParams dbConnParams) throws SQLException {
        final PublishEntryDTO dto = new PublishEntryDTO(-1, -1);

        try (final Connection conn = PubJdbcConnectionPool.getConnection(dbConnParams);
             final PreparedStatement stmt = conn.prepareStatement(FETCH_TXN_ID_FOR_SUBSCRIPTION);
        ) {
            stmt.setString(1, subId);
            final ResultSet rs = stmt.executeQuery();
            if (rs.next()) {
                dto.setLastTxnId(rs.getLong("last_txn_id"));
                dto.setLastTxnRecId(rs.getLong("last_txn_rec_id"));
            }
            rs.close();
        }
        return dto;
    }

    // Fetch DB Connection details for a given spaceId
    public static JdbcConnectionParams fetchDBConnParamsForSpaceId(final String spaceId,
                           final JdbcConnectionParams dbConnParams) throws SQLException, GeneralSecurityException {
        JdbcConnectionParams spaceDBConnParams = null;
        try (final Connection conn = PubJdbcConnectionPool.getConnection(dbConnParams);
             final PreparedStatement stmt = conn.prepareStatement(FETCH_CONN_DETAILS_FOR_SPACE);
        ) {
            stmt.setString(1, spaceId);
            try (final ResultSet rs = stmt.executeQuery()) {
                if (rs.next()) {
                    final String id = rs.getString(1);
                    final String tableName = rs.getString(2);
                    try {
                        final String rawParams = rs.getString(3);
                        final PsqlStorageParams params = XyzSerializable.deserialize(rawParams, PsqlStorageParams.class);
                        if (params == null)
                            throw new NullPointerException("params");
                        final PsqlPoolConfig dbConfig = params.getDbConfig();
                        spaceDBConnParams = new JdbcConnectionParams();
                        spaceDBConnParams.setSpaceId(spaceId);
                        spaceDBConnParams.setDbUrl(dbConfig.url);
                        spaceDBConnParams.setUser(dbConfig.user);
                        spaceDBConnParams.setPswd(dbConfig.password);
                        spaceDBConnParams.setSchema(params.getSpaceSchema());
                        spaceDBConnParams.setTableName(tableName);
                    } catch (JsonProcessingException | NullPointerException e) {
                        logger.error("Failed to parse the configuration of connector {}", id);
                    }
                }
            }
        }
        return spaceDBConnParams;
    }

    public static List<PubTransactionData> fetchPublishableTransactions(
            final JdbcConnectionParams spaceDBConnParams, final String spaceId, final PublishEntryDTO lastTxn) throws SQLException {
        List<PubTransactionData> txnList = null;

        try (final Connection conn = PubJdbcConnectionPool.getConnection(spaceDBConnParams);) {
            final String SEL_STMT_STR = FETCH_TXNS_FROM_SPACEDB.replace(SCHEMA_STR, spaceDBConnParams.getSchema())
                                            .replace(TABLE_STR, spaceDBConnParams.getTableName()+"_hst");
            logger.debug("Fetch Transactions statement for spaceId [{}] is [{}]", spaceId, SEL_STMT_STR);

            final long startTS = System.currentTimeMillis();
            int rowCnt = 0;
            try (final PreparedStatement stmt = conn.prepareStatement(SEL_STMT_STR)) {
                stmt.setString(1, spaceId);
                stmt.setLong(2, lastTxn.getLastTxnId());
                stmt.setLong(3, lastTxn.getLastTxnId());
                stmt.setLong(4, lastTxn.getLastTxnRecId());
                final ResultSet rs = stmt.executeQuery();
                while (rs.next()) {
                    final PubTransactionData pubTxnData = new PubTransactionData();
                    pubTxnData.setTxnId(rs.getLong("id"));
                    pubTxnData.setTxnRecId(rs.getLong("i"));
                    pubTxnData.setJsonData(rs.getString("jsonData"));
                    pubTxnData.setAction(rs.getString("action"));
                    pubTxnData.setFeatureId(rs.getString("featureId"));
                    // add to the list
                    if (txnList == null) {
                        txnList = new ArrayList<>();
                    }
                    txnList.add(pubTxnData);
                    rowCnt++;
                }
                rs.close();
            }
            final long duration = System.currentTimeMillis() - startTS;
            if (duration > TimeUnit.SECONDS.toMillis(5) || logger.isDebugEnabled()) {
                logger.info("Publisher took {}ms to fetch {} publishable transactions for space {}.",
                        duration, rowCnt, spaceId);
            }
        }
        return txnList;
    }


    public static void saveLastTxnId(
            final JdbcConnectionParams spaceDBConnParams, final String subId, final PublishEntryDTO lastTxn) throws SQLException {
        int rowCnt = 0;

        // UPDATE or INSERT into xyz_txn_pub table
        try (final Connection conn = PubJdbcConnectionPool.getConnection(spaceDBConnParams)) {
            // First try UPDATE
            try (final PreparedStatement stmt = conn.prepareStatement(UPDATE_PUB_TXN_ID)) {
                stmt.setLong(1, lastTxn.getLastTxnId());
                stmt.setLong(2, lastTxn.getLastTxnRecId());
                stmt.setString(3, subId);
                rowCnt = stmt.executeUpdate();
            }
            if (rowCnt > 0) {
                // UPDATE was successful, return from here
                conn.commit();
                return;
            }

            // UPDATE was unsuccessful, try INSERT
            try (final PreparedStatement stmt = conn.prepareStatement(INSERT_PUB_TXN_ID)) {
                stmt.setString(1, subId);
                stmt.setLong(2, lastTxn.getLastTxnId());
                stmt.setLong(3, lastTxn.getLastTxnRecId());
                stmt.executeUpdate();
            }
            conn.commit();
        }
    }


    public static List<ConnectorDTO> fetchConnectorsAndSpaces(final JdbcConnectionParams spaceDBConnParams,
            final String exclConnectorId) throws SQLException, GeneralSecurityException {

        List<ConnectorDTO> connectorList = null;
        try (final Connection conn = PubJdbcConnectionPool.getConnection(spaceDBConnParams);
             final PreparedStatement stmt = conn.prepareStatement(FETCH_CONNECTORS_AND_SPACES);
        ) {
            stmt.setString(1, exclConnectorId);
            final ResultSet rs = stmt.executeQuery();
            while (rs.next()) {
                final ConnectorDTO dto;
                final String connectorId = rs.getString(1);
                try {
                    final String rawParams = rs.getString(2);
                    final PsqlStorageParams params = XyzSerializable.deserialize(rawParams, PsqlStorageParams.class);
                    if (params == null) throw new NullPointerException("params");
                    final PsqlPoolConfig dbConfig = params.getDbConfig();
                    dto = new ConnectorDTO();
                    dto.setDbUrl(dbConfig.url);
                    dto.setUser(dbConfig.user);
                    dto.setPswd(dbConfig.password);
                    dto.setSchema(params.getSpaceSchema());
                } catch (JsonProcessingException|NullPointerException e) {
                    logger.error("Failed to parse the configuration of connector {}", connectorId);
                    continue;
                }
                dto.setId(connectorId);
                final String[] spaceIds = (String[]) rs.getArray(3).getArray();
                dto.setSpaceIds(Arrays.asList(spaceIds));
                final String[] tableNames = (String[]) rs.getArray(4).getArray();
                dto.setTableNames(Arrays.asList(tableNames));
                // add to the list
                if (connectorList == null) {
                    connectorList = new ArrayList<>();
                }
                connectorList.add(dto);
            }
            rs.close();
        }
        return connectorList;
    }


    /*
    ** Function updates space, id and ts in xyz_config.transactions table for newer entries (where id is null).
    **      - Space is updated by matching respective "schema" and "table"
    **      - Id is updated in a sequence number in order of txn
    */
    public static void updateTransactionSequence(final JdbcConnectionParams spaceDBConnParams,
                                                 final SeqJobRequest seqJobRequest) throws SQLException {
        int rowCnt = 0;

        try (final Connection conn = PubJdbcConnectionPool.getConnection(spaceDBConnParams)) {
            // Prepare union clause out of all spaces available in present request, like:
            //      SELECT 'xyz_spaces' skima, '39ZVK252_table' tname, '39ZVK252' sname
            //      UNION ALL SELECT 'xyz_spaces' skima, 'naksha_test_table' tname, 'naksha_test' sname
            //      ....
            final List<String> spaceIdList = seqJobRequest.getSpaceIds();
            final List<String> tableNameList = seqJobRequest.getTableNames();
            final List<String> schemaList = seqJobRequest.getSchemas();
            final StringBuilder strBuilder = new StringBuilder("");
            for (int i=0; i < spaceIdList.size(); i++) {
                if (i>0) {
                    strBuilder.append("UNION ALL ");
                }
                strBuilder.append("SELECT '");
                strBuilder.append(schemaList.get(i));
                strBuilder.append("' AS skima, '");
                strBuilder.append(tableNameList.get(i));
                strBuilder.append("' AS tname, '");
                strBuilder.append(spaceIdList.get(i));
                strBuilder.append("' AS sname \n");
            }
            final String UPD_STMT_STR = UPDATE_TXN_SEQUENCE.replace(SPACE_UNION_CLAUSE_STR, strBuilder.toString());
            logger.debug("Transaction Sequencer statement for DB [{}] is [{}]", spaceDBConnParams.getDbUrl(), UPD_STMT_STR);

            final long startTS = System.currentTimeMillis();
            try (final PreparedStatement stmt = conn.prepareStatement(UPD_STMT_STR)) {
                rowCnt = stmt.executeUpdate();
            }
            if (rowCnt > 0) {
                conn.commit();
            }
            final long duration = System.currentTimeMillis() - startTS;
            if (duration > TimeUnit.SECONDS.toMillis(1) || logger.isDebugEnabled()) {
                logger.info("Transaction Sequencer DB update for [{}] took {}ms and updated {} records",
                        spaceDBConnParams.getDbUrl(), duration, rowCnt);
            }
            return;
        }
    }

}<|MERGE_RESOLUTION|>--- conflicted
+++ resolved
@@ -1,13 +1,10 @@
 package com.here.xyz.pub.db;
 
-import com.fasterxml.jackson.core.JsonProcessingException;
-import com.here.xyz.models.hub.SubscriptionConfig;
-import com.here.xyz.models.hub.psql.PsqlPoolConfig;
-import com.here.xyz.XyzSerializable;
 import com.here.xyz.models.hub.Subscription;
-import com.here.xyz.models.hub.psql.PsqlStorageParams;
+import com.here.xyz.psql.config.PSQLConfig;
 import com.here.xyz.pub.models.*;
 import io.vertx.core.json.Json;
+import io.vertx.core.json.JsonObject;
 import org.apache.logging.log4j.LogManager;
 import org.apache.logging.log4j.Logger;
 import java.security.GeneralSecurityException;
@@ -69,16 +66,20 @@
             "  array_agg(sp.id) AS spaceIds, "+ // 3
             "  array_agg(COALESCE(sp.config->'storage'->'params'->>'tableName', sp.id)) AS tableNames " + // 4
             "FROM "+PubConfig.XYZ_ADMIN_DB_CFG_SCHEMA+".xyz_space sp, "+PubConfig.XYZ_ADMIN_DB_CFG_SCHEMA+".xyz_storage st " +
-<<<<<<< HEAD
             "WHERE sp.config->'storage'->>'id' = st.id AND st.id != ? " +
             "GROUP BY connectorId";
-=======
+/*
+    Note: We do not want connectors without DB credentials!
+
+     final private static String FETCH_CONNECTORS_AND_SPACES =
+            "SELECT st.id AS connectorId, st.config->'params'->>'ecps' AS ecps, st.config->'remoteFunctions'->'local'->'env'->>'ECPS_PHRASE' AS pswd," +
+            "       array_agg(sp.id) AS spaceIds, array_agg(COALESCE(sp.config->'storage'->'params'->>'tableName', sp.id)) AS tableNames " +
+            "FROM "+PubConfig.XYZ_ADMIN_DB_CFG_SCHEMA+".xyz_space sp, "+PubConfig.XYZ_ADMIN_DB_CFG_SCHEMA+".xyz_storage st " +
             "WHERE sp.config->'storage'->>'id' = st.id " +
             "AND st.id != ? " +
             "AND st.config->'params'->>'ecps' IS NOT NULL " +
             "AND st.config->'remoteFunctions'->'local'->'env'->>'ECPS_PHRASE' IS NOT NULL " +
-            "GROUP BY connectorId, ecps, pswd";
->>>>>>> b4ad464c
+            "GROUP BY connectorId, ecps, pswd";*/
 
     final private static String SPACE_UNION_CLAUSE_STR = "{{SPACE_UNION_CLAUSE}}";
     final private static String UPDATE_TXN_SEQUENCE =
@@ -135,7 +136,7 @@
             while (rs.next()) {
                 final String cfgJsonStr = rs.getString("config");
                 final Subscription sub = new Subscription();
-                sub.setConfig(Json.decodeValue(cfgJsonStr, SubscriptionConfig.class));
+                sub.setConfig(Json.decodeValue(cfgJsonStr, Subscription.SubscriptionConfig.class));
                 sub.setId(rs.getString("id"));
                 sub.setSource(rs.getString("source"));
                 if (subList == null) {
