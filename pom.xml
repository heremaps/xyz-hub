<?xml version="1.0" encoding="UTF-8"?>
<!--
  ~ Copyright (C) 2017-2025 HERE Europe B.V.
  ~
  ~ Licensed under the Apache License, Version 2.0 (the "License");
  ~ you may not use this file except in compliance with the License.
  ~ You may obtain a copy of the License at
  ~
  ~     http://www.apache.org/licenses/LICENSE-2.0
  ~
  ~ Unless required by applicable law or agreed to in writing, software
  ~ distributed under the License is distributed on an "AS IS" BASIS,
  ~ WITHOUT WARRANTIES OR CONDITIONS OF ANY KIND, either express or implied.
  ~ See the License for the specific language governing permissions and
  ~ limitations under the License.
  ~
  ~ SPDX-License-Identifier: Apache-2.0
  ~ License-Filename: LICENSE
  -->
<project xmlns="http://maven.apache.org/POM/4.0.0" xmlns:xsi="http://www.w3.org/2001/XMLSchema-instance" xsi:schemaLocation="http://maven.apache.org/POM/4.0.0 http://maven.apache.org/maven-v4_0_0.xsd">
  <modelVersion>4.0.0</modelVersion>

  <organization>
    <name>HERE Technologies</name>
    <url>http://here.com</url>
  </organization>

  <licenses>
    <license>
      <comments>SPDX-License-Identifier: Apache-2.0</comments>
      <distribution>repo</distribution>
      <name>Apache License, Version 2.0</name>
      <url>http://www.apache.org/licenses/LICENSE-2.0</url>
    </license>
  </licenses>

  <name>XYZ Hub</name>
  <url>https://here.xyz</url>
  <description>The aggregator project for XYZ Hub</description>
  <inceptionYear>2018</inceptionYear>

  <groupId>com.here.xyz</groupId>
  <artifactId>xyz-hub</artifactId>
<<<<<<< HEAD
  <version>3.17.15-SNAPSHOT-LOCAL</version>
=======
  <version>3.17.16-SNAPSHOT</version>
>>>>>>> 849e91ba
  <packaging>pom</packaging>

  <modules>
    <module>xyz-hub-service</module>
    <module>xyz-hub-test</module>
    <module>xyz-models</module>
    <module>xyz-connectors</module>
    <module>xyz-psql-connector</module>
    <module>xyz-util</module>
    <module>xyz-jobs</module>
  </modules>

  <scm>
    <url>https://github.com/heremaps/xyz-hub</url>
    <connection>scm:git:git://github.com/heremaps/xyz-hub.git</connection>
    <developerConnection>scm:git:ssh://git@github.com/heremaps/xyz-hub.git</developerConnection>
    <tag>HEAD</tag>
  </scm>

  <distributionManagement>
    <snapshotRepository>
      <id>snapshot</id>
      <!--suppress MavenModelInspection -->
      <url>${distributionManagemment.snapshotRepository.url}</url>
    </snapshotRepository>
    <repository>
      <id>release</id>
      <!--suppress MavenModelInspection -->
      <url>${distributionManagemment.repository.url}</url>
    </repository>
  </distributionManagement>

  <properties>
    <build.time>${maven.build.timestamp}</build.time>
    <maven.build.timestamp.format>yyyy.MM.dd-HH:mm</maven.build.timestamp.format>
    <dependency.locations.enabled>false</dependency.locations.enabled>

    <!-- Doclint -->
    <doclint>none</doclint>

    <!-- Encoding -->
    <project.build.sourceEncoding>UTF-8</project.build.sourceEncoding>
    <project.reporting.outputEncoding>UTF-8</project.reporting.outputEncoding>

    <!-- Java version -->
    <maven.compiler.source>17</maven.compiler.source>
    <maven.compiler.target>17</maven.compiler.target>

    <!-- Dependencies versions -->
    <aws-sdk-version>1.12.772</aws-sdk-version>
    <aws-sdk2-version>2.25.8</aws-sdk2-version>
    <vertx-version>4.5.14</vertx-version>
    <geo-tools-version>30.1</geo-tools-version>
    <jts-version>1.19.0</jts-version>
    <jackson-version>2.15.2</jackson-version>
    <lambda-core-version>1.2.1</lambda-core-version>
    <log4j-version>2.20.0</log4j-version>
    <aws-log4j-version>1.5.1</aws-log4j-version>
  </properties>

  <!-- Release settings -->
  <profiles>
    <profile>
      <id>release</id>
      <build>
        <plugins>
          <!-- Include sources -->
          <plugin>
            <groupId>org.apache.maven.plugins</groupId>
            <artifactId>maven-source-plugin</artifactId>
            <executions>
              <execution>
                <id>attach-sources</id>
                <goals>
                  <goal>jar</goal>
                </goals>
              </execution>
            </executions>
          </plugin>
          <!-- Include documentation -->
          <plugin>
            <groupId>org.apache.maven.plugins</groupId>
            <artifactId>maven-javadoc-plugin</artifactId>
            <executions>
              <execution>
                <id>attach-javadocs</id>
                <goals>
                  <goal>jar</goal>
                </goals>
              </execution>
            </executions>
          </plugin>
        </plugins>
      </build>
    </profile>
  </profiles>

  <build>
    <pluginManagement>
      <plugins>

        <!-- Plugin versions -->
        <plugin>
          <artifactId>maven-failsafe-plugin</artifactId>
          <version>3.1.2</version>
        </plugin>
        <plugin>
          <artifactId>maven-surefire-plugin</artifactId>
          <version>3.1.2</version>
        </plugin>
        <plugin>
          <artifactId>maven-source-plugin</artifactId>
          <version>3.3.0</version>
        </plugin>
        <plugin>
          <artifactId>maven-compiler-plugin</artifactId>
          <version>3.11.0</version>
        </plugin>
        <plugin>
          <artifactId>maven-javadoc-plugin</artifactId>
          <version>3.5.0</version>
        </plugin>
        <plugin>
          <artifactId>maven-shade-plugin</artifactId>
          <version>3.5.0</version>
        </plugin>
        <plugin>
          <artifactId>maven-resources-plugin</artifactId>
          <version>3.3.1</version>
        </plugin>

        <plugin>
          <artifactId>maven-release-plugin</artifactId>
          <version>3.0.1</version>
        </plugin>
        <plugin>
          <groupId>org.codehaus.mojo</groupId>
          <artifactId>exec-maven-plugin</artifactId>
          <version>3.3.0</version>
        </plugin>
      </plugins>
    </pluginManagement>
    <plugins>
      <plugin>
        <artifactId>maven-compiler-plugin</artifactId>
        <configuration>
          <useIncrementalCompilation>false</useIncrementalCompilation>
        </configuration>
      </plugin>
      <plugin>
        <artifactId>maven-release-plugin</artifactId>
        <configuration>
          <autoVersionSubmodules>true</autoVersionSubmodules>
          <tagNameFormat>@{project.version}</tagNameFormat>
          <releaseProfiles>release</releaseProfiles>
        </configuration>
      </plugin>
    </plugins>
  </build>

  <dependencyManagement>
    <dependencies>
      <!-- Modules versions -->
      <dependency>
        <groupId>${project.groupId}</groupId>
        <artifactId>xyz-models</artifactId>
        <version>${project.version}</version>
      </dependency>
      <dependency>
        <groupId>${project.groupId}</groupId>
        <artifactId>xyz-connectors</artifactId>
        <version>${project.version}</version>
      </dependency>
      <dependency>
        <groupId>${project.groupId}</groupId>
        <artifactId>xyz-hub-service</artifactId>
        <version>${project.version}</version>
      </dependency>
      <dependency>
        <groupId>${project.groupId}</groupId>
        <artifactId>xyz-psql-connector</artifactId>
        <version>${project.version}</version>
      </dependency>
      <dependency>
        <groupId>${project.groupId}</groupId>
        <artifactId>xyz-util</artifactId>
        <version>${project.version}</version>
      </dependency>
      <dependency>
        <groupId>${project.groupId}</groupId>
        <artifactId>xyz-job-service</artifactId>
        <version>${project.version}</version>
      </dependency>
      <dependency>
        <groupId>${project.groupId}</groupId>
        <artifactId>xyz-job-steps</artifactId>
        <version>${project.version}</version>
      </dependency>

      <!-- Vertx -->
      <dependency>
        <artifactId>vertx-core</artifactId>
        <groupId>io.vertx</groupId>
        <version>${vertx-version}</version>
      </dependency>
      <dependency>
        <artifactId>vertx-web</artifactId>
        <groupId>io.vertx</groupId>
        <version>${vertx-version}</version>
      </dependency>
      <dependency>
        <artifactId>vertx-openapi</artifactId>
        <groupId>io.vertx</groupId>
        <version>${vertx-version}</version>
      </dependency>
      <dependency>
        <artifactId>vertx-web-openapi</artifactId>
        <groupId>io.vertx</groupId>
        <version>${vertx-version}</version>
      </dependency>
      <dependency>
        <artifactId>vertx-web-openapi-router</artifactId>
        <groupId>io.vertx</groupId>
        <version>${vertx-version}</version>
      </dependency>
      <dependency>
        <artifactId>vertx-config</artifactId>
        <groupId>io.vertx</groupId>
        <version>${vertx-version}</version>
      </dependency>
      <dependency>
        <artifactId>vertx-web-templ-handlebars</artifactId>
        <groupId>io.vertx</groupId>
        <version>${vertx-version}</version>
      </dependency>
      <dependency>
        <artifactId>vertx-web-client</artifactId>
        <groupId>io.vertx</groupId>
        <version>${vertx-version}</version>
      </dependency>
      <dependency>
        <artifactId>vertx-auth-jwt</artifactId>
        <groupId>io.vertx</groupId>
        <version>${vertx-version}</version>
      </dependency>
      <dependency>
        <artifactId>vertx-redis-client</artifactId>
        <groupId>io.vertx</groupId>
        <version>${vertx-version}</version>
      </dependency>

      <!-- Netty native transport -->
      <dependency>
        <groupId>io.netty</groupId>
        <artifactId>netty-transport-native-kqueue</artifactId>
        <version>4.1.30.Final</version>
        <classifier>osx-x86_64</classifier>
      </dependency>
      <dependency>
        <groupId>io.netty</groupId>
        <artifactId>netty-transport-native-epoll</artifactId>
        <version>4.1.30.Final</version>
        <classifier>linux-x86_64</classifier>
      </dependency>

      <!-- Jackson -->
      <!-- JSON libraries -->
      <dependency>
        <groupId>com.fasterxml.jackson.core</groupId>
        <artifactId>jackson-core</artifactId>
        <version>${jackson-version}</version>
      </dependency>
      <dependency>
        <groupId>com.fasterxml.jackson.core</groupId>
        <artifactId>jackson-annotations</artifactId>
        <version>${jackson-version}</version>
      </dependency>
      <dependency>
        <groupId>com.fasterxml.jackson.core</groupId>
        <artifactId>jackson-databind</artifactId>
        <version>${jackson-version}</version>
      </dependency>
      <dependency>
        <groupId>com.fasterxml.jackson.dataformat</groupId>
        <artifactId>jackson-dataformat-yaml</artifactId>
        <version>${jackson-version}</version>
      </dependency>

      <!-- FlatBuffers -->
      <dependency>
        <groupId>com.google.flatbuffers</groupId>
        <artifactId>flatbuffers-java</artifactId>
        <version>2.0.3</version>
      </dependency>

      <!-- AWS SDK 2.x -->
      <dependency>
        <groupId>software.amazon.awssdk</groupId>
        <artifactId>bom</artifactId>
        <version>${aws-sdk2-version}</version>
        <type>pom</type>
        <scope>import</scope>
        <exclusions>
          <exclusion>
            <artifactId>jackson-annotations</artifactId>
            <groupId>com.fasterxml.jackson.core</groupId>
          </exclusion>
        </exclusions>
      </dependency>
      <dependency>
        <groupId>software.amazon.awssdk</groupId>
        <artifactId>aws-core</artifactId>
        <version>${aws-sdk2-version}</version>
        <exclusions>
          <exclusion>
            <artifactId>jackson-annotations</artifactId>
            <groupId>com.fasterxml.jackson.core</groupId>
          </exclusion>
        </exclusions>
      </dependency>
      <dependency>
        <groupId>software.amazon.awssdk</groupId>
        <artifactId>lambda</artifactId>
        <version>${aws-sdk2-version}</version>
        <exclusions>
          <exclusion>
            <artifactId>jackson-annotations</artifactId>
            <groupId>com.fasterxml.jackson.core</groupId>
          </exclusion>
        </exclusions>
      </dependency>
      <dependency>
        <groupId>software.amazon.awssdk</groupId>
        <artifactId>s3</artifactId>
        <version>${aws-sdk2-version}</version>
        <exclusions>
          <exclusion>
            <artifactId>jackson-annotations</artifactId>
            <groupId>com.fasterxml.jackson.core</groupId>
          </exclusion>
        </exclusions>
      </dependency>
      <dependency>
        <groupId>software.amazon.awssdk</groupId>
        <artifactId>auth</artifactId>
        <version>${aws-sdk2-version}</version>
        <exclusions>
          <exclusion>
            <artifactId>jackson-annotations</artifactId>
            <groupId>com.fasterxml.jackson.core</groupId>
          </exclusion>
        </exclusions>
      </dependency>
      <dependency>
        <groupId>software.amazon.awssdk</groupId>
        <artifactId>rds</artifactId>
        <version>${aws-sdk2-version}</version>
        <exclusions>
          <exclusion>
            <artifactId>jackson-annotations</artifactId>
            <groupId>com.fasterxml.jackson.core</groupId>
          </exclusion>
        </exclusions>
      </dependency>
      <dependency>
        <groupId>software.amazon.awssdk</groupId>
        <artifactId>secretsmanager</artifactId>
        <version>${aws-sdk2-version}</version>
        <exclusions>
          <exclusion>
            <artifactId>jackson-annotations</artifactId>
            <groupId>com.fasterxml.jackson.core</groupId>
          </exclusion>
        </exclusions>
      </dependency>
      <dependency>
        <groupId>software.amazon.awssdk</groupId>
        <artifactId>apache-client</artifactId>
        <version>${aws-sdk2-version}</version>
        <exclusions>
          <exclusion>
            <artifactId>jackson-annotations</artifactId>
            <groupId>com.fasterxml.jackson.core</groupId>
          </exclusion>
        </exclusions>
      </dependency>

      <!-- AWS SDK 1.x -->
      <dependency>
        <artifactId>aws-java-sdk-core</artifactId>
        <exclusions>
          <exclusion>
            <artifactId>jackson-annotations</artifactId>
            <groupId>com.fasterxml.jackson.core</groupId>
          </exclusion>
        </exclusions>
        <groupId>com.amazonaws</groupId>
        <version>${aws-sdk-version}</version>
      </dependency>
      <dependency>
        <artifactId>aws-java-sdk-lambda</artifactId>
        <exclusions>
          <exclusion>
            <artifactId>jackson-annotations</artifactId>
            <groupId>com.fasterxml.jackson.core</groupId>
          </exclusion>
        </exclusions>
        <groupId>com.amazonaws</groupId>
        <version>${aws-sdk-version}</version>
      </dependency>
      <dependency>
        <artifactId>aws-java-sdk-sts</artifactId>
        <groupId>com.amazonaws</groupId>
        <version>${aws-sdk-version}</version>
      </dependency>
      <dependency>
        <artifactId>aws-java-sdk-dynamodb</artifactId>
        <groupId>com.amazonaws</groupId>
        <version>${aws-sdk-version}</version>
      </dependency>
      <dependency>
        <artifactId>aws-java-sdk-sns</artifactId>
        <groupId>com.amazonaws</groupId>
        <version>${aws-sdk-version}</version>
      </dependency>
      <dependency>
        <groupId>software.amazon.awssdk</groupId>
        <artifactId>sns</artifactId>
        <version>${aws-sdk2-version}</version>
      </dependency>
      <dependency>
        <groupId>com.amazonaws</groupId>
        <artifactId>aws-java-sdk-kms</artifactId>
        <version>${aws-sdk-version}</version>
      </dependency>
      <dependency>
        <groupId>com.amazonaws</groupId>
        <artifactId>aws-java-sdk-cloudwatch</artifactId>
        <version>${aws-sdk-version}</version>
      </dependency>
      <dependency>
        <groupId>com.amazonaws</groupId>
        <artifactId>aws-java-sdk-secretsmanager</artifactId>
        <version>${aws-sdk-version}</version>
      </dependency>
      <dependency>
        <artifactId>aws-java-sdk-rds</artifactId>
        <groupId>com.amazonaws</groupId>
        <version>${aws-sdk-version}</version>
      </dependency>

      <!-- For Job API only -->
      <!-- TODO: Use new RDS SDK2 instead (See: Class AwsClients) -->
      <dependency>
        <artifactId>aws-java-sdk-emrserverless</artifactId>
        <groupId>com.amazonaws</groupId>
        <version>${aws-sdk-version}</version>
      </dependency>
      <dependency>
        <groupId>software.amazon.awssdk</groupId>
        <artifactId>sfn</artifactId>
        <version>${aws-sdk2-version}</version>
        <exclusions>
          <exclusion>
            <artifactId>jackson-annotations</artifactId>
            <groupId>com.fasterxml.jackson.core</groupId>
          </exclusion>
        </exclusions>
      </dependency>
      <dependency>
        <groupId>software.amazon.awssdk</groupId>
        <artifactId>stepfunctions</artifactId>
        <version>2.0.0-preview-11</version>
        <exclusions>
          <exclusion>
            <artifactId>jackson-annotations</artifactId>
            <groupId>com.fasterxml.jackson.core</groupId>
          </exclusion>
        </exclusions>
      </dependency>
      <dependency>
        <groupId>software.amazon.awssdk</groupId>
        <artifactId>cloudwatchevents</artifactId>
        <version>${aws-sdk2-version}</version>
        <exclusions>
          <exclusion>
            <artifactId>jackson-annotations</artifactId>
            <groupId>com.fasterxml.jackson.core</groupId>
          </exclusion>
        </exclusions>
      </dependency>
      <dependency>
        <groupId>software.amazon.awssdk</groupId>
        <artifactId>rds</artifactId>
        <version>${aws-sdk2-version}</version>
        <exclusions>
          <exclusion>
            <artifactId>jackson-annotations</artifactId>
            <groupId>com.fasterxml.jackson.core</groupId>
          </exclusion>
        </exclusions>
      </dependency>
      <dependency>
        <groupId>software.amazon.awssdk</groupId>
        <artifactId>emrserverless</artifactId>
        <version>${aws-sdk2-version}</version>
        <exclusions>
          <exclusion>
            <artifactId>jackson-annotations</artifactId>
            <groupId>com.fasterxml.jackson.core</groupId>
          </exclusion>
        </exclusions>
      </dependency>

      <!-- AWS Lambda Core -->
      <dependency>
        <groupId>com.amazonaws</groupId>
        <artifactId>aws-lambda-java-core</artifactId>
        <version>${lambda-core-version}</version>
      </dependency>
      <dependency>
        <groupId>com.amazonaws</groupId>
        <artifactId>aws-lambda-java-log4j2</artifactId>
        <version>${aws-log4j-version}</version>
      </dependency>

      <!-- Util -->
      <dependency>
        <artifactId>guava</artifactId>
        <groupId>com.google.guava</groupId>
        <version>32.0.0-jre</version>
      </dependency>
      <dependency>
        <groupId>org.apache.commons</groupId>
        <artifactId>commons-lang3</artifactId>
        <version>3.13.0</version>
      </dependency>

      <!-- Cache -->
      <dependency>
        <artifactId>expiringmap</artifactId>
        <groupId>net.jodah</groupId>
        <version>0.5.10</version>
      </dependency>

      <!--  Geo -->
      <dependency>
        <artifactId>jts-core</artifactId>
        <groupId>org.locationtech.jts</groupId>
        <version>${jts-version}</version>
      </dependency>
      <dependency>
        <artifactId>jts-io</artifactId>
        <groupId>org.locationtech.jts</groupId>
        <version>${jts-version}</version>
      </dependency>
      <dependency>
        <artifactId>gt-api</artifactId>
        <groupId>org.geotools</groupId>
        <version>${geo-tools-version}</version>
      </dependency>
      <dependency>
        <artifactId>gt-main</artifactId>
        <groupId>org.geotools</groupId>
        <version>${geo-tools-version}</version>
      </dependency>
      <dependency>
        <artifactId>gt-referencing</artifactId>
        <groupId>org.geotools</groupId>
        <version>${geo-tools-version}</version>
      </dependency>
      <dependency>
        <artifactId>gt-epsg-hsql</artifactId>
        <groupId>org.geotools</groupId>
        <version>${geo-tools-version}</version>
      </dependency>
      <dependency>
        <artifactId>gt-epsg-extension</artifactId>
        <groupId>org.geotools</groupId>
        <version>${geo-tools-version}</version>
      </dependency>

      <!-- Logging -->
      <dependency>
        <groupId>org.apache.logging.log4j</groupId>
        <artifactId>log4j-slf4j-impl</artifactId>
        <version>${log4j-version}</version>
      </dependency>
      <dependency>
        <groupId>org.apache.logging.log4j</groupId>
        <artifactId>log4j-core</artifactId>
        <version>${log4j-version}</version>
      </dependency>
      <dependency>
        <groupId>org.apache.logging.log4j</groupId>
        <artifactId>log4j-api</artifactId>
        <version>${log4j-version}</version>
      </dependency>
      <dependency>
        <groupId>org.apache.logging.log4j</groupId>
        <artifactId>log4j-jcl</artifactId>
        <version>${log4j-version}</version>
      </dependency>
      <dependency>
        <artifactId>disruptor</artifactId>
        <groupId>com.lmax</groupId>
        <version>3.4.4</version>
      </dependency>

      <!-- Testing -->
      <dependency>
        <groupId>org.junit.jupiter</groupId>
        <artifactId>junit-jupiter</artifactId>
        <version>5.11.0</version>
        <scope>test</scope>
      </dependency>
      <dependency>
        <artifactId>junit-jupiter-api</artifactId>
        <groupId>org.junit.jupiter</groupId>
        <version>5.11.0</version>
        <scope>test</scope>
      </dependency>
      <dependency>
        <groupId>org.junit.jupiter</groupId>
        <artifactId>junit-jupiter-params</artifactId>
        <version>5.11.0</version>
        <scope>test</scope>
      </dependency>
      <dependency>
        <groupId>org.junit.vintage</groupId>
        <artifactId>junit-vintage-engine</artifactId>
        <version>5.11.0</version>
        <scope>test</scope>
      </dependency>
      <dependency>
        <groupId>org.junit-pioneer</groupId>
        <artifactId>junit-pioneer</artifactId>
        <version>2.2.0</version>
        <scope>test</scope>
      </dependency>
      <dependency>
        <artifactId>hamcrest</artifactId>
        <groupId>org.hamcrest</groupId>
        <scope>test</scope>
        <version>2.2</version>
      </dependency>
      <dependency>
        <groupId>io.rest-assured</groupId>
        <artifactId>json-path</artifactId>
        <version>5.3.1</version>
        <scope>test</scope>
      </dependency>
      <dependency>
        <groupId>io.rest-assured</groupId>
        <artifactId>rest-assured</artifactId>
        <scope>test</scope>
        <version>5.3.1</version>
        <exclusions>
          <exclusion>
            <groupId>org.apache.httpcomponents</groupId>
            <artifactId>httpclient</artifactId>
          </exclusion>
        </exclusions>
      </dependency>
      <dependency>
        <artifactId>assertj-core</artifactId>
        <groupId>org.assertj</groupId>
        <scope>test</scope>
        <version>3.21.0</version>
      </dependency>
      <dependency>
        <artifactId>awaitility</artifactId>
        <groupId>org.awaitility</groupId>
        <scope>test</scope>
        <version>4.1.1</version>
      </dependency>

      <!-- Database libraries -->
      <dependency>
        <groupId>org.postgresql</groupId>
        <artifactId>postgresql</artifactId>
        <version>42.7.2</version>
      </dependency>
      <dependency>
        <groupId>commons-dbutils</groupId>
        <artifactId>commons-dbutils</artifactId>
        <version>1.7</version>
      </dependency>
      <dependency>
        <groupId>com.mchange</groupId>
        <artifactId>mchange-commons-java</artifactId>
        <version>0.2.20</version>
      </dependency>
      <dependency>
        <groupId>com.mchange</groupId>
        <artifactId>c3p0</artifactId>
        <version>0.9.5.5</version>
      </dependency>
      <dependency>
        <artifactId>mapbox-vector-tile</artifactId>
        <groupId>com.wdtinc</groupId>
        <version>3.1.0</version>
      </dependency>
      <dependency>
        <groupId>com.ongres.scram</groupId>
        <artifactId>client</artifactId>
        <version>2.1</version>
      </dependency>
      <dependency>
        <groupId>dnsjava</groupId>
        <artifactId>dnsjava</artifactId>
        <version>3.6.1</version>
      </dependency>

    </dependencies>
  </dependencyManagement>

  <repositories>

    <repository>
      <id>mvnapache</id>
      <layout>default</layout>
      <name>maven-apache-repo</name>
      <releases>
        <checksumPolicy>warn</checksumPolicy>
        <enabled>true</enabled>
      </releases>
      <url>https://repo.maven.apache.org/maven2/</url>
    </repository>

     <repository>
        <id>osgeo</id>
        <name>OSGeo Release Repository</name>
        <url>https://repo.osgeo.org/repository/release/</url>
        <snapshots><enabled>false</enabled></snapshots>
        <releases><enabled>true</enabled></releases>
    </repository>

  </repositories>

</project><|MERGE_RESOLUTION|>--- conflicted
+++ resolved
@@ -41,11 +41,7 @@
 
   <groupId>com.here.xyz</groupId>
   <artifactId>xyz-hub</artifactId>
-<<<<<<< HEAD
-  <version>3.17.15-SNAPSHOT-LOCAL</version>
-=======
   <version>3.17.16-SNAPSHOT</version>
->>>>>>> 849e91ba
   <packaging>pom</packaging>
 
   <modules>
