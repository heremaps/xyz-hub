--- conflicted
+++ resolved
@@ -186,8 +186,6 @@
     return handleRequest(connector, (ContextAwareEvent<?>) searchForFeaturesEvent, spaceNames);
   }
 
-<<<<<<< HEAD
-=======
   public static Typed readFeaturesByRefReferences(StorageConnector connector, List<String> spaceNames,
                                                              List<String> references, int limit)
           throws Exception {
@@ -210,7 +208,6 @@
     return handleRequest(connector, (ContextAwareEvent<?>) searchForFeaturesEvent, spaceNames);
   }
 
->>>>>>> d2acb465
   public static Typed readStatus(StorageConnector connector, List<String> spaceNames, String operations)
           throws Exception {
     Event searchForFeaturesEvent;
