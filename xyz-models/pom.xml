--- conflicted
+++ resolved
@@ -25,11 +25,7 @@
     <groupId>com.here.xyz</groupId>
     <artifactId>xyz-hub</artifactId>
     <relativePath>../pom.xml</relativePath>
-<<<<<<< HEAD
-    <version>3.9.19-SNAPSHOT</version>
-=======
     <version>3.9.20-SNAPSHOT</version>
->>>>>>> 9cb46c9e
   </parent>
 
   <licenses>
