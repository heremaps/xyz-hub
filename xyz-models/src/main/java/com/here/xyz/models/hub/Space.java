/*
 * Copyright (C) 2017-2019 HERE Europe B.V.
 *
 * Licensed under the Apache License, Version 2.0 (the "License");
 * you may not use this file except in compliance with the License.
 * You may obtain a copy of the License at
 *
 *     http://www.apache.org/licenses/LICENSE-2.0
 *
 * Unless required by applicable law or agreed to in writing, software
 * distributed under the License is distributed on an "AS IS" BASIS,
 * WITHOUT WARRANTIES OR CONDITIONS OF ANY KIND, either express or implied.
 * See the License for the specific language governing permissions and
 * limitations under the License.
 *
 * SPDX-License-Identifier: Apache-2.0
 * License-Filename: LICENSE
 */

package com.here.xyz.models.hub;

import com.fasterxml.jackson.annotation.JsonCreator;
import com.fasterxml.jackson.annotation.JsonIgnoreProperties;
import com.fasterxml.jackson.annotation.JsonInclude;
import com.fasterxml.jackson.annotation.JsonInclude.Include;
import com.fasterxml.jackson.annotation.JsonTypeName;
import com.fasterxml.jackson.annotation.JsonValue;
import com.fasterxml.jackson.annotation.JsonView;
import com.fasterxml.jackson.databind.annotation.JsonDeserialize;
import java.util.Arrays;
import java.util.List;
import java.util.Map;

/**
 * The space configuration.
 */
@JsonIgnoreProperties(ignoreUnknown = true)
@JsonTypeName(value = "Space")
@SuppressWarnings("unused")
public class Space {

  /**
   * Beta release date: 2018-10-01T00:00Z[UTC]
   */
  private final long DEFAULT_TIMESTAMP = 1538352000000L;

  /**
   * The unique identifier of the space.
   */
  @JsonView({Public.class, Static.class})
  private String id;

  /**
   * A human readable title of the space.
   */
  @JsonView({Public.class, Static.class})
  private String title;

  /**
   * A human readable description of the space and it's content.
   */
  @JsonView({Public.class, Static.class})
  private String description;

  /**
   * If set to true, every authenticated user can read the features in the space.
   */
  @JsonInclude(Include.NON_DEFAULT)
  @JsonView({Public.class, Static.class})
  private boolean shared = false;

  /**
   * Copyright information for the data in the space.
   */
  @JsonInclude(Include.NON_EMPTY)
  @JsonView({Public.class, Static.class})
  private List<Copyright> copyright;

  /**
   * Information about the license bound to the data within the space. For valid keywords see {@link License}.
   */
  @JsonInclude(Include.NON_EMPTY)
  @JsonView({Public.class, Static.class})
  private License license;

  /**
   * The storage connector configuration.
   */
  @JsonView({WithConnectors.class, Static.class})
  private ConnectorRef storage;

  /**
   * The event listeners configuration. A listening connector get's only *informed* about events, but the XYZ hub doesn't expect / wait for
   * any response.
   */
  @JsonInclude(Include.NON_NULL)
  @JsonView({WithConnectors.class, Static.class})
  @JsonDeserialize(using = ConnectorDeserializer.class)
  private Map<String, List<ListenerConnectorRef>> listeners;

  /**
   * The event processors configuration. A processing connector get's the specified events and can re-process them synchronously. The XYZ
   * Hub waits for a response.
   */
  @JsonInclude(Include.NON_NULL)
  @JsonView({WithConnectors.class, Static.class})
  @JsonDeserialize(using = ConnectorDeserializer.class)
  private Map<String, List<ListenerConnectorRef>> processors;

  /**
   * The identifier of the owner of this space, most likely the HERE account ID.
   */
  @JsonView({Public.class, Static.class})
  private String owner;

  /**
   * The maximum amount of seconds of how long to hold objects of this Space in a cache.
   */
  @JsonInclude(Include.NON_DEFAULT)
  @JsonView({Internal.class, Static.class})
  private int cacheTTL = -1;

  /**
   * An arbitrary client configuration with hints or settings for the client, for example rendering instructions.
   */
  @JsonView({Public.class, Static.class})
  @JsonInclude(Include.NON_EMPTY)
  private Map<String, Object> client;

  /**
   * If true, every state of the feature, will be assigned a UUID value.
   */
  @JsonView({Public.class, Static.class})
  @JsonInclude(Include.NON_DEFAULT)
  private boolean enableUUID = false;

  /**
   * If true, history gets created
   */
  @JsonView({Public.class, Static.class})
  @JsonInclude(Include.NON_DEFAULT)
  private boolean enableHistory = false;

  /**
   * If true, global versioning gets activated
   */
  @JsonView({Public.class, Static.class})
  @JsonInclude(Include.NON_DEFAULT)
  private boolean enableGlobalVersioning = false;

  /**
   * Can be used to control how many versions should get hold in the history. -1 means infinite
   */
  @JsonView({Public.class, Static.class})
  @JsonInclude(Include.NON_EMPTY)
  private Integer maxVersionCount;

  /**
   * If false, auto-indexing gets disabled
   */
  @JsonView({Public.class, Static.class})
  @JsonInclude(Include.NON_NULL)
  private Boolean enableAutoSearchableProperties = null;

  /**
   * List of packages that this space belongs to.
   */
  @JsonInclude(Include.NON_EMPTY)
  @JsonView({Public.class, Static.class})
  private List<String> packages;

  /**
   * An additional identifier specifying a context of the owner.
   */
  @JsonView({Public.class, Static.class})
  @JsonInclude(Include.NON_NULL)
  private String cid;

  /**
   * The list of tags to describe this Space.
   */
  @JsonView({Public.class, Static.class})
  @JsonInclude(Include.NON_EMPTY)
  private List<String> tags;

  /**
   * The creation timestamp.
   */
  @JsonView({Public.class, Static.class})
  private long createdAt = DEFAULT_TIMESTAMP;

  /**
   * The last update timestamp.
   */
  @JsonView({Public.class, Static.class})
  private long updatedAt = DEFAULT_TIMESTAMP;

  /**
   * Indicates if the space is in a read-only mode.
   */
  @JsonInclude(Include.NON_DEFAULT)
  @JsonView({Public.class, Static.class})
  private boolean readOnly = false;

  /**
   * A map defined by the user which tells which of the feature-properties to make searchable. The key is the name of the property and the
   * value is a boolean flag telling whether the property should be searchable or not. Also nested properties can be referenced by
   * specifying a path with dots (e.g. "my.prop"). Setting the value to {@code false} the property won't be made searchable at all. (even if
   * some auto-indexing algorithm would chose the property to be searchable)
   */
  @JsonInclude(Include.NON_EMPTY)
  @JsonView({Public.class, Static.class})
  private Map<String, Boolean> searchableProperties;

  @JsonInclude(Include.NON_EMPTY)
  @JsonView({Public.class, Static.class})
  private List<List<Object>> sortableProperties;

<<<<<<< HEAD
  
  @JsonInclude(Include.NON_EMPTY)  
  @JsonView({Public.class, Static.class})
  private Map<String, Object> partitions;
  
=======
  /**
   * Controls whether during feature creation, the operation succeeds when the payload contains UUID or fails with 409. Default is true.
   */
  @JsonInclude(Include.NON_DEFAULT)
  @JsonView({Internal.class, Static.class})
  private boolean allowFeatureCreationWithUUID = false;

>>>>>>> ddc045a9
  public String getId() {
    return id;
  }

  public void setId(final String id) {
    this.id = id;
  }

  public Space withId(final String id) {
    this.id = id;
    return this;
  }

  public String getTitle() {
    return title;
  }

  public void setTitle(final String title) {
    this.title = title;
  }

  public Space withTitle(final String title) {
    this.title = title;
    return this;
  }

  public String getDescription() {
    return description;
  }

  public void setDescription(final String description) {
    this.description = description;
  }

  public Space withDescription(final String description) {
    this.description = description;
    return this;
  }

  public boolean isShared() {
    return shared;
  }

  public void setShared(final boolean shared) {
    this.shared = shared;
  }

  public Space withShared(final boolean shared) {
    this.shared = shared;
    return this;
  }

  public List<Copyright> getCopyright() {
    return copyright;
  }

  public void setCopyright(final List<Copyright> copyright) {
    this.copyright = copyright;
  }

  public Space withCopyright(final List<Copyright> copyright) {
    this.copyright = copyright;
    return this;
  }

  public License getLicense() {
    return license;
  }

  public void setLicense(final License license) {
    this.license = license;
  }

  public Space withLicense(final License license) {
    this.license = license;
    return this;
  }

  public ConnectorRef getStorage() {
    return storage;
  }

  public void setStorage(final ConnectorRef storage) {
    this.storage = storage;
  }

  public Space withStorage(final ConnectorRef storage) {
    this.storage = storage;
    return this;
  }

  public Map<String, List<ListenerConnectorRef>> getListeners() {
    return listeners;
  }

  public void setListeners(final Map<String, List<ListenerConnectorRef>> listeners) {
    this.listeners = listeners;
  }

  public Space withListeners(final Map<String, List<ListenerConnectorRef>> listeners) {
    this.listeners = listeners;
    return this;
  }

  public Map<String, List<ListenerConnectorRef>> getProcessors() {
    return processors;
  }

  public void setProcessors(final Map<String, List<ListenerConnectorRef>> processors) {
    this.processors = processors;
  }

  public Space withProcessors(final Map<String, List<ListenerConnectorRef>> processors) {
    this.processors = processors;
    return this;
  }

  public String getOwner() {
    return owner;
  }

  public void setOwner(final String owner) {
    this.owner = owner;
  }

  public Space withOwner(final String owner) {
    this.owner = owner;
    return this;
  }

  public int getCacheTTL() {
    return cacheTTL;
  }

  public void setCacheTTL(final int cacheTTL) {
    this.cacheTTL = cacheTTL;
  }

  public Space withCacheTTL(final int cacheTTL) {
    this.cacheTTL = cacheTTL;
    return this;
  }

  public Map<String, Object> getClient() {
    return client;
  }

  public void setClient(final Map<String, Object> client) {
    this.client = client;
  }

  public Space withClient(final Map<String, Object> client) {
    this.client = client;
    return this;
  }

  public boolean isEnableUUID() {
    return enableUUID;
  }

  public void setEnableUUID(final boolean enableUUID) {
    this.enableUUID = enableUUID;
  }

  public Space withEnableUUID(final boolean enableUUID) {
    this.enableUUID = enableUUID;
    return this;
  }

  public boolean isEnableHistory() {
    return enableHistory;
  }

  public void setEnableHistory(final boolean enableHistory) {
    this.enableHistory = enableHistory;
  }

  public Space withEnableHistory(final boolean enableHistory) {
    this.enableHistory = enableHistory;
    return this;
  }

  public boolean isEnableGlobalVersioning() {
    return enableGlobalVersioning;
  }

  public void setEnableGlobalVersioning(final boolean enableGlobalVersioning) {
    this.enableGlobalVersioning = enableGlobalVersioning;
  }

  public Space withEnableGlobalVersioning(final boolean enableGlobalVersioning) {
    this.enableGlobalVersioning = enableGlobalVersioning;
    return this;
  }

  public Integer getMaxVersionCount() {
    return maxVersionCount;
  }

  public void setMaxVersionCount(final Integer maxVersionCount) {
    this.maxVersionCount = maxVersionCount;
  }

  public Space withMaxVersionCount(final Integer maxVersionCount) {
    this.maxVersionCount = maxVersionCount;
    return this;
  }

  public Boolean isEnableAutoSearchableProperties() {
    return enableAutoSearchableProperties;
  }

  public void enableAutoSearchableProperties(final Boolean enableAutoSearchableProperties) {
    this.enableAutoSearchableProperties = enableAutoSearchableProperties;
  }

  public Space withEnableAutoSearchableProperties(final Boolean enableAutoSearchableProperties) {
    this.enableAutoSearchableProperties = enableAutoSearchableProperties;
    return this;
  }

  public List<String> getPackages() {
    return packages;
  }

  public void setPackages(final List<String> packages) {
    this.packages = packages;
  }

  public Space withPackages(final List<String> packages) {
    this.packages = packages;
    return this;
  }

  public String getCid() {
    return cid;
  }

  public void setCid(final String cid) {
    this.cid = cid;
  }

  public Space withCid(final String cid) {
    this.cid = cid;
    return this;
  }

  public List<String> getTags() {
    return tags;
  }

  public void setTags(final List<String> tags) {
    this.tags = tags;
  }

  public Space withTags(final List<String> tags) {
    this.tags = tags;
    return this;
  }

  public long getCreatedAt() {
    return createdAt;
  }

  public void setCreatedAt(final long createdAt) {
    this.createdAt = createdAt;
  }

  public Space withCreatedAt(final long createdAt) {
    this.createdAt = createdAt;
    return this;
  }

  public long getUpdatedAt() {
    return updatedAt;
  }

  public void setUpdatedAt(final long updatedAt) {
    this.updatedAt = updatedAt;
  }

  public Space withUpdatedAt(final long updatedAt) {
    this.updatedAt = updatedAt;
    return this;
  }

  public boolean isReadOnly() {
    return readOnly;
  }

  public void setReadOnly(final boolean readOnly) {
    this.readOnly = readOnly;
  }

  public Space withReadOnly(final boolean readOnly) {
    this.readOnly = readOnly;
    return this;
  }

  public Map<String, Boolean> getSearchableProperties() {
    return searchableProperties;
  }

  public void setSearchableProperties(final Map<String, Boolean> searchableProperties) {
    this.searchableProperties = searchableProperties;
  }

  public Space withSearchableProperties(final Map<String, Boolean> searchableProperties) {
    this.searchableProperties = searchableProperties;
    return this;
  }

  public List<List<Object>> getSortableProperties() {
    return sortableProperties;
  }

  public void setSortableProperties(final List<List<Object>> sortableProperties) {
    this.sortableProperties = sortableProperties;
  }

  public Space withSortableProperties(final List<List<Object>> sortableProperties) {
    setSortableProperties( sortableProperties );
    return this;
  }

  public Map<String, Object> getPartitions() {
    return partitions;
  }

  public void setPartitions(final Map<String, Object> partitions) {
    this.partitions = partitions;
  }

  public Space withPartitions(final Map<String, Object> partitions) {
    setPartitions(partitions);
    return this;
  }

  public boolean isAllowFeatureCreationWithUUID() {
    return allowFeatureCreationWithUUID;
  }

  public void setAllowFeatureCreationWithUUID(final boolean allowFeatureCreationWithUUID) {
    this.allowFeatureCreationWithUUID = allowFeatureCreationWithUUID;
  }

  public Space withAllowFeatureCreationWithUUID(final boolean allowFeatureCreationWithUUID) {
    this.allowFeatureCreationWithUUID = allowFeatureCreationWithUUID;
    return this;
  }


  @SuppressWarnings("WeakerAccess")
  public static class Public {

  }

  @SuppressWarnings("WeakerAccess")
  public static class WithConnectors extends Public {

  }

  public static class Internal extends WithConnectors {

  }

  /**
   * Used for properties which are intended to be persisted.
   */
  public static class Static {

  }

  /**
   * The reference to a connector configuration.
   */
  @JsonIgnoreProperties(ignoreUnknown = true)
  public static class ConnectorRef {

    /**
     * The ID of the connector to be used.
     */
    @JsonInclude(Include.NON_NULL)
    private String id;

    /**
     * Arbitrary parameters to be provided to the connector.
     */
    private Map<String, Object> params;

    public String getId() {
      return id;
    }

    public void setId(final String id) {
      this.id = id;
    }

    @SuppressWarnings("WeakerAccess")
    public ConnectorRef withId(final String id) {
      this.id = id;
      return this;
    }

    public Map<String, Object> getParams() {
      return params;
    }

    public void setParams(final Map<String, Object> params) {
      this.params = params;
    }

    @SuppressWarnings("WeakerAccess")
    public ConnectorRef withParams(final Map<String, Object> params) {
      this.params = params;
      return this;
    }
  }

  @JsonIgnoreProperties(ignoreUnknown = true)
  public static class ListenerConnectorRef extends ConnectorRef {

    /**
     * The types of events the listener-connector is registered for.
     */
    private List<String> eventTypes;

    /**
     * The order of when the listener-connector is called.
     */
    @JsonInclude(Include.NON_NULL)
    private Integer order;

    @SuppressWarnings("WeakerAccess")
    public List<String> getEventTypes() {
      return eventTypes;
    }

    public void setEventTypes(final List<String> eventTypes) {
      this.eventTypes = eventTypes;
    }

    @SuppressWarnings("WeakerAccess")
    public ListenerConnectorRef withEventTypes(final List<String> eventTypes) {
      this.eventTypes = eventTypes;
      return this;
    }

    public Integer getOrder() {
      return order;
    }

    @SuppressWarnings("WeakerAccess")
    public void setOrder(final Integer  order) {
      this.order = order;
    }

    @SuppressWarnings("WeakerAccess")
    public ListenerConnectorRef withOrder(final Integer order) {
      this.order = order;
      return this;
    }
  }

  /**
   * The copyright information object.
   */
  @JsonIgnoreProperties(ignoreUnknown = true)
  public static class Copyright {

    /**
     * The copyright label to be displayed by the client.
     */
    @JsonInclude(Include.NON_NULL)
    private String label;

    /**
     * The description text for the label to be displayed by the client.
     */
    @JsonInclude(Include.NON_NULL)
    private String alt;

    public String getLabel() {
      return label;
    }

    public void setLabel(final String label) {
      this.label = label;
    }

    public Copyright withLabel(final String label) {
      this.label = label;
      return this;
    }

    public String getAlt() {
      return alt;
    }

    public void setAlt(final String alt) {
      this.alt = alt;
    }

    public Copyright withAlt(final String alt) {
      this.alt = alt;
      return this;
    }
  }

  public static class License {

    //Source: https://github.com/shinnn/spdx-license-ids/blob/master/index.json
    //Information about the licenses can be found here: https://spdx.org/licenses/ OR https://choosealicense.com/licenses/<keyword>
    private static List<String> allowedKeywords = Arrays.asList(
        "AFL-3.0",
        "Apache-2.0",
        "Artistic-2.0",
        "BSL-1.0",
        "BSD-2-Clause",
        "BSD-3-Clause",
        "BSD-3-Clause-Clear",
        "CC0-1.0",
        "CC-BY-4.0",
        "CC-BY-SA-4.0",
        "WTFPL",
        "ECL-1.0",
        "ECL-2.0",
        "EUPL-1.1",
        "AGPL-3.0-only",
        "GPL-2.0-only",
        "GPL-3.0-only",
        "LGPL-2.1-only",
        "LGPL-3.0-only",
        "ISC",
        "LPPL-1.3c",
        "MS-PL",
        "MIT",
        "MPL-2.0",
        "OSL-3.0",
        "PostgreSQL",
        "OFL-1.1",
        "NCSA",
        "Unlicense",
        "Zlib",
        "ODbL-1.0"
    );

    @JsonValue
    private String keyword;

    public String getKeyword() {
      return keyword;
    }

    public void setKeyword(final String keyword) {
      this.keyword = keyword;
    }

    public License withKeyword(final String keyword) {
      this.keyword = keyword;
      return this;
    }

    @JsonCreator
    public static License forKeyword(String keyword) {
      License l = new License();
      if (!allowedKeywords.contains(keyword)) {
        throw new IllegalArgumentException(
            "\"" + keyword + "\" is not a valid license keyword. Allowed keywords are: " + String.join(", ", allowedKeywords));
      }
      l.keyword = keyword;
      return l;
    }
  }
}<|MERGE_RESOLUTION|>--- conflicted
+++ resolved
@@ -216,13 +216,6 @@
   @JsonView({Public.class, Static.class})
   private List<List<Object>> sortableProperties;
 
-<<<<<<< HEAD
-  
-  @JsonInclude(Include.NON_EMPTY)  
-  @JsonView({Public.class, Static.class})
-  private Map<String, Object> partitions;
-  
-=======
   /**
    * Controls whether during feature creation, the operation succeeds when the payload contains UUID or fails with 409. Default is true.
    */
@@ -230,7 +223,11 @@
   @JsonView({Internal.class, Static.class})
   private boolean allowFeatureCreationWithUUID = false;
 
->>>>>>> ddc045a9
+  
+  @JsonInclude(Include.NON_EMPTY)  
+  @JsonView({Public.class, Static.class})
+  private Map<String, Object> partitions;
+  
   public String getId() {
     return id;
   }
