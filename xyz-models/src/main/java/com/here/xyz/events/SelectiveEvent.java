/*
 * Copyright (C) 2017-2025 HERE Europe B.V.
 *
 * Licensed under the Apache License, Version 2.0 (the "License");
 * you may not use this file except in compliance with the License.
 * You may obtain a copy of the License at
 *
 *     http://www.apache.org/licenses/LICENSE-2.0
 *
 * Unless required by applicable law or agreed to in writing, software
 * distributed under the License is distributed on an "AS IS" BASIS,
 * WITHOUT WARRANTIES OR CONDITIONS OF ANY KIND, either express or implied.
 * See the License for the specific language governing permissions and
 * limitations under the License.
 *
 * SPDX-License-Identifier: Apache-2.0
 * License-Filename: LICENSE
 */

package com.here.xyz.events;

import java.util.List;

public class SelectiveEvent<T extends SelectiveEvent> extends ContextAwareEvent<T> {
  private List<String> selection;
  private boolean force2D;
<<<<<<< HEAD
  private long minVersion;
=======
>>>>>>> e1917671

  @SuppressWarnings("unused")
  public List<String> getSelection() {
    return this.selection;
  }

  @SuppressWarnings("WeakerAccess")
  public void setSelection(List<String> selection) {
    this.selection = selection;
  }

  @SuppressWarnings("unused")
  public T withSelection(List<String> selection) {
    setSelection(selection);
    return (T) this;
  }

<<<<<<< HEAD
  public long getMinVersion() {
    return minVersion;
  }

  public void setMinVersion(long minVersion) {
    this.minVersion = minVersion;
  }

  public T withMinVersion(long minVersion) {
    setMinVersion(minVersion);
    return (T) this;
  }

=======
>>>>>>> e1917671
  @SuppressWarnings("WeakerAccess")
  public boolean isForce2D() {
    return force2D;
  }

  @SuppressWarnings("WeakerAccess")
  public void setForce2D(boolean force2D) {
    this.force2D = force2D;
  }

  @SuppressWarnings("unused")
  public T withForce2D(boolean force2D) {
    setForce2D(force2D);
    //noinspection unchecked
    return (T) this;
  }
}<|MERGE_RESOLUTION|>--- conflicted
+++ resolved
@@ -24,10 +24,6 @@
 public class SelectiveEvent<T extends SelectiveEvent> extends ContextAwareEvent<T> {
   private List<String> selection;
   private boolean force2D;
-<<<<<<< HEAD
-  private long minVersion;
-=======
->>>>>>> e1917671
 
   @SuppressWarnings("unused")
   public List<String> getSelection() {
@@ -45,22 +41,6 @@
     return (T) this;
   }
 
-<<<<<<< HEAD
-  public long getMinVersion() {
-    return minVersion;
-  }
-
-  public void setMinVersion(long minVersion) {
-    this.minVersion = minVersion;
-  }
-
-  public T withMinVersion(long minVersion) {
-    setMinVersion(minVersion);
-    return (T) this;
-  }
-
-=======
->>>>>>> e1917671
   @SuppressWarnings("WeakerAccess")
   public boolean isForce2D() {
     return force2D;
