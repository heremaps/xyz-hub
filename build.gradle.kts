--- conflicted
+++ resolved
@@ -524,11 +524,10 @@
     }
 }
 
-<<<<<<< HEAD
 // print app version
 rootProject.tasks.register("printAppVersion") {
     println(rootProject.version)
-=======
+}
 
 fun Project.setOverallCoverage(minOverallCoverage: Double) {
     ext.set(minOverallCoverageKey, minOverallCoverage)
@@ -541,5 +540,4 @@
     } else {
         defaultOverallMinCoverage
     }
->>>>>>> 621faddc
 }