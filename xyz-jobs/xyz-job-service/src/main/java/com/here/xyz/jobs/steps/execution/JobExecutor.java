--- conflicted
+++ resolved
@@ -34,11 +34,6 @@
 import com.here.xyz.jobs.RuntimeInfo.State;
 import com.here.xyz.jobs.config.JobConfigClient;
 import com.here.xyz.jobs.steps.Step;
-<<<<<<< HEAD
-import com.here.xyz.jobs.steps.Step.InputSet;
-import com.here.xyz.jobs.steps.StepExecution;
-=======
->>>>>>> 70afd7e6
 import com.here.xyz.jobs.steps.StepGraph;
 import com.here.xyz.jobs.steps.inputs.ModelBasedInput;
 import com.here.xyz.jobs.steps.resources.ResourcesRegistry;
@@ -46,10 +41,6 @@
 import com.here.xyz.util.service.Initializable;
 import io.vertx.core.Future;
 import java.util.ArrayList;
-<<<<<<< HEAD
-import java.util.HashSet;
-=======
->>>>>>> 70afd7e6
 import java.util.List;
 import java.util.concurrent.Executors;
 import java.util.concurrent.ScheduledExecutorService;
@@ -353,263 +344,12 @@
         .compose(candidates -> Future.succeededFuture(candidates.stream()
             .filter(candidate -> !job.getId().equals(candidate.getId())) //Do not try to compare the job to itself
             .map(candidate -> fuseGraphs(job, candidate.getSteps()))
-<<<<<<< HEAD
-            .max(comparingLong(candidateGraph -> candidateGraph.stepStream().filter(step -> step instanceof DelegateStep).count())) //Take the candidate with the largest matching subgraph
-=======
             .max(comparingLong(candidateGraph -> candidateGraph.stepStream()
                 .filter(step -> step instanceof DelegateStep).count())) //Take the candidate with the largest matching subgraph
->>>>>>> 70afd7e6
             .orElse(null)))
         .compose(newGraphWithReusedSteps -> newGraphWithReusedSteps == null
             ? Future.succeededFuture()
             : job.withSteps(newGraphWithReusedSteps).store());
-<<<<<<< HEAD
-  }
-
-  //TODO: emrParamReplacement(shrunkGraph, collectDelegateReplacements(shrunkGraph)); ... Use InputSets instead?
-
-  //TODO: Use new fuseGraphs() method instead for the tests
-  @Deprecated
-  public static Future<StepGraph> shrinkGraphByReusingOtherGraph(Job job, StepGraph reusedGraph) {
-    if (reusedGraph == null || reusedGraph.isEmpty())
-      return Future.succeededFuture();
-
-    StepGraph shrunkGraph = new StepGraph()
-            .withParallel(reusedGraph.isParallel())
-            .withExecutions(calculateShrunkForest(job, reusedGraph));
-
-    /**
-     * TODO: It could be that other implementations have other references which we need to update. Target
-     *  should be a generic implementation - without the need to adjust this function specifically.
-     */
-    //if we have delegate, we need to update references for EMR
-    emrParamReplacement(shrunkGraph, collectDelegateReplacements(shrunkGraph));
-
-    return Future.succeededFuture(shrunkGraph);
-  }
-
-  /**
-   * Replaces all StepExecutions, which could get reused, with DelegateOutputsSteps.
-   * This is required to be able to access the existing outputs.
-   *
-   * @param executions  StepExecutions of current Graph
-   * @param reusedExecutions StepExecutions which should get reused
-   */
-  @Deprecated
-  private static void replaceWithDelegateOutputSteps(List<StepExecution> executions, List<StepExecution> reusedExecutions) {
-    for (int i = 0; i < reusedExecutions.size(); i++) {
-      StepExecution execution = executions.get(i);
-      StepExecution reusedExecution = reusedExecutions.get(i);
-
-      if (execution instanceof StepGraph graph && reusedExecution instanceof StepGraph reusedGraph) {
-        replaceWithDelegateOutputSteps(graph.getExecutions(), reusedGraph.getExecutions());
-      }
-      else if (execution instanceof Step step && reusedExecution instanceof Step reusedStep) {
-        // Replace the execution with DelegateOutputsPseudoStep
-        executions.set(i, new DelegateOutputsPseudoStep(reusedStep.getJobId(), reusedStep.getId(), step.getJobId(), step.getId())
-            .withOutputMetadata(reusedStep.getOutputMetadata()));
-      }
-    }
-  }
-
-  /**
-   * Calculates a modified version of the current job's execution graph by replacing reusable
-   * portions with delegateOutputSteps and connecting new executions to the reused graph where applicable.
-   *
-   * <p>This method performs the following operations:</p>
-   * <ul>
-   *   <li>Replaces all executions in the current graph that overlap with the reused graph
-   *       by substituting them with {@code DelegateOutputsPseudoStep} instances.</li>
-   *   <li>Links the first new execution node (if present) to the leaf nodes of the reused graph.</li>
-   *   <li>Adjusts step dependencies by injecting the previous step IDs from the reused graph into
-   *       subsequent steps in the current graph.</li>
-   * </ul>
-   *
-   * @param job the current job being executed, which provides the existing execution graph.
-   * @param reusedGraph the graph containing reusable executions to be integrated into the current job's graph.
-   * @return a list containing a single {@code StepGraph} object that represents the updated execution graph
-   *         with reusable portions replaced and dependencies adjusted.
-   */
-  @Deprecated
-  private static List<StepExecution> calculateShrunkForest(Job job, StepGraph reusedGraph) {
-    List<StepExecution> executions = job.getSteps().getExecutions();
-    //Replace all executions, which can get reused form reusedGraph, in current graph with DelegateOutputSteps.
-    replaceWithDelegateOutputSteps(executions, reusedGraph.getExecutions());
-    resolveReusedInputs(job.getSteps());
-    //TODO: Move re-weaving of previousStepIds into first traversal implementation
-
-    int sizeReusedGraph = reusedGraph.getExecutions().size();
-    int sizeResultGraph = executions.size();
-
-    if (sizeResultGraph > sizeReusedGraph) {
-      //patch first item and build link to reused Graph
-      Step firstNewExecutionNode = getFirstExecutionNode(executions.get(sizeReusedGraph));
-      //get last nodes (leafs) of reusedGraph
-      List<Step> lastExecutionNodesOfReusedGraph = getAllLeafExecutionNodes(reusedGraph.getExecutions()
-          .get((reusedGraph.getExecutions()).size() - 1));
-
-      //get previousStepIds of nodes that come after the reused Graph
-      Set<String> previousStepIdsOfFirstNewNode = firstNewExecutionNode.getPreviousStepIds().isEmpty()
-          ? null
-          : firstNewExecutionNode.getPreviousStepIds();
-
-      //get all stepIds of last nodes (leafs) of reusedGraph
-      Set<String> stepIdsOfLastReusedNodes = new HashSet<>();
-      lastExecutionNodesOfReusedGraph.forEach(step -> stepIdsOfLastReusedNodes.add(step.getId()));
-
-      //update ExecutionDependencies of current graph - goal is reusability of outputs of reused steps
-      updateExecutionDependencies(executions, previousStepIdsOfFirstNewNode, stepIdsOfLastReusedNodes);
-    }
-
-    return executions;
-  }
-
-  /**
-   * Resolves all output-to-input assignments of the graph that is currently being fused by re-weaving the re-used outputs with the
-   * consuming steps.
-   * That is being done by overwriting the {@link InputSet}s of the consuming steps with the new references of the according
-   * {@link DelegateOutputsPseudoStep}s.
-   * Should be only called for a graph **after** performing all delegation-replacements.
-   *
-   * @param graph
-   */
-  @Deprecated
-  static void resolveReusedInputs(StepGraph graph) {
-    graph.stepStream().forEach(step -> resolveReusedInputs(step, graph));
-  }
-
-  /**
-   * Resolves the inputSets of a new step that is potentially consuming outputs of an old step referenced by a {@link DelegateStep}.
-   *
-   * @param step
-   * @param containingStepGraph
-   */
-  @Deprecated
-  private static void resolveReusedInputs(Step step, StepGraph containingStepGraph) {
-    List<InputSet> newInputSets = new ArrayList<>();
-    for (InputSet compiledInputSet : (List<InputSet>) step.getInputSets()) {
-      if (compiledInputSet.stepId() == null || !(containingStepGraph.getStep(compiledInputSet.stepId()) instanceof DelegateOutputsPseudoStep replacementStep))
-        //NOTE: stepId == null on an InputSet refers to the USER-inputs
-        newInputSets.add(compiledInputSet);
-      else
-        //Now we know that inputSet is one that should be replaced by one that is pointing to the outputs of the old graph
-        newInputSets.add(new InputSet(replacementStep.getDelegateJobId(), replacementStep.getDelegateStepId(), compiledInputSet.name(),
-            compiledInputSet.modelBased()));
-    }
-    step.setInputSets(newInputSets);
-  }
-
-  /**
-   * Recursively injects updated step dependencies and input step IDs into a list of step executions.
-   *
-   * <p>This method traverses a list of {@code StepExecution} objects, replacing references to reusable
-   * steps from a previous graph with updated dependencies and inputs. If a {@code StepExecution} is
-   * a {@code StepGraph}, the method processes its nested executions recursively.</p>
-   *
-   * <p>The following updates are made to each {@code Step}:</p>
-   * <ul>
-   *   <li><b>Previous Step IDs:</b> Replaces any IDs matching the previous step IDs of the reused graph
-   *   with the IDs of the last steps in the reused graph.</li>
-   *   <li><b>Input Step IDs:</b> Updates input step IDs to reference the reused graph's job ID and step IDs.</li>
-   * </ul>
-   *
-   * @param executions the list of {@code StepExecution} objects to be updated, which may include nested {@code StepGraph} instances.
-   * @param previousStepIdsOfFirstNewNode the set of previous step IDs from the first new execution node, used for replacement.
-   * @param stepIdsOfLastReusedNodes the set of step IDs from the leaf nodes of the reused graph, used to replace previous step IDs.
-   */
-  @Deprecated
-  private static void updateExecutionDependencies(List<StepExecution> executions, Set<String> previousStepIdsOfFirstNewNode,
-      Set<String> stepIdsOfLastReusedNodes) {
-    for (StepExecution executionNode : executions) {
-      if (executionNode instanceof StepGraph graph) {
-        //Recursive injection for nested StepGraph
-        updateExecutionDependencies(graph.getExecutions(), previousStepIdsOfFirstNewNode, stepIdsOfLastReusedNodes);
-      }
-      else if (executionNode instanceof Step<?> step) {
-        if(previousStepIdsOfFirstNewNode == null)
-          continue;
-        //Replace previous StepIds
-        if (!step.getPreviousStepIds().isEmpty() && step.getPreviousStepIds().removeAll(previousStepIdsOfFirstNewNode))
-          step.getPreviousStepIds().addAll(stepIdsOfLastReusedNodes);
-      }
-    }
-  }
-
-  @Deprecated
-  private static List<String[]> collectDelegateReplacements(StepGraph stepGraph) {
-    List<String[]> replacements = new ArrayList<>();
-
-    for (StepExecution stepExecution : stepGraph.getExecutions()) {
-      if (stepExecution instanceof StepGraph graph) {
-        // Recursively collect replacements from nested StepGraphs
-        replacements.addAll(collectDelegateReplacements(graph));
-      } else if (stepExecution instanceof DelegateOutputsPseudoStep delegateStep) {
-        // Add the replacement paths from DelegateOutputsPseudoStep
-        replacements.add(delegateStep.getReplacementPathForFiles());
-      }
-    }
-
-    return replacements;
-  }
-
-  @Deprecated
-  protected static void emrParamReplacement(StepGraph stepGraph, List<String[]> replacements) {
-    stepGraph.stepStream().forEach(step -> {
-      if (step instanceof RunEmrJob emrJobStep) {
-        List<String> scriptParams = emrJobStep.getScriptParams();
-        for (int i = 0; i < scriptParams.size(); i++) {
-          String param = scriptParams.get(i);
-
-          for (String[] replacement : replacements)
-            param = param.replaceAll(replacement[0], replacement[1]);
-
-          scriptParams.set(i, param);
-        }
-        emrJobStep.setScriptParams(scriptParams);
-      }
-    });
-  }
-
-  @Deprecated
-  private static Step getFirstExecutionNode(StepExecution executionNode) {
-    if (executionNode instanceof StepGraph previousNodeGraph) {
-      //Get the first node of the graph
-      return getFirstExecutionNode(previousNodeGraph.getExecutions().get(0));
-    }
-    return (Step) executionNode;
-  }
-
-  /**
-   * Recursively retrieves all leaf nodes from the given {@code StepExecution}.
-   *
-   * <p>This method traverses a hierarchy of {@code StepExecution} objects. If the execution node
-   * is a {@code StepGraph}, it recursively processes all its child executions. If the execution
-   * node is a {@code Step}, it is considered a leaf node and added to the result.</p>
-   *
-   * <p>The method ensures that all terminal steps (leaves) in a potentially nested graph
-   * structure are collected into a flat list.</p>
-   *
-   * @param executionNode the root {@code StepExecution} from which to collect all leaf nodes.
-   *                      This may be a {@code Step} or a {@code StepGraph}.
-   * @return a list of {@code Step} objects representing all leaf nodes in the execution graph.
-   */
-  @Deprecated
-  public static List<Step> getAllLeafExecutionNodes(StepExecution executionNode) {
-    List<Step> leafNodes = new ArrayList<>();
-
-    if (executionNode instanceof StepGraph graph) {
-      // Traverse all child executions in the graph
-      for (StepExecution child : graph.getExecutions()) {
-        leafNodes.addAll(getAllLeafExecutionNodes(child));
-      }
-    } else if (executionNode instanceof Step) {
-      // If it's a leaf node, add it to the list
-      leafNodes.add((Step) executionNode);
-    }
-
-    return leafNodes;
-=======
->>>>>>> 70afd7e6
   }
 
   public static void shutdown() throws InterruptedException {
