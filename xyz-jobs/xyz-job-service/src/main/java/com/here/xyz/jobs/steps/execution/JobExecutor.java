--- conflicted
+++ resolved
@@ -106,28 +106,6 @@
 
     try {
       JobConfigClient.getInstance().loadJobs(PENDING)
-<<<<<<< HEAD
-          .compose(pendingJobs -> {
-            try {
-              pendingJobs.sort(Comparator.comparingLong(Job::getCreatedAt));
-              logger.info("Checking {} PENDING jobs if they can be executed ...", pendingJobs.size());
-              for (Job pendingJob : pendingJobs) {
-                if (stopRequested)
-                  break;
-                //Try to start the execution of the pending job
-                if (tryAndWaitForStart(pendingJob))
-                  break;
-              }
-              return updatePendingTimeEstimations(pendingJobs.stream().filter(job -> job.getStatus().getState() == PENDING)
-                  .collect(Collectors.toUnmodifiableList()));
-            }
-            catch (Exception e) {
-              return Future.failedFuture(e);
-            }
-          })
-          .onFailure(t -> logger.error("Error checking PENDING jobs", t))
-          .onComplete(ar -> running = false);
-=======
               .compose(pendingJobs -> {
                 Future<Void> taskChain = Future.succeededFuture();
                 try {
@@ -152,7 +130,6 @@
               })
               .onFailure(t -> logger.error("Error checking PENDING jobs", t))
               .onComplete(ar -> running = false);
->>>>>>> 7a070e2f
     }
     catch (Exception e) {
       logger.error("Error checking PENDING jobs", e);
@@ -160,6 +137,9 @@
     }
   }
 
+  //TODO: integrate updatePendingTimeEstimations again.
+  //    return updatePendingTimeEstimations(pendingJobs.stream().filter(job -> job.getStatus().getState() == PENDING)
+  //            .collect(Collectors.toUnmodifiableList()));
   private Future<Void> updatePendingTimeEstimations(List<Job> pendingJobs) {
     return JobConfigClient.getInstance().loadJobs(RUNNING)
         .compose(runningJobs -> {
@@ -191,14 +171,9 @@
 
   /**
    *
-<<<<<<< HEAD
-   * @param pendingJob The job to be started
-   * @return <code>true</code> if there was a request to stop the PENDING-check thread
-=======
    * @param pendingJob
    * @return A future that succeeds when the job was started and fails if there was an error starting the job or
    *  when there was a request to stop the PENDING-check thread
->>>>>>> 7a070e2f
    */
   private Future<Void> tryAndWaitForStart(Job pendingJob) {
     //TODO: re-introduce starting timeout
