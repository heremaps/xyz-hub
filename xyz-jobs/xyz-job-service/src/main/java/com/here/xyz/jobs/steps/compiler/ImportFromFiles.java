/*
 * Copyright (C) 2017-2024 HERE Europe B.V.
 *
 * Licensed under the Apache License, Version 2.0 (the "License");
 * you may not use this file except in compliance with the License.
 * You may obtain a copy of the License at
 *
 *     http://www.apache.org/licenses/LICENSE-2.0
 *
 * Unless required by applicable law or agreed to in writing, software
 * distributed under the License is distributed on an "AS IS" BASIS,
 * WITHOUT WARRANTIES OR CONDITIONS OF ANY KIND, either express or implied.
 * See the License for the specific language governing permissions and
 * limitations under the License.
 *
 * SPDX-License-Identifier: Apache-2.0
 * License-Filename: LICENSE
 */

package com.here.xyz.jobs.steps.compiler;

import static com.here.xyz.jobs.steps.impl.transport.ImportFilesToSpace.Format.CSV_GEOJSON;
<<<<<<< HEAD
import static com.here.xyz.jobs.steps.impl.transport.ImportFilesToSpace.Format.CSV_JSON_WKB;
=======
import static com.here.xyz.jobs.steps.impl.transport.ImportFilesToSpace.Format.CSV_JSONWKB;
>>>>>>> 1bc9ce64
import static com.here.xyz.jobs.steps.impl.transport.ImportFilesToSpace.Format.GEOJSON;
import static com.here.xyz.util.db.pg.XyzSpaceTableHelper.Index.VIZ;

import com.google.common.collect.Lists;
import com.here.xyz.jobs.Job;
import com.here.xyz.jobs.datasets.DatasetDescription;
import com.here.xyz.jobs.datasets.Files;
import com.here.xyz.jobs.datasets.files.Csv;
import com.here.xyz.jobs.datasets.files.FileFormat;
import com.here.xyz.jobs.datasets.files.GeoJson;
import com.here.xyz.jobs.steps.CompilationStepGraph;
import com.here.xyz.jobs.steps.JobCompiler.CompilationError;
import com.here.xyz.jobs.steps.StepExecution;
import com.here.xyz.jobs.steps.execution.LambdaBasedStep;
import com.here.xyz.jobs.steps.impl.AnalyzeSpaceTable;
import com.here.xyz.jobs.steps.impl.CreateIndex;
import com.here.xyz.jobs.steps.impl.DropIndexes;
import com.here.xyz.jobs.steps.impl.MarkForMaintenance;
import com.here.xyz.jobs.steps.impl.transport.ImportFilesToSpace;
<<<<<<< HEAD
import com.here.xyz.jobs.steps.impl.transport.ImportFilesToSpace.EntityPerLine;
=======
>>>>>>> 1bc9ce64
import com.here.xyz.jobs.steps.impl.transport.ImportFilesToSpace.Format;
import com.here.xyz.util.db.pg.XyzSpaceTableHelper.Index;
import java.util.HashSet;
import java.util.List;
import java.util.Set;
import java.util.stream.Collectors;
import java.util.stream.Stream;

public class ImportFromFiles implements JobCompilationInterceptor {

  public static Set<Class<? extends DatasetDescription.Space>> allowedTargetTypes = new HashSet<>(Set.of(DatasetDescription.Space.class));

  @Override
  public boolean chooseMe(Job job) {
    return job.getSource() instanceof Files && allowedTargetTypes.contains(job.getTarget().getClass());
  }

  @Override
  public CompilationStepGraph compile(Job job) {
<<<<<<< HEAD
    DatasetDescription.Space target = (DatasetDescription.Space) job.getTarget();
    String spaceId = target.getId();
    //NOTE: VIZ index will be created separately in a sequential step afterwards (see below)
    List<Index> indices = Stream.of(Index.values()).filter(index -> index != VIZ).toList();
    //Split the work in two parallel tasks for now
    List<List<Index>> indexTasks = Lists.partition(indices, indices.size() / 2);
=======
    String spaceId = job.getTarget().getKey();
>>>>>>> 1bc9ce64

    final FileFormat sourceFormat = ((Files) job.getSource()).getInputSettings().getFormat();
    Format importStepFormat;
    if (sourceFormat instanceof GeoJson)
      importStepFormat = GEOJSON;
    else if (sourceFormat instanceof Csv csvFormat)
      importStepFormat = csvFormat.isGeometryAsExtraWkbColumn() ? CSV_JSON_WKB : CSV_GEOJSON;
    else
      throw new CompilationError("Unsupported import file format: " + sourceFormat.getClass().getSimpleName());

<<<<<<< HEAD
    //To be able to use getExecutionMode() it is required to provide already the jobId because it gets used
    //for s3Path calculation. @TODO: check if withJobId() should be public
    ImportFilesToSpace importFilesToSpace = new ImportFilesToSpace() //Perform import
        .withSpaceId(spaceId)
        .withFormat(importStepFormat)
        .withEntityPerLine(getEntityPerLine(sourceFormat))
        .withJobId(job.getId())
        .withUpdateStrategy(target.getUpdateStrategy());;

    if (importFilesToSpace.getExecutionMode().equals(LambdaBasedStep.ExecutionMode.SYNC)) {
      //perform SYNC Import
      return (CompilationStepGraph) new CompilationStepGraph()
          .addExecution(importFilesToSpace);
    }
    else {
      //perform ASYNC Import
      return (CompilationStepGraph) new CompilationStepGraph()
          .addExecution(new DropIndexes().withSpaceId(spaceId)) //Drop all existing indices
          .addExecution(importFilesToSpace)
          //NOTE: Create *all* indices in parallel, make sure to (at least) keep the viz-index sequential #postgres-issue-with-partitions
          .addExecution(new CompilationStepGraph() //Create all the base indices semi-parallel
              .addExecution(new CompilationStepGraph().withExecutions(toSequentialSteps(spaceId, indexTasks.get(0))))
              .addExecution(new CompilationStepGraph().withExecutions(toSequentialSteps(spaceId, indexTasks.get(1))))
              .withParallel(true))
          .addExecution(new CreateIndex().withIndex(VIZ).withSpaceId(spaceId))
          .addExecution(new AnalyzeSpaceTable().withSpaceId(spaceId))
          .addExecution(new MarkForMaintenance().withSpaceId(spaceId));
    }
  }

  private EntityPerLine getEntityPerLine(FileFormat format) {
    return EntityPerLine.valueOf((format instanceof GeoJson geoJson
        ? geoJson.getEntityPerLine() : ((Csv) format).getEntityPerLine()).toString());
=======
    return compileImportSteps(new ImportFilesToSpace()
        .withSpaceId(spaceId)
        .withFormat(importStepFormat));
  }

  public static CompilationStepGraph compileImportSteps(ImportFilesToSpace importFilesStep) {
    String spaceId = importFilesStep.getSpaceId();

    //NOTE: VIZ index will be created separately in a sequential step afterwards (see below)
    List<Index> indices = Stream.of(Index.values()).filter(index -> index != VIZ).toList();
    //Split the work in two parallel tasks for now
    List<List<Index>> indexTasks = Lists.partition(indices, indices.size() / 2);

    return (CompilationStepGraph) new CompilationStepGraph()
        .addExecution(new DropIndexes().withSpaceId(spaceId)) //Drop all existing indices
        .addExecution(importFilesStep)
        //NOTE: Create *all* indices in parallel, make sure to (at least) keep the viz-index sequential #postgres-issue-with-partitions
        .addExecution(new CompilationStepGraph() //Create all the base indices semi-parallel
            .addExecution(new CompilationStepGraph().withExecutions(toSequentialSteps(spaceId, indexTasks.get(0))))
            .addExecution(new CompilationStepGraph().withExecutions(toSequentialSteps(spaceId, indexTasks.get(1))))
            .withParallel(true))
        .addExecution(new CreateIndex().withIndex(VIZ).withSpaceId(spaceId))
        .addExecution(new AnalyzeSpaceTable().withSpaceId(spaceId))
        .addExecution(new MarkForMaintenance().withSpaceId(spaceId));
>>>>>>> 1bc9ce64
  }

  private static List<StepExecution> toSequentialSteps(String spaceId, List<Index> indices) {
    return indices.stream().map(index -> new CreateIndex().withIndex(index).withSpaceId(spaceId)).collect(Collectors.toList());
  }
}<|MERGE_RESOLUTION|>--- conflicted
+++ resolved
@@ -20,11 +20,7 @@
 package com.here.xyz.jobs.steps.compiler;
 
 import static com.here.xyz.jobs.steps.impl.transport.ImportFilesToSpace.Format.CSV_GEOJSON;
-<<<<<<< HEAD
 import static com.here.xyz.jobs.steps.impl.transport.ImportFilesToSpace.Format.CSV_JSON_WKB;
-=======
-import static com.here.xyz.jobs.steps.impl.transport.ImportFilesToSpace.Format.CSV_JSONWKB;
->>>>>>> 1bc9ce64
 import static com.here.xyz.jobs.steps.impl.transport.ImportFilesToSpace.Format.GEOJSON;
 import static com.here.xyz.util.db.pg.XyzSpaceTableHelper.Index.VIZ;
 
@@ -44,10 +40,7 @@
 import com.here.xyz.jobs.steps.impl.DropIndexes;
 import com.here.xyz.jobs.steps.impl.MarkForMaintenance;
 import com.here.xyz.jobs.steps.impl.transport.ImportFilesToSpace;
-<<<<<<< HEAD
 import com.here.xyz.jobs.steps.impl.transport.ImportFilesToSpace.EntityPerLine;
-=======
->>>>>>> 1bc9ce64
 import com.here.xyz.jobs.steps.impl.transport.ImportFilesToSpace.Format;
 import com.here.xyz.util.db.pg.XyzSpaceTableHelper.Index;
 import java.util.HashSet;
@@ -67,16 +60,8 @@
 
   @Override
   public CompilationStepGraph compile(Job job) {
-<<<<<<< HEAD
     DatasetDescription.Space target = (DatasetDescription.Space) job.getTarget();
     String spaceId = target.getId();
-    //NOTE: VIZ index will be created separately in a sequential step afterwards (see below)
-    List<Index> indices = Stream.of(Index.values()).filter(index -> index != VIZ).toList();
-    //Split the work in two parallel tasks for now
-    List<List<Index>> indexTasks = Lists.partition(indices, indices.size() / 2);
-=======
-    String spaceId = job.getTarget().getKey();
->>>>>>> 1bc9ce64
 
     final FileFormat sourceFormat = ((Files) job.getSource()).getInputSettings().getFormat();
     Format importStepFormat;
@@ -87,44 +72,20 @@
     else
       throw new CompilationError("Unsupported import file format: " + sourceFormat.getClass().getSimpleName());
 
-<<<<<<< HEAD
-    //To be able to use getExecutionMode() it is required to provide already the jobId because it gets used
-    //for s3Path calculation. @TODO: check if withJobId() should be public
-    ImportFilesToSpace importFilesToSpace = new ImportFilesToSpace() //Perform import
+    ImportFilesToSpace importFilesStep = new ImportFilesToSpace() //Perform import
         .withSpaceId(spaceId)
         .withFormat(importStepFormat)
         .withEntityPerLine(getEntityPerLine(sourceFormat))
         .withJobId(job.getId())
-        .withUpdateStrategy(target.getUpdateStrategy());;
+        .withUpdateStrategy(target.getUpdateStrategy());
 
-    if (importFilesToSpace.getExecutionMode().equals(LambdaBasedStep.ExecutionMode.SYNC)) {
+    if (importFilesStep.getExecutionMode().equals(LambdaBasedStep.ExecutionMode.SYNC))
       //perform SYNC Import
       return (CompilationStepGraph) new CompilationStepGraph()
-          .addExecution(importFilesToSpace);
-    }
-    else {
+          .addExecution(importFilesStep);
+    else
       //perform ASYNC Import
-      return (CompilationStepGraph) new CompilationStepGraph()
-          .addExecution(new DropIndexes().withSpaceId(spaceId)) //Drop all existing indices
-          .addExecution(importFilesToSpace)
-          //NOTE: Create *all* indices in parallel, make sure to (at least) keep the viz-index sequential #postgres-issue-with-partitions
-          .addExecution(new CompilationStepGraph() //Create all the base indices semi-parallel
-              .addExecution(new CompilationStepGraph().withExecutions(toSequentialSteps(spaceId, indexTasks.get(0))))
-              .addExecution(new CompilationStepGraph().withExecutions(toSequentialSteps(spaceId, indexTasks.get(1))))
-              .withParallel(true))
-          .addExecution(new CreateIndex().withIndex(VIZ).withSpaceId(spaceId))
-          .addExecution(new AnalyzeSpaceTable().withSpaceId(spaceId))
-          .addExecution(new MarkForMaintenance().withSpaceId(spaceId));
-    }
-  }
-
-  private EntityPerLine getEntityPerLine(FileFormat format) {
-    return EntityPerLine.valueOf((format instanceof GeoJson geoJson
-        ? geoJson.getEntityPerLine() : ((Csv) format).getEntityPerLine()).toString());
-=======
-    return compileImportSteps(new ImportFilesToSpace()
-        .withSpaceId(spaceId)
-        .withFormat(importStepFormat));
+      return compileImportSteps(importFilesStep);
   }
 
   public static CompilationStepGraph compileImportSteps(ImportFilesToSpace importFilesStep) {
@@ -146,7 +107,11 @@
         .addExecution(new CreateIndex().withIndex(VIZ).withSpaceId(spaceId))
         .addExecution(new AnalyzeSpaceTable().withSpaceId(spaceId))
         .addExecution(new MarkForMaintenance().withSpaceId(spaceId));
->>>>>>> 1bc9ce64
+  }
+
+  private EntityPerLine getEntityPerLine(FileFormat format) {
+    return EntityPerLine.valueOf((format instanceof GeoJson geoJson
+        ? geoJson.getEntityPerLine() : ((Csv) format).getEntityPerLine()).toString());
   }
 
   private static List<StepExecution> toSequentialSteps(String spaceId, List<Index> indices) {
