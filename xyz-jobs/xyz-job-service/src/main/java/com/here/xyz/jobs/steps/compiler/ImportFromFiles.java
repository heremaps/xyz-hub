--- conflicted
+++ resolved
@@ -157,29 +157,5 @@
     }
   }
 
-<<<<<<< HEAD
-  /**
-   * Creates a CompilationStepGraph for the on-demand indices of the given space.
-   * @param spaceId The ID of the space for which to create the on-demand indices.
-   * @return A CompilationStepGraph containing the steps to create the on-demand indices, which are getting executed in parallel.
-   * @throws CompilationError If an error occurs while retrieving the searchable properties.
-   */
-  private static CompilationStepGraph compileOnDemandIndexSteps(String spaceId) throws CompilationError {
-
-    Map<String, Boolean> activatedSearchableProperties = getActiveSearchableProperties(spaceId);
-    CompilationStepGraph onDemandIndicesGraph = (CompilationStepGraph) new CompilationStepGraph().withParallel(true);
-
-    for(String property : activatedSearchableProperties.keySet()) {
-      if (activatedSearchableProperties.get(property)) {
-        // Create an OnDemandIndex step for each activated searchable property
-        onDemandIndicesGraph.addExecution(new CreateIndex()
-            .withIndex(new OnDemandIndex().withPropertyPath(property))
-            .withSpaceId(spaceId));
-      }
-    }
-    return onDemandIndicesGraph;
-  }
-=======
->>>>>>> 83725e7d
 
 }