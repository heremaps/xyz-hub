/*
 * Copyright (C) 2017-2024 HERE Europe B.V.
 *
 * Licensed under the Apache License, Version 2.0 (the "License");
 * you may not use this file except in compliance with the License.
 * You may obtain a copy of the License at
 *
 *     http://www.apache.org/licenses/LICENSE-2.0
 *
 * Unless required by applicable law or agreed to in writing, software
 * distributed under the License is distributed on an "AS IS" BASIS,
 * WITHOUT WARRANTIES OR CONDITIONS OF ANY KIND, either express or implied.
 * See the License for the specific language governing permissions and
 * limitations under the License.
 *
 * SPDX-License-Identifier: Apache-2.0
 * License-Filename: LICENSE
 */

package com.here.xyz.jobs.steps;

import com.here.xyz.jobs.Job;
import com.here.xyz.jobs.steps.compiler.ExportToFiles;
import com.here.xyz.jobs.steps.compiler.ImportFromFiles;
import com.here.xyz.jobs.steps.compiler.JobCompilationInterceptor;
import com.here.xyz.jobs.steps.compiler.SpaceCopy;
import com.here.xyz.util.Async;
import io.vertx.core.Future;
import io.vertx.core.impl.ConcurrentHashSet;
import java.lang.reflect.InvocationTargetException;
import java.util.LinkedList;
import java.util.List;
import java.util.Set;
import java.util.stream.Collectors;

public class JobCompiler {

  private static Set<Class<? extends JobCompilationInterceptor>> interceptors = new ConcurrentHashSet<>();
  private static final Async ASYNC = new Async(5, JobCompiler.class);

  static {
    registerCompilationInterceptor(ImportFromFiles.class);
    registerCompilationInterceptor(ExportToFiles.class);
    registerCompilationInterceptor(SpaceCopy.class);
  }

  public Future<StepGraph> compile(Job job) {
    //First identify the correct compilation interceptor
    List<JobCompilationInterceptor> interceptorCandidates = new LinkedList<>();
    List<CompilationError> errors = new LinkedList<>();
    for (Class<? extends JobCompilationInterceptor> interceptor : interceptors) {
      JobCompilationInterceptor interceptorInstance;
      try {
        interceptorInstance = interceptor.getDeclaredConstructor().newInstance();
        if (interceptorInstance.chooseMe(job))
          interceptorCandidates.add(interceptorInstance);
      }
      catch (NoSuchMethodException | InstantiationException | IllegalAccessException | InvocationTargetException e) {
        errors.add(new CompilationError("Error instantiating compilation interceptor " + interceptor.getSimpleName(), e));
      }
    }

    if (interceptorCandidates.isEmpty())
      throw new CompilationError("Job \"" + job.getId() + "\" is not supported. No according compilation interceptor was found.",
          errors);

    if (interceptorCandidates.size() > 1)
      throw new UnexpectedCompilerError("Job \"" + job.getId() + "\" can not be compiled due to ambiguity. "
          + "Multiple compilation interceptors were found: "
          + interceptorCandidates.stream().map(c -> c.getClass().getSimpleName()).collect(Collectors.joining(", ")));

    /*
    NOTE:
    It's necessary to run the compilation on an async pool,
    because some compilation interceptors call step methods that might take some time to be evaluated.
     */
    return ASYNC.run(() -> interceptorCandidates.get(0).compile(job).enrich(job.getId()))
        .map(graph -> {
          //Pass the info to all steps whether they belong to a "pipeline-job" or not
          graph.stepStream().forEach(step -> step.withPipeline(job.isPipeline()));
          return graph;
        });
  }

  public static JobCompiler getInstance() {
    return new JobCompiler();
  }

  public static void registerCompilationInterceptor(Class<? extends JobCompilationInterceptor> interceptor) {
    interceptors.add(interceptor);
  }

<<<<<<< HEAD
  public static class UnexpectedCompilerError extends RuntimeException {

    public UnexpectedCompilerError(String message) {
      super(message);
    }

    public UnexpectedCompilerError(String message, Throwable cause) {
      super(message, cause);
    }
=======
  public static void deregisterCompilationInterceptor(Class<? extends JobCompilationInterceptor> interceptor) {
    interceptors.remove(interceptor);
>>>>>>> 56f0d840
  }

  public static class CompilationError extends IllegalArgumentException {
    private List<CompilationError> otherErrors;

    public CompilationError(String message) {
      super(message);
    }

    public CompilationError(String message, Throwable cause) {
      super(message, cause);
    }

    public CompilationError(String message, List<CompilationError> otherErrors) {
      super(message, otherErrors.isEmpty() ? null : otherErrors.get(0));
      this.otherErrors = otherErrors;
    }
  }
}<|MERGE_RESOLUTION|>--- conflicted
+++ resolved
@@ -90,7 +90,10 @@
     interceptors.add(interceptor);
   }
 
-<<<<<<< HEAD
+  public static void deregisterCompilationInterceptor(Class<? extends JobCompilationInterceptor> interceptor) {
+    interceptors.remove(interceptor);
+  }
+
   public static class UnexpectedCompilerError extends RuntimeException {
 
     public UnexpectedCompilerError(String message) {
@@ -100,10 +103,6 @@
     public UnexpectedCompilerError(String message, Throwable cause) {
       super(message, cause);
     }
-=======
-  public static void deregisterCompilationInterceptor(Class<? extends JobCompilationInterceptor> interceptor) {
-    interceptors.remove(interceptor);
->>>>>>> 56f0d840
   }
 
   public static class CompilationError extends IllegalArgumentException {
