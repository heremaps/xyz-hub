/*
 * Copyright (C) 2017-2025 HERE Europe B.V.
 *
 * Licensed under the Apache License, Version 2.0 (the "License");
 * you may not use this file except in compliance with the License.
 * You may obtain a copy of the License at
 *
 *     http://www.apache.org/licenses/LICENSE-2.0
 *
 * Unless required by applicable law or agreed to in writing, software
 * distributed under the License is distributed on an "AS IS" BASIS,
 * WITHOUT WARRANTIES OR CONDITIONS OF ANY KIND, either express or implied.
 * See the License for the specific language governing permissions and
 * limitations under the License.
 *
 * SPDX-License-Identifier: Apache-2.0
 * License-Filename: LICENSE
 */

package com.here.xyz.jobs.steps.compiler;

import static com.here.xyz.events.ContextAwareEvent.SpaceContext.EXTENSION;
import static com.here.xyz.jobs.steps.impl.transport.GetNextSpaceVersion.VERSION;

import com.here.xyz.events.ContextAwareEvent.SpaceContext;
import com.here.xyz.jobs.Job;
import com.here.xyz.jobs.datasets.DatasetDescription;
import com.here.xyz.jobs.datasets.filters.Filters;
import com.here.xyz.jobs.steps.CompilationStepGraph;
import com.here.xyz.jobs.steps.Config;
import com.here.xyz.jobs.steps.JobCompiler.CompilationError;
import com.here.xyz.jobs.steps.Step.InputSet;
import com.here.xyz.jobs.steps.impl.transport.CopySpace;
import com.here.xyz.jobs.steps.impl.transport.CopySpacePost;
import com.here.xyz.jobs.steps.impl.transport.GetNextSpaceVersion;
import com.here.xyz.models.hub.Ref;
import com.here.xyz.responses.StatisticsResponse;
import com.here.xyz.util.web.HubWebClient;
import com.here.xyz.util.web.XyzWebClient.WebClientException;
import java.util.HashSet;
import java.util.List;
import java.util.Map;
import java.util.Set;

public class SpaceCopy implements JobCompilationInterceptor {

  public static Set<Class> forbiddenTargetTypes = new HashSet<>();

  @Override
  public boolean chooseMe(Job job) {
    return job.getProcess() == null && job.getSource() instanceof DatasetDescription.Space
        && job.getTarget() instanceof DatasetDescription.Space && !forbiddenTargetTypes.contains(job.getTarget().getClass());
  }

  private static int threadCountCalc(long sourceFeatureCount, long targetFeatureCount) {
    long PARALLELIZTATION_THRESHOLD = 100000;
    int PARALLELIZTATION_THREAD_MAX = 8;

    if (sourceFeatureCount <= 1 * PARALLELIZTATION_THRESHOLD)
      return 1;
    if (sourceFeatureCount <= 3 * PARALLELIZTATION_THRESHOLD)
      return 2;
    if (sourceFeatureCount <= 12 * PARALLELIZTATION_THRESHOLD)
      return 3;
    if (sourceFeatureCount <= 24 * PARALLELIZTATION_THRESHOLD)
      return 6;
    return PARALLELIZTATION_THREAD_MAX;
  }

  private static HubWebClient hubWebClient() {
    return HubWebClient.getInstance(Config.instance.HUB_ENDPOINT);
  }

  @Override
  public CompilationStepGraph compile(Job job) {
    DatasetDescription.Space source = (DatasetDescription.Space) job.getSource();
    DatasetDescription.Space target = (DatasetDescription.Space) job.getTarget();

    return compile(job.getId(), source, target);
  }

  public static CompilationStepGraph compile(String jobId, DatasetDescription.Space source, DatasetDescription.Space target) {
    return compile(jobId, source, target, null);
  }

  private static boolean usingFilter( Filters filters )
  {
    return     (filters != null)
            && (filters.getPropertyFilter() != null || filters.getSpatialFilter() != null);
  }

  public static CompilationStepGraph compile(String jobId, DatasetDescription.Space source, DatasetDescription.Space target,
      Map<String, String> outputMetadata) {
    String sourceSpaceId = source.getId();
    String targetSpaceId = target.getId();
    Filters filters = source.getFilters();

    if (source.getVersionRef() == null)
      throw new CompilationError("The source versionRef may not be null.");

    SpaceContext sourceContext, targetContext;
    StatisticsResponse sourceStatistics, targetStatistics;
    try {
      //TODO: Parallelize statistics loading (or get rid of it completely in compiler by merging the 3 copy steps into one)
      sourceContext = hubWebClient().loadSpace(sourceSpaceId).getExtension() != null ? EXTENSION : null;
      targetContext = hubWebClient().loadSpace(targetSpaceId).getExtension() != null ? EXTENSION : null;
      sourceStatistics = hubWebClient().loadSpaceStatistics(sourceSpaceId, sourceContext);
      targetStatistics = hubWebClient().loadSpaceStatistics(targetSpaceId, targetContext);

      Ref versionRef = source.getVersionRef(),
          resolvedVersionRef = hubWebClient().resolveRef(sourceSpaceId, sourceContext, versionRef);

<<<<<<< HEAD
      GetNextSpaceVersion nextSpaceVersion = new GetNextSpaceVersion(targetSpaceId).withJobId(jobId);
=======
      GetNextSpaceVersion nextSpaceVersion = (GetNextSpaceVersion) new GetNextSpaceVersion()
          .withSpaceId(targetSpaceId)
          .withJobId(jobId);
>>>>>>> f0309c09

      CompilationStepGraph startGraph = new CompilationStepGraph();
      startGraph.addExecution(nextSpaceVersion);

      long sourceFeatureCount = sourceStatistics.getCount().getValue(),
           targetFeatureCount = targetStatistics.getCount().getValue();

      long MAX_FEATURE_NOT_USING_FILTER = 50_100_000l;
      if( MAX_FEATURE_NOT_USING_FILTER <= sourceFeatureCount && !usingFilter(filters) )
       throw new CompilationError( String.format("too many features (%d > %d) to copy from %s ", sourceFeatureCount, MAX_FEATURE_NOT_USING_FILTER ,sourceSpaceId) );

      int threadCount = threadCountCalc(sourceFeatureCount, targetFeatureCount);

      CompilationStepGraph copyGraph = new CompilationStepGraph();

      for (int threadId = 0; threadId < threadCount; threadId++) {

        CopySpace copySpaceStep = new CopySpace(sourceSpaceId)
            .withTargetSpaceId(targetSpaceId)
            .withSourceVersionRef(resolvedVersionRef)
            .withPropertyFilter(filters != null ? filters.getPropertyFilter() : null)
            .withSpatialFilter(filters != null ? filters.getSpatialFilter() : null)
            .withThreadInfo(new int[]{threadId, threadCount})
            .withEstimatedTargetFeatureCount(targetFeatureCount)
            .withJobId(jobId)
            .withInputSets(List.of(new InputSet(nextSpaceVersion.getOutputSet(VERSION))));

        copyGraph.addExecution(copySpaceStep).withParallel(true);
      }

      if(copyGraph.size() == 0)
       throw new CompilationError("None of provided Layer contains a valid sourceVersion" );

      startGraph.addExecution(copyGraph);

      if (outputMetadata == null)
        outputMetadata = Map.of(target.getClass().getSimpleName().toLowerCase(), targetSpaceId);

      CopySpacePost postCopySpace = new CopySpacePost(targetSpaceId)
          .withJobId(jobId)
          .withOutputMetadata(outputMetadata)
          .withInputSets(List.of(new InputSet(nextSpaceVersion.getOutputSet(VERSION))));

      startGraph.addExecution(postCopySpace);

      long DROPCREATEINDEX_THRESHOLD = 4_000_000;

      boolean useDropIndexOptimization =    sourceFeatureCount >= DROPCREATEINDEX_THRESHOLD
                                            // target is empty and no filtering
                                         && targetFeatureCount <= 0
                                         && filters == null;

      return !useDropIndexOptimization ? startGraph : ImportFromFiles.compileWrapWithDropRecreateIndices(targetSpaceId, startGraph);

    }
    catch (WebClientException e) {
      throw new CompilationError("Error resolving resource information: " + e.getMessage(), e);
    }
  }
}<|MERGE_RESOLUTION|>--- conflicted
+++ resolved
@@ -110,13 +110,8 @@
       Ref versionRef = source.getVersionRef(),
           resolvedVersionRef = hubWebClient().resolveRef(sourceSpaceId, sourceContext, versionRef);
 
-<<<<<<< HEAD
-      GetNextSpaceVersion nextSpaceVersion = new GetNextSpaceVersion(targetSpaceId).withJobId(jobId);
-=======
-      GetNextSpaceVersion nextSpaceVersion = (GetNextSpaceVersion) new GetNextSpaceVersion()
-          .withSpaceId(targetSpaceId)
+      GetNextSpaceVersion nextSpaceVersion = (GetNextSpaceVersion) new GetNextSpaceVersion(targetSpaceId)
           .withJobId(jobId);
->>>>>>> f0309c09
 
       CompilationStepGraph startGraph = new CompilationStepGraph();
       startGraph.addExecution(nextSpaceVersion);
