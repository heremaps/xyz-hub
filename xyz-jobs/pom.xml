<?xml version="1.0" encoding="UTF-8"?>
<project xmlns="http://maven.apache.org/POM/4.0.0" xmlns:xsi="http://www.w3.org/2001/XMLSchema-instance" xsi:schemaLocation="http://maven.apache.org/POM/4.0.0 http://maven.apache.org/xsd/maven-4.0.0.xsd">
  <modelVersion>4.0.0</modelVersion>
  <parent>
    <groupId>com.here.xyz</groupId>
    <artifactId>xyz-hub</artifactId>
<<<<<<< HEAD
    <version>3.22.8-SNAPSHOT-java11-3</version>
=======
    <version>3.22.12-SNAPSHOT</version>
>>>>>>> bfb1d49f
  </parent>

  <name>XYZ Job Framework</name>
  <description>The aggregator project for the XYZ Job Framework</description>
  <artifactId>xyz-jobs</artifactId>
  <packaging>pom</packaging>
  <modules>
    <module>xyz-job-service</module>
    <module>xyz-job-steps</module>
  </modules>

  <properties>
    <maven.compiler.source>17</maven.compiler.source>
    <maven.compiler.target>17</maven.compiler.target>
    <project.build.sourceEncoding>UTF-8</project.build.sourceEncoding>
    <skipTests>true</skipTests>
  </properties>

  <build>
    <plugins>
      <plugin>
        <groupId>org.apache.maven.plugins</groupId>
        <artifactId>maven-failsafe-plugin</artifactId>
        <executions>
          <execution>
            <configuration>
              <encoding>UTF-8</encoding>
              <skip>${skipTests}</skip>
            </configuration>
            <goals>
              <goal>integration-test</goal>
            </goals>
            <id>integration-test</id>
          </execution>
          <execution>
            <goals>
              <goal>verify</goal>
            </goals>
            <id>verify</id>
          </execution>
        </executions>
      </plugin>
    </plugins>
  </build>
</project><|MERGE_RESOLUTION|>--- conflicted
+++ resolved
@@ -4,11 +4,7 @@
   <parent>
     <groupId>com.here.xyz</groupId>
     <artifactId>xyz-hub</artifactId>
-<<<<<<< HEAD
-    <version>3.22.8-SNAPSHOT-java11-3</version>
-=======
-    <version>3.22.12-SNAPSHOT</version>
->>>>>>> bfb1d49f
+    <version>3.22.12-SNAPSHOT-java11-1</version>
   </parent>
 
   <name>XYZ Job Framework</name>
