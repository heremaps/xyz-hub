<?xml version="1.0" encoding="UTF-8"?>
<project xmlns="http://maven.apache.org/POM/4.0.0" xmlns:xsi="http://www.w3.org/2001/XMLSchema-instance" xsi:schemaLocation="http://maven.apache.org/POM/4.0.0 http://maven.apache.org/xsd/maven-4.0.0.xsd">
  <modelVersion>4.0.0</modelVersion>
  <parent>
    <groupId>com.here.xyz</groupId>
    <artifactId>xyz-hub</artifactId>
<<<<<<< HEAD
    <version>3.9.19-SNAPSHOT</version>
=======
    <version>3.9.20-SNAPSHOT</version>
>>>>>>> 9cb46c9e
  </parent>

  <name>XYZ Job Framework</name>
  <description>The aggregator project for the XYZ Job Framework</description>
  <artifactId>xyz-jobs</artifactId>
  <packaging>pom</packaging>
  <modules>
    <module>xyz-job-service</module>
    <module>xyz-job-steps</module>
  </modules>

  <properties>
    <maven.compiler.source>17</maven.compiler.source>
    <maven.compiler.target>17</maven.compiler.target>
    <project.build.sourceEncoding>UTF-8</project.build.sourceEncoding>
    <skipTests>true</skipTests>
  </properties>

  <build>
    <plugins>
      <plugin>
        <groupId>org.apache.maven.plugins</groupId>
        <artifactId>maven-failsafe-plugin</artifactId>
        <executions>
          <execution>
            <configuration>
              <encoding>UTF-8</encoding>
              <skip>${skipTests}</skip>
            </configuration>
            <goals>
              <goal>integration-test</goal>
            </goals>
            <id>integration-test</id>
          </execution>
          <execution>
            <goals>
              <goal>verify</goal>
            </goals>
            <id>verify</id>
          </execution>
        </executions>
      </plugin>
    </plugins>
  </build>

</project><|MERGE_RESOLUTION|>--- conflicted
+++ resolved
@@ -4,11 +4,7 @@
   <parent>
     <groupId>com.here.xyz</groupId>
     <artifactId>xyz-hub</artifactId>
-<<<<<<< HEAD
-    <version>3.9.19-SNAPSHOT</version>
-=======
     <version>3.9.20-SNAPSHOT</version>
->>>>>>> 9cb46c9e
   </parent>
 
   <name>XYZ Job Framework</name>
