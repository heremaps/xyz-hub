--- conflicted
+++ resolved
@@ -4,11 +4,7 @@
   <parent>
     <groupId>com.here.xyz</groupId>
     <artifactId>xyz-hub</artifactId>
-<<<<<<< HEAD
-    <version>3.17.17-SNAPSHOT</version>
-=======
     <version>3.17.18-SNAPSHOT</version>
->>>>>>> 3e8ecc02
   </parent>
 
   <name>XYZ Job Framework</name>
