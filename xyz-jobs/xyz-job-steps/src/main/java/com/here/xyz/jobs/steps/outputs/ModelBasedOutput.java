--- conflicted
+++ resolved
@@ -30,10 +30,6 @@
 @JsonTypeInfo(use = Id.NAME, property = "type")
 @JsonSubTypes({
     @JsonSubTypes.Type(value = FeatureStatistics.class, name = "FeatureStatistics"),
-<<<<<<< HEAD
-    @JsonSubTypes.Type(value = FileStatistics.class, name = "FileStatistics"),
-=======
->>>>>>> 70afd7e6
     @JsonSubTypes.Type(value = CreatedVersion.class, name = "CreatedVersion")
 })
 public abstract class ModelBasedOutput extends Output<ModelBasedOutput> {
