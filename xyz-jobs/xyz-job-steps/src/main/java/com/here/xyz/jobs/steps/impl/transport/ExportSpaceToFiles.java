--- conflicted
+++ resolved
@@ -111,17 +111,11 @@
   private long minI = -1;
   @JsonView({Internal.class, Static.class})
   private long maxI = -1;
-<<<<<<< HEAD
-  /** Setting this to 'true' will skip the step execution */
-  @JsonView({Internal.class, Static.class})
-  private boolean passthrough = false;
-=======
   /**
    * Setting this to 'true' will skip the step execution
    */
   @JsonView({Internal.class, Static.class})
   private boolean passthrough;
->>>>>>> 194498e6
 
   @JsonView({Internal.class, Static.class})
   protected boolean restrictExtendOfSpatialFilter = true;
