--- conflicted
+++ resolved
@@ -109,15 +109,13 @@
   @JsonView({Internal.class, Static.class})
   private long maxI = -1;
 
-<<<<<<< HEAD
+  @JsonView({Internal.class, Static.class})
+  protected boolean restrictExtendOfSpatialFilter = true;
+
   public ExportSpaceToFiles withStepExecutionHeartBeatTimeoutOverride(int timeOutSeconds) {
     setStepExecutionHeartBeatTimeoutOverride(timeOutSeconds);
     return this;
   }
-=======
-  @JsonView({Internal.class, Static.class})
-  protected boolean restrictExtendOfSpatialFilter = true;
->>>>>>> ea3c3fea
 
   public ExportSpaceToFiles withVersionRef(Ref versionRef) {
     setVersionRef(versionRef);
