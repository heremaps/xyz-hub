/*
 * Copyright (C) 2017-2024 HERE Europe B.V.
 *
 * Licensed under the Apache License, Version 2.0 (the "License");
 * you may not use this file except in compliance with the License.
 * You may obtain a copy of the License at
 *
 *     http://www.apache.org/licenses/LICENSE-2.0
 *
 * Unless required by applicable law or agreed to in writing, software
 * distributed under the License is distributed on an "AS IS" BASIS,
 * WITHOUT WARRANTIES OR CONDITIONS OF ANY KIND, either express or implied.
 * See the License for the specific language governing permissions and
 * limitations under the License.
 *
 * SPDX-License-Identifier: Apache-2.0
 * License-Filename: LICENSE
 */

package com.here.xyz.jobs.steps.impl.tools;

import com.here.xyz.jobs.steps.Config;
import com.here.xyz.jobs.steps.execution.LambdaBasedStep;
<<<<<<< HEAD
import com.here.xyz.jobs.steps.execution.db.DatabaseBasedStep;
=======
>>>>>>> 1ea9a4b0
import com.here.xyz.util.db.pg.XyzSpaceTableHelper;
import com.here.xyz.util.di.ImplementationProvider;
import com.here.xyz.util.service.Initializable;

public class ResourceAndTimeCalculator implements Initializable {
    private static int MIN_IMPORT_TIME_IN_SECONDS = 30 * 60;
    private static int MAX_IMPORT_TIME_IN_SECONDS = 30 * 60 * 60;

    private static int MIN_IDX_CREATION_TIME_IN_SECONDS = 60 * 60;
    private static int MAX_IDX_CREATION_TIME_IN_SECONDS = 10 * 60 * 60;

    public static ResourceAndTimeCalculator getInstance() {
        return ResourceAndTimeCalculator.Provider.provideInstance();
    }

    public static class Provider implements ImplementationProvider{

        protected ResourceAndTimeCalculator getInstance() {
            return new ResourceAndTimeCalculator();
        }

        private static ResourceAndTimeCalculator provideInstance() {
            return ImplementationProvider.loadProvider(ResourceAndTimeCalculator.Provider.class).getInstance();
        }

        @Override
        public boolean chooseMe() {
            return (Config.instance != null && Config.instance.APP_NAME == null);
        }
    }

    //Import Related...
    protected double importTimeFactor(String spaceId, double bytesPerBillion){
        return 0.44 * bytesPerBillion;
    }

    public int calculateImportTimeInSeconds(String spaceId, long byteSize, LambdaBasedStep.ExecutionMode executionMode){
        if(executionMode.equals(LambdaBasedStep.ExecutionMode.ASYNC)) {
            int warmUpTime = 10;
            double bytesPerBillion = byteSize / 1_000_000_000d;
            return (int) (warmUpTime + importTimeFactor(spaceId, bytesPerBillion) * 60);
        }else{
            int expectedHubThroughPutBytesPerSec = 800_000;
            int overhead = 2;
            return (int) (byteSize / expectedHubThroughPutBytesPerSec * overhead);
        }
    }
<<<<<<< HEAD

    public double calculateNeededImportAcus(long uncompressedUploadBytesEstimation, int fileCount, int threadCount) {
        //maximum auf Acus - to prevent that job never gets executed. @TODO: check how to deal is maxUnits of DB
        final double maxAcus = 70;
        final long bytesPerThreads;

        if (fileCount == 0)
            return 0;

        //Only take into account the max parallel execution
        bytesPerThreads = uncompressedUploadBytesEstimation / fileCount * threadCount;

        //Calculate the needed ACUs
        double neededAcus = threadCount * calculateNeededAcusFromByteSize(bytesPerThreads);
        return neededAcus > maxAcus ? maxAcus : neededAcus;
    }

    public int calculateNeededImportDBThreadCount(long uncompressedUploadBytesEstimation, int fileCount, int maxDbThreadCount) {
        int calculatedThreadCount;
        //1GB for maxThreads
        long uncompressedByteSizeForMaxThreads = 1024L * 1024 * 1024;

        if (uncompressedUploadBytesEstimation >= uncompressedByteSizeForMaxThreads)
            calculatedThreadCount = maxDbThreadCount;
        else {
            // Calculate linearly scaled thread count
            int threadCnt = (int) ((double) uncompressedUploadBytesEstimation / uncompressedByteSizeForMaxThreads * maxDbThreadCount);
            calculatedThreadCount = threadCnt == 0 ? 1 : threadCnt;
        }

        return calculatedThreadCount > fileCount ? fileCount : calculatedThreadCount;
    }

    //Copy Related...
    public double calculateNeededAcusFromByteSize(long byteSize) {
        //maximum auf Acus - to prevent that job never gets executed. @TODO: check how to deal is maxUnits of DB
        final double maxAcus = 70;
        // Each ACU needs 2GB RAM
        final double GB_TO_BYTES = 1024 * 1024 * 1024;
        final int ACU_RAM = 2; // GB

        //Calculate the needed ACUs
        double requiredRAM = byteSize / GB_TO_BYTES;
        double neededAcus = requiredRAM / ACU_RAM;

        return neededAcus > maxAcus ? maxAcus : neededAcus;
    }

=======

    public int calculateImportTimeoutSeconds(String spaceId, long byteSize, LambdaBasedStep.ExecutionMode executionMode) {
        int t = calculateImportTimeInSeconds(spaceId, byteSize, executionMode) * 3;
        return Math.min(Math.max(t, MIN_IMPORT_TIME_IN_SECONDS), MAX_IMPORT_TIME_IN_SECONDS);
    }

    public double calculateNeededImportAcus(long uncompressedUploadBytesEstimation, int fileCount, int threadCount) {
        //maximum auf Acus - to prevent that job never gets executed. @TODO: check how to deal is maxUnits of DB
        final double maxAcus = 70;
        final long bytesPerThreads;

        if (fileCount == 0)
            return 0;

        //Only take into account the max parallel execution
        bytesPerThreads = uncompressedUploadBytesEstimation / fileCount * threadCount;

        //Calculate the needed ACUs
        double neededAcus = threadCount * calculateNeededAcusFromByteSize(bytesPerThreads);
        return neededAcus > maxAcus ? maxAcus : neededAcus;
    }

    public int calculateNeededImportDBThreadCount(long uncompressedUploadBytesEstimation, int fileCount, int maxDbThreadCount) {
        int calculatedThreadCount;
        //1GB for maxThreads
        long uncompressedByteSizeForMaxThreads = 1024L * 1024 * 1024;

        if (uncompressedUploadBytesEstimation >= uncompressedByteSizeForMaxThreads)
            calculatedThreadCount = maxDbThreadCount;
        else {
            // Calculate linearly scaled thread count
            int threadCnt = (int) ((double) uncompressedUploadBytesEstimation / uncompressedByteSizeForMaxThreads * maxDbThreadCount);
            calculatedThreadCount = threadCnt == 0 ? 1 : threadCnt;
        }

        return calculatedThreadCount > fileCount ? fileCount : calculatedThreadCount;
    }

    //Copy Related...
    public double calculateNeededAcusFromByteSize(long byteSize) {
        //maximum auf Acus - to prevent that job never gets executed. @TODO: check how to deal is maxUnits of DB
        final double maxAcus = 70;
        // Each ACU needs 2GB RAM
        final double GB_TO_BYTES = 1024 * 1024 * 1024;
        final int ACU_RAM = 2; // GB

        //Calculate the needed ACUs
        double requiredRAM = byteSize / GB_TO_BYTES;
        double neededAcus = requiredRAM / ACU_RAM;

        return neededAcus > maxAcus ? maxAcus : neededAcus;
    }

>>>>>>> 1ea9a4b0
    //Index Related...
    protected double geoIndexFactor(String spaceId, double bytesPerBillion){
        return  0.091 * bytesPerBillion;
    }

    public int calculateIndexCreationTimeInSeconds(String spaceId, long byteSize, XyzSpaceTableHelper.Index index){
        int warmUpTime = 1;
        double bytesPerBillion = byteSize  / 1_000_000_000d;
        double fact = byteSize < 100_000_000_000l ? 0.5 : 1;
        if(index == null)
            return 1;

        double importTimeInMin =  switch (index){
            case GEO -> geoIndexFactor(spaceId, bytesPerBillion);
            case VERSION ->  0.014 * bytesPerBillion;
            case VIZ ->  0.025 * bytesPerBillion;
            case OPERATION ->  0.012 * bytesPerBillion;
            case NEXT_VERSION ->  0.013 * bytesPerBillion;
            case AUTHOR ->  0.013 * bytesPerBillion;
            case SERIAL ->  0.013 * bytesPerBillion;
        };

        return (int)(warmUpTime + (importTimeInMin * fact * 60));
    }

    public double calculateNeededIndexAcus(long byteSize, XyzSpaceTableHelper.Index index) {
        double minACUs = 0.01;
        //Threshold which defines when we scale to maximum
        double globalMax = 200d * 1024 * 1024 * 1024;

        return switch (index){
            case GEO -> interpolate(globalMax,30, byteSize, minACUs);
            case VIZ ->  interpolate(globalMax,10, byteSize, minACUs);
            case VERSION ->  interpolate(globalMax,  10, byteSize, minACUs);
            case OPERATION ->  interpolate(globalMax,10, byteSize, minACUs);
            case NEXT_VERSION ->  interpolate(globalMax, 10, byteSize, minACUs);
            case AUTHOR ->  interpolate(globalMax,10, byteSize, minACUs);
            case SERIAL ->  interpolate(globalMax, 8, byteSize, minACUs);
        };
    }

    public int calculateIndexTimeoutSeconds(String spaceId, long byteSize, XyzSpaceTableHelper.Index index) {
        int t = calculateIndexCreationTimeInSeconds(spaceId, byteSize, index) * 3;
        return Math.min(Math.max(t, MIN_IDX_CREATION_TIME_IN_SECONDS), MAX_IDX_CREATION_TIME_IN_SECONDS);
    }

    private static double interpolate(double globalMax, double max, long real, double min){
        if(real >= globalMax)
            return max;
        else{
            double interpolated = (real / globalMax) * max;
            return interpolated < min ? min : interpolated;
        }
    }
}<|MERGE_RESOLUTION|>--- conflicted
+++ resolved
@@ -21,10 +21,6 @@
 
 import com.here.xyz.jobs.steps.Config;
 import com.here.xyz.jobs.steps.execution.LambdaBasedStep;
-<<<<<<< HEAD
-import com.here.xyz.jobs.steps.execution.db.DatabaseBasedStep;
-=======
->>>>>>> 1ea9a4b0
 import com.here.xyz.util.db.pg.XyzSpaceTableHelper;
 import com.here.xyz.util.di.ImplementationProvider;
 import com.here.xyz.util.service.Initializable;
@@ -72,56 +68,6 @@
             return (int) (byteSize / expectedHubThroughPutBytesPerSec * overhead);
         }
     }
-<<<<<<< HEAD
-
-    public double calculateNeededImportAcus(long uncompressedUploadBytesEstimation, int fileCount, int threadCount) {
-        //maximum auf Acus - to prevent that job never gets executed. @TODO: check how to deal is maxUnits of DB
-        final double maxAcus = 70;
-        final long bytesPerThreads;
-
-        if (fileCount == 0)
-            return 0;
-
-        //Only take into account the max parallel execution
-        bytesPerThreads = uncompressedUploadBytesEstimation / fileCount * threadCount;
-
-        //Calculate the needed ACUs
-        double neededAcus = threadCount * calculateNeededAcusFromByteSize(bytesPerThreads);
-        return neededAcus > maxAcus ? maxAcus : neededAcus;
-    }
-
-    public int calculateNeededImportDBThreadCount(long uncompressedUploadBytesEstimation, int fileCount, int maxDbThreadCount) {
-        int calculatedThreadCount;
-        //1GB for maxThreads
-        long uncompressedByteSizeForMaxThreads = 1024L * 1024 * 1024;
-
-        if (uncompressedUploadBytesEstimation >= uncompressedByteSizeForMaxThreads)
-            calculatedThreadCount = maxDbThreadCount;
-        else {
-            // Calculate linearly scaled thread count
-            int threadCnt = (int) ((double) uncompressedUploadBytesEstimation / uncompressedByteSizeForMaxThreads * maxDbThreadCount);
-            calculatedThreadCount = threadCnt == 0 ? 1 : threadCnt;
-        }
-
-        return calculatedThreadCount > fileCount ? fileCount : calculatedThreadCount;
-    }
-
-    //Copy Related...
-    public double calculateNeededAcusFromByteSize(long byteSize) {
-        //maximum auf Acus - to prevent that job never gets executed. @TODO: check how to deal is maxUnits of DB
-        final double maxAcus = 70;
-        // Each ACU needs 2GB RAM
-        final double GB_TO_BYTES = 1024 * 1024 * 1024;
-        final int ACU_RAM = 2; // GB
-
-        //Calculate the needed ACUs
-        double requiredRAM = byteSize / GB_TO_BYTES;
-        double neededAcus = requiredRAM / ACU_RAM;
-
-        return neededAcus > maxAcus ? maxAcus : neededAcus;
-    }
-
-=======
 
     public int calculateImportTimeoutSeconds(String spaceId, long byteSize, LambdaBasedStep.ExecutionMode executionMode) {
         int t = calculateImportTimeInSeconds(spaceId, byteSize, executionMode) * 3;
@@ -175,7 +121,6 @@
         return neededAcus > maxAcus ? maxAcus : neededAcus;
     }
 
->>>>>>> 1ea9a4b0
     //Index Related...
     protected double geoIndexFactor(String spaceId, double bytesPerBillion){
         return  0.091 * bytesPerBillion;
