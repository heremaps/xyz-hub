--- conflicted
+++ resolved
@@ -24,7 +24,6 @@
 import static com.here.xyz.jobs.RuntimeInfo.State.FAILED;
 import static com.here.xyz.jobs.RuntimeInfo.State.RUNNING;
 import static com.here.xyz.jobs.RuntimeInfo.State.SUCCEEDED;
-import static com.here.xyz.jobs.steps.execution.LambdaBasedStep.ExecutionMode.ASYNC;
 import static com.here.xyz.jobs.steps.execution.LambdaBasedStep.ExecutionMode.SYNC;
 import static com.here.xyz.jobs.steps.execution.LambdaBasedStep.LambdaStepRequest.RequestType.START_EXECUTION;
 import static com.here.xyz.jobs.steps.execution.LambdaBasedStep.LambdaStepRequest.RequestType.STATE_CHECK;
@@ -127,18 +126,11 @@
   public abstract AsyncExecutionState getExecutionState() throws UnknownStateException;
 
   private void startExecution() throws Exception {
-    ExecutionMode executionMode = getExecutionMode();
-    if (executionMode == ASYNC)
-      registerStateCheckTrigger();
-
     updateState(RUNNING);
     execute(isResume());
 
     switch (getExecutionMode()) {
       case SYNC -> updateState(SUCCEEDED);
-<<<<<<< HEAD
-      case ASYNC -> synchronizeStep();
-=======
       case ASYNC -> {
         /*
         NOTE: The registration of the state-check trigger MUST happen *after* the call to #execute()
@@ -147,7 +139,6 @@
         registerStateCheckTrigger();
         synchronizeStep();
       }
->>>>>>> 12b7c5d9
     }
   }
 
@@ -166,10 +157,7 @@
       return;
 
     try {
-<<<<<<< HEAD
-=======
       logger.info("[{}] Registering state-check trigger {} ...", getGlobalStepId(), getStateCheckRuleName());
->>>>>>> 12b7c5d9
       cloudwatchEventsClient().putRule(PutRuleRequest.builder()
           .name(getStateCheckRuleName())
           .state(ENABLED)
@@ -190,13 +178,10 @@
       logger.error("[{}] Unexpected error while registering state-check trigger {}", getGlobalStepId(), getStateCheckRuleName(), e);
       throw new StepException("Unexpected error while registering state-check trigger", e);
     }
-<<<<<<< HEAD
-=======
   }
 
   private void unregisterStateCheckTrigger() {
     _unregisterStateCheckTriggerDeferred(0, 1);
->>>>>>> 12b7c5d9
   }
 
   private void _unregisterStateCheckTriggerDeferred(long waitMs, int attempt) {
