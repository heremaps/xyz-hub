--- conflicted
+++ resolved
@@ -376,12 +376,11 @@
     SQLQuery contentQuery = buildCopyContentQuery(threadCount, threadId);
 
     if (isRemoteCopy())
-<<<<<<< HEAD
       contentQuery = buildCopyQueryRemoteSpace(dbReader(), contentQuery, useTableCopy());
 
     if (! useTableCopy() )
     {
-     int maxBatchSize = 1000;
+     int maxBatchSize = 10000;
      //TODO: Do not use slow JSONB functions in the following query!
      //TODO: Simplify / deduplicate the following query
       return new SQLQuery("""
@@ -404,7 +403,7 @@
                 ) as wfresult
               from
               (
-              select ((row_number() over ())-1)/${{maxblksize}} as rn, 
+              select ((row_number() over ())-1)/${{maxBatchSize}} as rn, 
                       idata.jsondata#>>'{properties,@ns:com:here:xyz,author}' as author, 
                       idata.jsondata || jsonb_build_object('geometry', (idata.geo)::json) as feature,
                       ((idata.jsondata#>>'{properties,@ns:com:here:xyz,deleted}') is not null) as deleted_flag
@@ -415,7 +414,7 @@
             )
             select sum((wfresult::json->>'count')::bigint)::bigint into dummy_output from ins_data
           """).withContext(queryContext)
-          .withQueryFragment("maxblksize", "" + maxBatchSize)
+          .withQueryFragment("maxBatchSize", "" + maxBatchSize)
           .withQueryFragment("versionToBeUsed", "" + getTargetVersion())
           .withQueryFragment("contentQuery", contentQuery);
     }
@@ -435,53 +434,12 @@
       count_data as 
       ( SELECT count(1) AS rows_uploaded FROM ins_data )
       select rows_uploaded into dummy_output from count_data
-    """) //.withContext(queryContext)
+    """)
     .withVariable("schema", targetSchema)
     .withVariable("table", targetTable)
     .withQueryFragment("versionToBeUsed", "" + getTargetVersion())
     .withQueryFragment("contentQuery", contentQuery);
     }
-=======
-      contentQuery = buildCopyQueryRemoteSpace(dbReader(), contentQuery);
-
-    int maxBatchSize = 10000;
-    //TODO: Do not use slow JSONB functions in the following query!
-    //TODO: Simplify / deduplicate the following query
-    return new SQLQuery("""
-          WITH ins_data as
-          (
-            select
-              write_features(
-               jsonb_build_array(
-                case deleted_flag when false then
-                  jsonb_build_object('updateStrategy','{"onExists":null,"onNotExists":null,"onVersionConflict":null,"onMergeConflict":null}'::jsonb,
-                                      'partialUpdates',false,
-                                      'featureData', jsonb_build_object( 'type', 'FeatureCollection', 'features', jsonb_agg( iidata.feature ) ))
-                else
-                    jsonb_build_object('updateStrategy','{"onExists":"DELETE","onNotExists":"RETAIN"}'::jsonb,
-                                      'partialUpdates',false,
-                                      'featureIds', jsonb_agg( iidata.feature->'id' ) )
-                end
-              )::text,
-                 'Modifications', iidata.author,false,${{versionToBeUsed}}
-              ) as wfresult
-            from
-            (
-             select ((row_number() over ())-1)/${{maxBatchSize}} as rn, 
-                    idata.jsondata#>>'{properties,@ns:com:here:xyz,author}' as author, 
-                    idata.jsondata || jsonb_build_object('geometry', (idata.geo)::json) as feature,
-                    ((idata.jsondata#>>'{properties,@ns:com:here:xyz,deleted}') is not null) as deleted_flag
-             from
-             ( ${{contentQuery}} ) idata
-            ) iidata
-            group by rn, author, deleted_flag
-          )
-          select sum((wfresult::json->>'count')::bigint)::bigint into dummy_output from ins_data
-        """).withContext(queryContext)
-        .withQueryFragment("maxBatchSize", "" + maxBatchSize)
-        .withQueryFragment("versionToBeUsed", "" + getTargetVersion())
-        .withQueryFragment("contentQuery", contentQuery);
->>>>>>> 71b46fc8
   }
 
   private SQLQuery buildThreadIdFilter( int threadCount, int threadId )
