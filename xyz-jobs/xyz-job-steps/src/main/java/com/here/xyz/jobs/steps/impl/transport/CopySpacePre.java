--- conflicted
+++ resolved
@@ -27,14 +27,10 @@
  *
  * @TODO - Remove this step later
  */
-<<<<<<< HEAD
-public class CopySpacePre extends GetNextSpaceVersion {
+public class CopySpacePre extends GetNextSpaceVersion<CopySpacePre> {
 
   @JsonCreator(mode = JsonCreator.Mode.PROPERTIES)
   public CopySpacePre(@JsonProperty(value = "spaceId", required = true) String spaceId) {
     super(spaceId);
   }
-}
-=======
-public class CopySpacePre extends GetNextSpaceVersion<CopySpacePre> {}
->>>>>>> f0309c09
+}