--- conflicted
+++ resolved
@@ -60,14 +60,9 @@
   private String s3Bucket;
   @JsonIgnore
   private String s3Key;
-<<<<<<< HEAD
+  private static Map<String, InputsMetadata> metadataCache = new WeakHashMap<>();
   private static Map<String, List<Input>> inputsCache = new WeakHashMap<>(); //TODO: Expire keys after <24h
-  private static Set<String> submittedJobs = new HashSet<>();
-=======
-  private static Map<String, InputsMetadata> metadataCache = new WeakHashMap<>();
-  private static Map<String, List<Input>> inputsCache = new WeakHashMap<>();
   private static Set<String> inputsCacheActive = new HashSet<>();
->>>>>>> 1bc9ce64
 
   public static String inputS3Prefix(String jobId) {
     return jobId + "/inputs";
