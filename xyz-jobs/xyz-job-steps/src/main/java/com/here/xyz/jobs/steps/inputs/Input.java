--- conflicted
+++ resolved
@@ -205,13 +205,8 @@
     }
   }
 
-<<<<<<< HEAD
-  static final InputsMetadata loadMetadata(String jobId) throws IOException, S3Exception {
-    InputsMetadata metadata = metadataCache.get(jobId);
-=======
   static final InputsMetadata loadMetadata(String jobId, String setName) throws IOException, AmazonS3Exception {
     InputsMetadata metadata = getFromMetadataCache(jobId, setName);
->>>>>>> 19b6984e
     if (metadata != null)
       return metadata;
 
