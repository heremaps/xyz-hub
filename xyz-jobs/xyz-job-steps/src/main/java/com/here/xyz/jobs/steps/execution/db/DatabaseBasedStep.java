/*
 * Copyright (C) 2017-2024 HERE Europe B.V.
 *
 * Licensed under the Apache License, Version 2.0 (the "License");
 * you may not use this file except in compliance with the License.
 * You may obtain a copy of the License at
 *
 *     http://www.apache.org/licenses/LICENSE-2.0
 *
 * Unless required by applicable law or agreed to in writing, software
 * distributed under the License is distributed on an "AS IS" BASIS,
 * WITHOUT WARRANTIES OR CONDITIONS OF ANY KIND, either express or implied.
 * See the License for the specific language governing permissions and
 * limitations under the License.
 *
 * SPDX-License-Identifier: Apache-2.0
 * License-Filename: LICENSE
 */

package com.here.xyz.jobs.steps.execution.db;

import static com.here.xyz.jobs.steps.execution.LambdaBasedStep.LambdaStepRequest.RequestType.FAILURE_CALLBACK;
import static com.here.xyz.jobs.steps.execution.LambdaBasedStep.LambdaStepRequest.RequestType.SUCCESS_CALLBACK;
import static com.here.xyz.jobs.steps.execution.db.Database.DatabaseRole.READER;

import com.fasterxml.jackson.annotation.JsonCreator;
import com.fasterxml.jackson.annotation.JsonSubTypes;
<<<<<<< HEAD
import com.fasterxml.jackson.annotation.JsonValue;
=======
>>>>>>> 571f8034
import com.fasterxml.jackson.annotation.JsonView;
import com.here.xyz.XyzSerializable;
import com.here.xyz.jobs.steps.execution.LambdaBasedStep;
import com.here.xyz.jobs.steps.execution.db.Database.DatabaseRole;
import com.here.xyz.jobs.steps.impl.SpaceBasedStep;
import com.here.xyz.jobs.steps.resources.ExecutionResource;
import com.here.xyz.jobs.steps.resources.TooManyResourcesClaimed;
import com.here.xyz.models.hub.Space.Internal;
import com.here.xyz.util.db.SQLQuery;
import com.here.xyz.util.db.datasource.DataSourceProvider;
import java.sql.SQLException;
import java.util.HashMap;
import java.util.Map;
import org.apache.commons.dbutils.ResultSetHandler;
import org.apache.logging.log4j.LogManager;
import org.apache.logging.log4j.Logger;

@JsonSubTypes({
    @JsonSubTypes.Type(value = SpaceBasedStep.class)
})
public abstract class DatabaseBasedStep<T extends DatabaseBasedStep> extends LambdaBasedStep<T> {
  private static final Logger logger = LogManager.getLogger();
  private double claimedAcuLoad;
  @JsonView(Internal.class)
<<<<<<< HEAD
  private Map<DatabaseRef, String> runningQueryIds = new HashMap<>();
=======
  private List<RunningQuery> runningQueries = new ArrayList<>();
>>>>>>> 571f8034
  private Map<Database, DataSourceProvider> usedDataSourceProviders;

  @Override
  public abstract void execute() throws Exception;

  @Override
  protected final void onRuntimeShutdown() {
    super.onRuntimeShutdown();
    if (usedDataSourceProviders != null)
      usedDataSourceProviders.forEach((db, dataSourceProvider) -> {
        try {
          dataSourceProvider.close();
        }
        catch (Exception e) {
          logger.error("Error closing connections for database " + db.getName(), e);
        }
      });
  }

  protected final void runReadQuery(SQLQuery query, Database db, double estimatedMaxAcuLoad) throws TooManyResourcesClaimed, SQLException {
    runReadQuery(query, db, estimatedMaxAcuLoad, rs -> null);
  }

  protected final void runReadQuery(SQLQuery query, Database db, double estimatedMaxAcuLoad, boolean withCallbacks)
      throws TooManyResourcesClaimed, SQLException {
    runReadQuery(query, db, estimatedMaxAcuLoad, rs -> null, withCallbacks);
  }

  protected final <R> R runReadQuery(SQLQuery query, Database db, double estimatedMaxAcuLoad, ResultSetHandler<R> resultSetHandler)
      throws TooManyResourcesClaimed, SQLException {
    return (R) executeQuery(query, db, estimatedMaxAcuLoad, resultSetHandler, false, true, true);
  }

  protected final <R> R runReadQuery(SQLQuery query, Database db, double estimatedMaxAcuLoad, ResultSetHandler<R> resultSetHandler,
      boolean withCallbacks) throws TooManyResourcesClaimed, SQLException {
    return (R) executeQuery(query, db, estimatedMaxAcuLoad, resultSetHandler, false, true, withCallbacks);
  }


  protected final <R> R runReadQuerySync(SQLQuery query, Database db, double estimatedMaxAcuLoad, ResultSetHandler<R> resultSetHandler)
      throws SQLException, TooManyResourcesClaimed {
    return (R) executeQuery(query, db, estimatedMaxAcuLoad, resultSetHandler, false, false, false);
  }

  protected final int runWriteQuery(SQLQuery query, Database db, double estimatedMaxAcuLoad) throws TooManyResourcesClaimed, SQLException {
    return (int) executeQuery(query, db, estimatedMaxAcuLoad, null, true, true, true);
  }

  protected final int runWriteQuery(SQLQuery query, Database db, double estimatedMaxAcuLoad, boolean withCallbacks)
      throws TooManyResourcesClaimed, SQLException {
    return (int) executeQuery(query, db, estimatedMaxAcuLoad, null, true, true, withCallbacks);
  }

  protected final int runWriteQuerySync(SQLQuery query, Database db, double estimatedMaxAcuLoad) throws TooManyResourcesClaimed,
      SQLException {
    return (int) executeQuery(query, db, estimatedMaxAcuLoad, null, true, false, false);
  }

  protected final int[] runBatchWriteQuerySync(SQLQuery query, Database db, double estimatedMaxAcuLoad) throws TooManyResourcesClaimed,
      SQLException {
    return (int[]) executeQuery(query, db, estimatedMaxAcuLoad, null, true, false, false);
  }

  private Object executeQuery(SQLQuery query, Database db, double estimatedMaxAcuLoad, ResultSetHandler<?> resultSetHandler,
      boolean isWriteQuery, boolean async, boolean withCallbacks) throws TooManyResourcesClaimed, SQLException {
    if (async)
<<<<<<< HEAD
      query = (withCallbacks ? wrapQuery(query) : query).withAsync(true);
    runningQueryIds.put(new DatabaseRef(db.getName(), db.getId()), query.getQueryId());
=======
      query = wrapQuery(query).withAsync(true);
    runningQueries.add(new RunningQuery(query.getQueryId(), db.getName(), db.getRole()));
>>>>>>> 571f8034

    if (query.isBatch() && isWriteQuery)
      return query.writeBatch(requestResource(db, estimatedMaxAcuLoad));

    return isWriteQuery
            ? query.write(requestResource(db, estimatedMaxAcuLoad))
            : query.run(requestResource(db, estimatedMaxAcuLoad), resultSetHandler);
  }

  /**
   * Wraps the provided SQL query provided by the step implementation into an outer query which takes care about
   * success- / error-handling.
   * That is reporting success on the completion of the query to the asynchronous step implementation or reporting
   * the failure on exception by sending a {@link LambdaStepRequest} of according type back to the Job framework's Step Lambda Function.
   *
   * Invoking the Lambda Function from within the database is done using the <i>aws_lambda</i> plugin.
   * See: https://docs.aws.amazon.com/AmazonRDS/latest/UserGuide/PostgreSQL-Lambda.html
   *
   * @see LambdaBasedStep
   * @param stepQuery The query that was provided by the step implementation of the subclass
   * @return The wrapped query. A query that takes care of reporting the state back to this implementation asynchronously.
   */
  private SQLQuery wrapQuery(SQLQuery stepQuery) {
    return new SQLQuery("""
        DO
        $wrapped$
        BEGIN
          ${{stepQuery}};
          ${{successCallback}}
          EXCEPTION WHEN OTHERS THEN
            RAISE WARNING 'Step %.% failed with SQL state % and message %', '${{jobId}}', '${{stepId}}', SQLSTATE, SQLERRM;
            ${{failureCallback}}
        END
        $wrapped$;
        """) //TODO: Move RAISE WARNING expression back to generic #buildFailureCallbackQuery() to ensure consistent error reporting & logging across all step implementations
        .withQueryFragment("jobId", getJobId())
        .withQueryFragment("stepId", getId())
        .withQueryFragment("stepQuery", stepQuery)
        .withQueryFragment("successCallback", buildSuccessCallbackQuery())
        .withQueryFragment("failureCallback", buildFailureCallbackQuery());
  }

  protected final SQLQuery buildSuccessCallbackQuery() {
    SQLQuery lambdaSuccessInvoke = isSimulation
        ? new SQLQuery("PERFORM 'Success callback will be simulated';")
        : new SQLQuery("PERFORM aws_lambda.invoke(aws_commons.create_lambda_function_arn('${{lambdaArn}}', '${{lambdaRegion}}'), '${{successRequestBody}}'::JSON, '${{lambdaRegion}}', 'Event');")
            .withQueryFragment("lambdaArn", getwOwnLambdaArn().toString()) //TODO: Use named params instead of query fragments
            .withQueryFragment("lambdaRegion", getwOwnLambdaArn().getRegion())
            //TODO: Re-use the request body for success / failure cases and simply inject the request type in the query
            .withQueryFragment("successRequestBody", new LambdaStepRequest().withType(SUCCESS_CALLBACK).withStep(this).serialize());

    return new SQLQuery("""
        DO
        $success$
        BEGIN
          ${{performLambdaSuccessInvoke}}
        END
        $success$;
        """)
        .withQueryFragment("performLambdaSuccessInvoke", lambdaSuccessInvoke);
  }

  protected final SQLQuery buildFailureCallbackQuery() {
    SQLQuery lambdaFailureInvoke = isSimulation
        ? new SQLQuery("PERFORM 'Failure callback will be simulated';")
        : new SQLQuery("PERFORM aws_lambda.invoke(aws_commons.create_lambda_function_arn('${{lambdaArn}}', '${{lambdaRegion}}'), '${{failureRequestBody}}'::json, '${{lambdaRegion}}', 'Event');")
            .withQueryFragment("lambdaArn", getwOwnLambdaArn().toString())  //TODO: Use named params instead of query fragments
            .withQueryFragment("lambdaRegion", getwOwnLambdaArn().getRegion())
            //TODO: Re-use the request body for success / failure cases and simply inject the request type in the query
            //TODO: Inject error message into failureRequestBody using SQLSTATE & SQLERRM and write it into errorMessage, errorCause, errorCode
            .withQueryFragment("failureRequestBody", new LambdaStepRequest().withType(FAILURE_CALLBACK).withStep(this).serialize());

    return new SQLQuery("""
        DO
        $failure$
        BEGIN
          ${{performLambdaFailureInvoke}}
        END
        $failure$;
        """)
        .withQueryFragment("performLambdaFailureInvoke", lambdaFailureInvoke);
  }

  protected final String getSchema(Database db) {
    return db.getDatabaseSettings().getSchema();
  }

  @Override
  public void cancel() throws Exception {
    //Cancel all running queries
<<<<<<< HEAD
    runningQueryIds.values().stream().forEach(queryId -> {
=======
    runningQueries.stream().forEach(runningQuery -> {
>>>>>>> 571f8034
      try {
        SQLQuery.killByQueryId(runningQuery.queryId, requestResource(Database.loadDatabase(runningQuery.dbName, runningQuery.dbRole),
            0), runningQuery.dbRole == READER);
      }
      catch (SQLException | TooManyResourcesClaimed e) {
        logger.error("Error cancelling running queries of step {}.{}. Following queries are probably still running: {}",
            getJobId(), getId(), runningQueries);
        //TODO: report failure?
      }
    });
  }

  @Override
  public AsyncExecutionState getExecutionState() throws UnknownStateException {
    logger.info("Checking execution state of step {}.{} ...", getJobId(), getId());
    boolean someQueryIsRunning = runningQueryIds.entrySet()
        .stream()
        .anyMatch(queryRef -> {
          DatabaseRef dbRef = queryRef.getKey();
          try {
            return SQLQuery.isRunning(Database.loadDatabase(dbRef.name, dbRef.id).getDataSources(), false, queryRef.getValue());
          }
          catch (SQLException e) {
            /*
            Ignore it if we cannot check the state for (one of) the queries (for now).
            In the worst case, this will lead to an UnknownStateException.
             */
            return false;
          }
        });

    //If the heartbeat is called, but the query is not running anymore, it might be a failure => throw UnknownStateException
    if (!someQueryIsRunning)
      throw new UnknownStateException("No query is running anymore for step " + getGlobalStepId() + ". "
          + "Either the step is completed or failed.");

    //If there was at least one running query, the state should be still RUNNING
    return AsyncExecutionState.RUNNING;
  }

  @Override
  public final ExecutionMode getExecutionMode() {
    return ExecutionMode.ASYNC;
  }

  protected final DataSourceProvider requestResource(Database db, double estimatedMaxAcuLoad) throws TooManyResourcesClaimed {
    Map<ExecutionResource, Double> neededResources = getAggregatedNeededResources();
    if (!neededResources.containsKey(db) || claimedAcuLoad + estimatedMaxAcuLoad > neededResources.get(db))
      throw new TooManyResourcesClaimed("Step " + getId() + " tried to claim further " + estimatedMaxAcuLoad + " ACUs, "
          + claimedAcuLoad + "/" + neededResources.get(db) + " have been claimed before.");

    claimedAcuLoad += estimatedMaxAcuLoad;

    if (usedDataSourceProviders == null)
      usedDataSourceProviders = new HashMap<>();
    DataSourceProvider dsp = usedDataSourceProviders.get(db);
    if (dsp == null)
      usedDataSourceProviders.put(db, dsp = db.getDataSources());
    return dsp;
  }

<<<<<<< HEAD
  private static class DatabaseRef implements XyzSerializable {
    public String name;
    public String id;

    public DatabaseRef(String name, String id) {
      this.name = name;
      this.id = id;
    }

    @JsonCreator
    public DatabaseRef(String jsonValue) {
      this(jsonValue.split("_")[0], jsonValue.split("_")[1]);
    }

    @JsonValue
    @Override
    public String toString() {
      return name + "_" + id;
    }
  }
=======
  private record RunningQuery(String queryId, String dbName, DatabaseRole dbRole) implements XyzSerializable {}
>>>>>>> 571f8034
}<|MERGE_RESOLUTION|>--- conflicted
+++ resolved
@@ -23,24 +23,19 @@
 import static com.here.xyz.jobs.steps.execution.LambdaBasedStep.LambdaStepRequest.RequestType.SUCCESS_CALLBACK;
 import static com.here.xyz.jobs.steps.execution.db.Database.DatabaseRole.READER;
 
-import com.fasterxml.jackson.annotation.JsonCreator;
 import com.fasterxml.jackson.annotation.JsonSubTypes;
-<<<<<<< HEAD
-import com.fasterxml.jackson.annotation.JsonValue;
-=======
->>>>>>> 571f8034
 import com.fasterxml.jackson.annotation.JsonView;
 import com.here.xyz.XyzSerializable;
 import com.here.xyz.jobs.steps.execution.LambdaBasedStep;
-import com.here.xyz.jobs.steps.execution.db.Database.DatabaseRole;
 import com.here.xyz.jobs.steps.impl.SpaceBasedStep;
 import com.here.xyz.jobs.steps.resources.ExecutionResource;
 import com.here.xyz.jobs.steps.resources.TooManyResourcesClaimed;
-import com.here.xyz.models.hub.Space.Internal;
 import com.here.xyz.util.db.SQLQuery;
 import com.here.xyz.util.db.datasource.DataSourceProvider;
 import java.sql.SQLException;
+import java.util.ArrayList;
 import java.util.HashMap;
+import java.util.List;
 import java.util.Map;
 import org.apache.commons.dbutils.ResultSetHandler;
 import org.apache.logging.log4j.LogManager;
@@ -53,11 +48,7 @@
   private static final Logger logger = LogManager.getLogger();
   private double claimedAcuLoad;
   @JsonView(Internal.class)
-<<<<<<< HEAD
-  private Map<DatabaseRef, String> runningQueryIds = new HashMap<>();
-=======
   private List<RunningQuery> runningQueries = new ArrayList<>();
->>>>>>> 571f8034
   private Map<Database, DataSourceProvider> usedDataSourceProviders;
 
   @Override
@@ -124,13 +115,8 @@
   private Object executeQuery(SQLQuery query, Database db, double estimatedMaxAcuLoad, ResultSetHandler<?> resultSetHandler,
       boolean isWriteQuery, boolean async, boolean withCallbacks) throws TooManyResourcesClaimed, SQLException {
     if (async)
-<<<<<<< HEAD
       query = (withCallbacks ? wrapQuery(query) : query).withAsync(true);
-    runningQueryIds.put(new DatabaseRef(db.getName(), db.getId()), query.getQueryId());
-=======
-      query = wrapQuery(query).withAsync(true);
-    runningQueries.add(new RunningQuery(query.getQueryId(), db.getName(), db.getRole()));
->>>>>>> 571f8034
+    runningQueries.add(new RunningQuery(query.getQueryId(), db.getName(), db.getId()));
 
     if (query.isBatch() && isWriteQuery)
       return query.writeBatch(requestResource(db, estimatedMaxAcuLoad));
@@ -221,16 +207,12 @@
   @Override
   public void cancel() throws Exception {
     //Cancel all running queries
-<<<<<<< HEAD
-    runningQueryIds.values().stream().forEach(queryId -> {
-=======
     runningQueries.stream().forEach(runningQuery -> {
->>>>>>> 571f8034
       try {
-        SQLQuery.killByQueryId(runningQuery.queryId, requestResource(Database.loadDatabase(runningQuery.dbName, runningQuery.dbRole),
-            0), runningQuery.dbRole == READER);
+        Database db = Database.loadDatabase(runningQuery.dbName, runningQuery.dbId);
+        SQLQuery.killByQueryId(runningQuery.queryId, db.getDataSources(), db.getRole() == READER);
       }
-      catch (SQLException | TooManyResourcesClaimed e) {
+      catch (SQLException e) {
         logger.error("Error cancelling running queries of step {}.{}. Following queries are probably still running: {}",
             getJobId(), getId(), runningQueries);
         //TODO: report failure?
@@ -241,12 +223,12 @@
   @Override
   public AsyncExecutionState getExecutionState() throws UnknownStateException {
     logger.info("Checking execution state of step {}.{} ...", getJobId(), getId());
-    boolean someQueryIsRunning = runningQueryIds.entrySet()
+    boolean someQueryIsRunning = runningQueries
         .stream()
-        .anyMatch(queryRef -> {
-          DatabaseRef dbRef = queryRef.getKey();
+        .anyMatch(runningQuery -> {
           try {
-            return SQLQuery.isRunning(Database.loadDatabase(dbRef.name, dbRef.id).getDataSources(), false, queryRef.getValue());
+            return SQLQuery.isRunning(Database.loadDatabase(runningQuery.dbName, runningQuery.dbId).getDataSources(), false,
+                runningQuery.queryId);
           }
           catch (SQLException e) {
             /*
@@ -287,28 +269,5 @@
     return dsp;
   }
 
-<<<<<<< HEAD
-  private static class DatabaseRef implements XyzSerializable {
-    public String name;
-    public String id;
-
-    public DatabaseRef(String name, String id) {
-      this.name = name;
-      this.id = id;
-    }
-
-    @JsonCreator
-    public DatabaseRef(String jsonValue) {
-      this(jsonValue.split("_")[0], jsonValue.split("_")[1]);
-    }
-
-    @JsonValue
-    @Override
-    public String toString() {
-      return name + "_" + id;
-    }
-  }
-=======
-  private record RunningQuery(String queryId, String dbName, DatabaseRole dbRole) implements XyzSerializable {}
->>>>>>> 571f8034
+  private record RunningQuery(String queryId, String dbName, String dbId) implements XyzSerializable {}
 }