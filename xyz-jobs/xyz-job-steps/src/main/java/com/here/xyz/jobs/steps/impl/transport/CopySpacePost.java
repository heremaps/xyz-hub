/*
 * Copyright (C) 2017-2024 HERE Europe B.V.
 *
 * Licensed under the Apache License, Version 2.0 (the "License");
 * you may not use this file except in compliance with the License.
 * You may obtain a copy of the License at
 *
 *     http://www.apache.org/licenses/LICENSE-2.0
 *
 * Unless required by applicable law or agreed to in writing, software
 * distributed under the License is distributed on an "AS IS" BASIS,
 * WITHOUT WARRANTIES OR CONDITIONS OF ANY KIND, either express or implied.
 * See the License for the specific language governing permissions and
 * limitations under the License.
 *
 * SPDX-License-Identifier: Apache-2.0
 * License-Filename: LICENSE
 */

package com.here.xyz.jobs.steps.impl.transport;

import static com.here.xyz.jobs.steps.Step.Visibility.USER;
import static com.here.xyz.jobs.steps.execution.LambdaBasedStep.ExecutionMode.SYNC;
import static com.here.xyz.jobs.steps.execution.db.Database.DatabaseRole.WRITER;
import static com.here.xyz.jobs.steps.execution.db.Database.loadDatabase;
import static com.here.xyz.jobs.steps.impl.transport.TransportTools.Phase.STEP_EXECUTE;
import static com.here.xyz.jobs.steps.impl.transport.TransportTools.infoLog;

import com.fasterxml.jackson.annotation.JsonView;
import com.here.xyz.jobs.steps.execution.db.Database;
import com.here.xyz.jobs.steps.impl.SpaceBasedStep;
import com.here.xyz.jobs.steps.inputs.InputFromOutput;
import com.here.xyz.jobs.steps.outputs.CreatedVersion;
import com.here.xyz.jobs.steps.outputs.FeatureStatistics;
import com.here.xyz.jobs.steps.resources.IOResource;
import com.here.xyz.jobs.steps.resources.Load;
import com.here.xyz.jobs.steps.resources.TooManyResourcesClaimed;
import com.here.xyz.models.hub.Space;
import com.here.xyz.util.db.SQLQuery;
import com.here.xyz.util.service.BaseHttpServerVerticle.ValidationException;
import com.here.xyz.util.service.Core;
import com.here.xyz.util.web.XyzWebClient.WebClientException;
import java.io.IOException;
import java.sql.SQLException;
import java.util.ArrayList;
import java.util.List;
import java.util.Map;
import org.apache.logging.log4j.LogManager;
import org.apache.logging.log4j.Logger;


/**
 * This step fetches the next unused version from source space.
 *
 * @TODO - onStateCheck - resume - provide output - add i/o report - move out parsePropertiesQuery functions
 */
public class CopySpacePost extends SpaceBasedStep<CopySpacePost> {
<<<<<<< HEAD

  private static final Logger logger = LogManager.getLogger();
  public static final String STATISTICS = "statistics";
=======
>>>>>>> 70afd7e6

  public static final String STATISTICS = "statistics";
  private static final Logger logger = LogManager.getLogger();
  @JsonView({Internal.class, Static.class})
  private double overallNeededAcus = -1;

  @JsonView({Internal.class, Static.class})
  private long estimatedSourceFeatureCount = -1;

  @JsonView({Internal.class, Static.class})
  private long estimatedSourceByteSize = -1;

  @JsonView({Internal.class, Static.class})
  private long estimatedTargetFeatureCount = -1;

  @JsonView({Internal.class, Static.class})
  private int estimatedSeconds = -1;

  @JsonView({Internal.class, Static.class})
  private long copiedByteSize = 0;

  {
    setOutputSets(List.of(new OutputSet(STATISTICS, USER, true)));
  }

<<<<<<< HEAD
  public long getCopiedByteSize() {
    return copiedByteSize;
  }

  public void setCopiedByteSize(long copiedByteSize) {
    this.copiedByteSize = copiedByteSize;
  }

=======
>>>>>>> 70afd7e6
  @Override
  public List<Load> getNeededResources() {
    try {
      List<Load> rList = new ArrayList<>();
      Space sourceSpace = loadSpace(getSpaceId());

      rList.add(new Load().withResource(loadDatabase(sourceSpace.getStorage().getId(), WRITER))
          .withEstimatedVirtualUnits(calculateNeededAcus()));

      rList.add(new Load().withResource(IOResource.getInstance()).withEstimatedVirtualUnits(getCopiedByteSize())); // billing, reporting

      logger.info("[{}] IncVersion #{} {}", getGlobalStepId(),
<<<<<<< HEAD
                                                           rList.size(),
                                                           sourceSpace.getStorage().getId() );
=======
          rList.size(),
          sourceSpace.getStorage().getId());
>>>>>>> 70afd7e6

      return rList;
    }
    catch (WebClientException e) {
      throw new RuntimeException(e);
    }
  }

  private double calculateNeededAcus() {
    return 0.0;
  }

  public long getCopiedByteSize() {
    return copiedByteSize;
  }

  public void setCopiedByteSize(long copiedByteSize) {
    this.copiedByteSize = copiedByteSize;
  }

  @Override
  public int getTimeoutSeconds() {
    return 24 * 3600;
  }

  @Override
  public int getEstimatedExecutionSeconds() {
    return 5;
  }

  @Override
  public String getDescription() {
    return "Increment Version sequence space " + getSpaceId();
  }

  @Override
  public boolean validate() throws ValidationException {
    super.validate();

    return true;
  }

  @Override
  public ExecutionMode getExecutionMode() {
    return SYNC;
  }

  @Override
  public void execute() throws Exception {
    long fetchedVersion = _getCreatedVersion();

<<<<<<< HEAD
    Space targetSpace   = loadSpace(getSpaceId());
    Database targetDb   = loadDatabase(targetSpace.getStorage().getId(), WRITER);
    String targetSchema = getSchema( targetDb ),
            targetTable = getRootTableName(targetSpace);
=======
    infoLog(STEP_EXECUTE, this, String.format("Get stats for version %d - %s", fetchedVersion, getSpaceId()));
>>>>>>> 70afd7e6

    FeatureStatistics statistics = getCopiedFeatures(fetchedVersion);

    infoLog(STEP_EXECUTE, this, "Job Statistics: bytes=" + statistics.getByteSize() + " rows=" + statistics.getFeatureCount());
    registerOutputs(List.of(statistics), STATISTICS);

    setCopiedByteSize(statistics.getByteSize());
    if (statistics.getFeatureCount() > 0)
      writeContentUpdatedAtTs();
  }

  //TODO: Remove that workaround once the 3 copy steps were properly merged into one step again
  long _getCreatedVersion() {
    for (InputFromOutput input : (List<InputFromOutput>) (List<?>) loadInputs(InputFromOutput.class))
      if (input.getDelegate() instanceof CreatedVersion f)
        return f.getVersion();
    return 0;
  }

<<<<<<< HEAD
  @Override
  public void execute() throws Exception {
    long fetchedVersion = _getCreatedVersion();

    infoLog(STEP_EXECUTE, this,String.format("Get stats for version %d - %s", fetchedVersion, getSpaceId() ));
=======
  private FeatureStatistics getCopiedFeatures(long fetchedVersion) throws SQLException, TooManyResourcesClaimed, WebClientException {

    Space targetSpace = loadSpace(getSpaceId());
    Database targetDb = loadDatabase(targetSpace.getStorage().getId(), WRITER);
    String targetSchema = getSchema(targetDb),
        targetTable = getRootTableName(targetSpace);

    SQLQuery incVersionSql = new SQLQuery(
        """
              select count(1), coalesce( sum( (coalesce(pg_column_size(jsondata),0) + coalesce(pg_column_size(geo),0))::bigint ), 0::bigint )
              from ${schema}.${table} 
              where version = ${{fetchedVersion}} 
            """)
        .withVariable("schema", targetSchema)
        .withVariable("table", targetTable)
        .withQueryFragment("fetchedVersion", "" + fetchedVersion);

    FeatureStatistics statistics = runReadQuerySync(incVersionSql, targetDb, 0, rs -> {
      return rs.next()
          ? new FeatureStatistics().withFeatureCount(rs.getLong(1)).withByteSize(rs.getLong(2))
          : new FeatureStatistics();
    });

    return statistics;
  }

  private void writeContentUpdatedAtTs() throws WebClientException {
    int nrRetries = 3;

    for (int i = 0; i < nrRetries; i++)
      try {
        hubWebClient().patchSpace(getSpaceId(), Map.of("contentUpdatedAt", Core.currentTimeMillis()));
        return;
      }
      catch (WebClientException e) {
        logger.error("[{}] writeContentUpdatedAtTs() -> retry({}) {}", getGlobalStepId(), i + 1, getSpaceId());
        sleepWithIncr(i + 1);
      }
>>>>>>> 70afd7e6

    //TODO: handle ts not updated after retries -> should throw a "retryable Exception", when available. Ignore for now.
    logger.error("[{}] could not write contentUpadtedAt to space {}", getGlobalStepId(), getSpaceId());

<<<<<<< HEAD
    infoLog(STEP_EXECUTE, this,"Job Statistics: bytes=" + statistics.getByteSize() + " rows=" + statistics.getFeatureCount());
    registerOutputs(List.of(statistics), STATISTICS);

    setCopiedByteSize( statistics.getByteSize() );
if( statistics.getFeatureCount() > 0 )
     hubWebClient().patchSpace(getSpaceId(), Map.of("contentUpdatedAt", Core.currentTimeMillis()));

  }

  //TODO: Remove that workaround once the 3 copy steps were properly merged into one step again
  long _getCreatedVersion() {
    for (InputFromOutput input : (List<InputFromOutput>)(List<?>) loadInputs(InputFromOutput.class))
      if (input.getDelegate() instanceof CreatedVersion f)
        return f.getVersion();
    return 0;
  }

=======
  }

  private void sleepWithIncr(int i) {
    try {
      Thread.sleep(i * 15000);
    }
    catch (InterruptedException ignored) {
    }
  }

>>>>>>> 70afd7e6
  @Override
  protected void onAsyncSuccess() throws WebClientException, SQLException, TooManyResourcesClaimed, IOException {
    logger.info("[{}] AsyncSuccess IncVersion {} ", getGlobalStepId(), getSpaceId());
  }

  @Override
  protected void onStateCheck() {
    //@TODO: Implement
    logger.info("ImlCopy.Post - onStateCheck");
    getStatus().setEstimatedProgress(0.2f);
  }

  @Override
  public void resume() throws Exception {
    //@TODO: Implement
    logger.info("ImlCopy.Post - onAsyncSuccess");
  }
}<|MERGE_RESOLUTION|>--- conflicted
+++ resolved
@@ -55,12 +55,6 @@
  * @TODO - onStateCheck - resume - provide output - add i/o report - move out parsePropertiesQuery functions
  */
 public class CopySpacePost extends SpaceBasedStep<CopySpacePost> {
-<<<<<<< HEAD
-
-  private static final Logger logger = LogManager.getLogger();
-  public static final String STATISTICS = "statistics";
-=======
->>>>>>> 70afd7e6
 
   public static final String STATISTICS = "statistics";
   private static final Logger logger = LogManager.getLogger();
@@ -86,17 +80,6 @@
     setOutputSets(List.of(new OutputSet(STATISTICS, USER, true)));
   }
 
-<<<<<<< HEAD
-  public long getCopiedByteSize() {
-    return copiedByteSize;
-  }
-
-  public void setCopiedByteSize(long copiedByteSize) {
-    this.copiedByteSize = copiedByteSize;
-  }
-
-=======
->>>>>>> 70afd7e6
   @Override
   public List<Load> getNeededResources() {
     try {
@@ -109,13 +92,8 @@
       rList.add(new Load().withResource(IOResource.getInstance()).withEstimatedVirtualUnits(getCopiedByteSize())); // billing, reporting
 
       logger.info("[{}] IncVersion #{} {}", getGlobalStepId(),
-<<<<<<< HEAD
-                                                           rList.size(),
-                                                           sourceSpace.getStorage().getId() );
-=======
           rList.size(),
           sourceSpace.getStorage().getId());
->>>>>>> 70afd7e6
 
       return rList;
     }
@@ -167,14 +145,7 @@
   public void execute() throws Exception {
     long fetchedVersion = _getCreatedVersion();
 
-<<<<<<< HEAD
-    Space targetSpace   = loadSpace(getSpaceId());
-    Database targetDb   = loadDatabase(targetSpace.getStorage().getId(), WRITER);
-    String targetSchema = getSchema( targetDb ),
-            targetTable = getRootTableName(targetSpace);
-=======
     infoLog(STEP_EXECUTE, this, String.format("Get stats for version %d - %s", fetchedVersion, getSpaceId()));
->>>>>>> 70afd7e6
 
     FeatureStatistics statistics = getCopiedFeatures(fetchedVersion);
 
@@ -194,13 +165,6 @@
     return 0;
   }
 
-<<<<<<< HEAD
-  @Override
-  public void execute() throws Exception {
-    long fetchedVersion = _getCreatedVersion();
-
-    infoLog(STEP_EXECUTE, this,String.format("Get stats for version %d - %s", fetchedVersion, getSpaceId() ));
-=======
   private FeatureStatistics getCopiedFeatures(long fetchedVersion) throws SQLException, TooManyResourcesClaimed, WebClientException {
 
     Space targetSpace = loadSpace(getSpaceId());
@@ -239,30 +203,10 @@
         logger.error("[{}] writeContentUpdatedAtTs() -> retry({}) {}", getGlobalStepId(), i + 1, getSpaceId());
         sleepWithIncr(i + 1);
       }
->>>>>>> 70afd7e6
 
     //TODO: handle ts not updated after retries -> should throw a "retryable Exception", when available. Ignore for now.
     logger.error("[{}] could not write contentUpadtedAt to space {}", getGlobalStepId(), getSpaceId());
 
-<<<<<<< HEAD
-    infoLog(STEP_EXECUTE, this,"Job Statistics: bytes=" + statistics.getByteSize() + " rows=" + statistics.getFeatureCount());
-    registerOutputs(List.of(statistics), STATISTICS);
-
-    setCopiedByteSize( statistics.getByteSize() );
-if( statistics.getFeatureCount() > 0 )
-     hubWebClient().patchSpace(getSpaceId(), Map.of("contentUpdatedAt", Core.currentTimeMillis()));
-
-  }
-
-  //TODO: Remove that workaround once the 3 copy steps were properly merged into one step again
-  long _getCreatedVersion() {
-    for (InputFromOutput input : (List<InputFromOutput>)(List<?>) loadInputs(InputFromOutput.class))
-      if (input.getDelegate() instanceof CreatedVersion f)
-        return f.getVersion();
-    return 0;
-  }
-
-=======
   }
 
   private void sleepWithIncr(int i) {
@@ -273,7 +217,6 @@
     }
   }
 
->>>>>>> 70afd7e6
   @Override
   protected void onAsyncSuccess() throws WebClientException, SQLException, TooManyResourcesClaimed, IOException {
     logger.info("[{}] AsyncSuccess IncVersion {} ", getGlobalStepId(), getSpaceId());
