/*
 * Copyright (C) 2017-2024 HERE Europe B.V.
 *
 * Licensed under the Apache License, Version 2.0 (the "License");
 * you may not use this file except in compliance with the License.
 * You may obtain a copy of the License at
 *
 *     http://www.apache.org/licenses/LICENSE-2.0
 *
 * Unless required by applicable law or agreed to in writing, software
 * distributed under the License is distributed on an "AS IS" BASIS,
 * WITHOUT WARRANTIES OR CONDITIONS OF ANY KIND, either express or implied.
 * See the License for the specific language governing permissions and
 * limitations under the License.
 *
 * SPDX-License-Identifier: Apache-2.0
 * License-Filename: LICENSE
 */

package com.here.xyz.jobs.steps.impl.transport;

import static com.here.xyz.jobs.steps.Step.Visibility.USER;
import static com.here.xyz.jobs.steps.execution.LambdaBasedStep.ExecutionMode.SYNC;
import static com.here.xyz.jobs.steps.execution.db.Database.DatabaseRole.WRITER;
import static com.here.xyz.jobs.steps.execution.db.Database.loadDatabase;
import static com.here.xyz.jobs.steps.impl.transport.TransportTools.Phase.STEP_EXECUTE;
import static com.here.xyz.jobs.steps.impl.transport.TransportTools.infoLog;

import com.fasterxml.jackson.annotation.JsonView;
import com.here.xyz.jobs.steps.execution.db.Database;
import com.here.xyz.jobs.steps.impl.SpaceBasedStep;
import com.here.xyz.jobs.steps.inputs.InputFromOutput;
import com.here.xyz.jobs.steps.outputs.CreatedVersion;
import com.here.xyz.jobs.steps.outputs.FeatureStatistics;
import com.here.xyz.jobs.steps.resources.IOResource;
import com.here.xyz.jobs.steps.resources.Load;
import com.here.xyz.jobs.steps.resources.TooManyResourcesClaimed;
import com.here.xyz.models.hub.Space;
import com.here.xyz.util.db.SQLQuery;
import com.here.xyz.util.service.BaseHttpServerVerticle.ValidationException;
import com.here.xyz.util.service.Core;
import com.here.xyz.util.web.XyzWebClient.WebClientException;
import java.io.IOException;
import java.sql.SQLException;
import java.util.ArrayList;
import java.util.List;
import java.util.Map;
import org.apache.logging.log4j.LogManager;
import org.apache.logging.log4j.Logger;


/**
 * This step fetches the next unused version from source space.
 *
 * @TODO
 * - onStateCheck
 * - resume
 * - provide output
 * - add i/o report
 * - move out parsePropertiesQuery functions
 */
public class CopySpacePost extends SpaceBasedStep<CopySpacePost> {

  private static final Logger logger = LogManager.getLogger();
  public static final String STATISTICS = "statistics";

  @JsonView({Internal.class, Static.class})
  private double overallNeededAcus = -1;

  @JsonView({Internal.class, Static.class})
  private long estimatedSourceFeatureCount = -1;

  @JsonView({Internal.class, Static.class})
  private long estimatedSourceByteSize = -1;

  @JsonView({Internal.class, Static.class})
  private long estimatedTargetFeatureCount = -1;

  @JsonView({Internal.class, Static.class})
  private int estimatedSeconds = -1;

  @JsonView({Internal.class, Static.class})
  private long copiedByteSize = 0;

  {
    setOutputSets(List.of(new OutputSet(STATISTICS, USER, true)));
  }

  public long getCopiedByteSize() {
    return copiedByteSize;
  }

  public void setCopiedByteSize(long copiedByteSize) {
    this.copiedByteSize = copiedByteSize;
  }

  @Override
  public List<Load> getNeededResources() {
    try {
      List<Load> rList  = new ArrayList<>();
      Space sourceSpace = loadSpace(getSpaceId());

      rList.add( new Load().withResource(loadDatabase(sourceSpace.getStorage().getId(), WRITER))
                           .withEstimatedVirtualUnits(calculateNeededAcus()) );

      rList.add( new Load().withResource(IOResource.getInstance()).withEstimatedVirtualUnits(getCopiedByteSize()) ); // billing, reporting

      logger.info("[{}] IncVersion #{} {}", getGlobalStepId(),
                                                           rList.size(),
                                                           sourceSpace.getStorage().getId() );

      return rList;
    }
    catch (WebClientException e) {
      throw new RuntimeException(e);
    }
  }

  @Override
  public int getTimeoutSeconds() { return 24 * 3600; }

  @Override
  public int getEstimatedExecutionSeconds() {
    return 5;
  }

  private double calculateNeededAcus() {
    return 0.0;
  }

  @Override
  public String getDescription() {
    return "Increment Version sequence space " + getSpaceId();
  }

  @Override
  public boolean validate() throws ValidationException {
    super.validate();

    return true;
  }

  private FeatureStatistics getCopiedFeatures(long fetchedVersion) throws SQLException, TooManyResourcesClaimed, WebClientException {

    Space targetSpace   = loadSpace(getSpaceId());
    Database targetDb   = loadDatabase(targetSpace.getStorage().getId(), WRITER);
    String targetSchema = getSchema( targetDb ),
            targetTable = getRootTableName(targetSpace);

    SQLQuery incVersionSql = new SQLQuery(
              """
                select count(1), coalesce( sum( (coalesce(pg_column_size(jsondata),0) + coalesce(pg_column_size(geo),0))::bigint ), 0::bigint )
                from ${schema}.${table} 
                where version = ${{fetchedVersion}} 
              """)
                .withVariable("schema", targetSchema)
                .withVariable("table", targetTable)
                .withQueryFragment("fetchedVersion",""+fetchedVersion);

     FeatureStatistics statistics = runReadQuerySync(incVersionSql, targetDb, 0, rs -> {
       return rs.next()
              ? new FeatureStatistics().withFeatureCount(rs.getLong(1)).withByteSize(rs.getLong(2))
              : new FeatureStatistics();
    });

    return statistics;
  }

  @Override
  public ExecutionMode getExecutionMode() {
   return SYNC;
  }

<<<<<<< HEAD
=======
  private void sleepWithIncr(int i) { try { Thread.sleep( i * 15000 ); } catch (InterruptedException ignored) {} }

  private void writeContentUpdatedAtTs() throws WebClientException
  {
    int nrRetries = 3;

    for( int i = 0; i < nrRetries; i++)
     try
     { hubWebClient().patchSpace(getSpaceId(), Map.of("contentUpdatedAt", Core.currentTimeMillis()));
       return;
     }
     catch( WebClientException e )
     { logger.error("[{}] writeContentUpdatedAtTs() -> retry({}) {}", getGlobalStepId(), i+1, getSpaceId()); 
       sleepWithIncr(i + 1);
     }

    //TODO: handle ts not updated after retries -> should throw a "retryable Exception", when available. Ignore for now.
    logger.error("[{}] could not write contentUpadtedAt to space {}", getGlobalStepId(), getSpaceId());

  }



>>>>>>> 836bb7e6
  @Override
  public void execute() throws Exception {
    long fetchedVersion = _getCreatedVersion();

    infoLog(STEP_EXECUTE, this,String.format("Get stats for version %d - %s", fetchedVersion, getSpaceId() ));

    FeatureStatistics statistics = getCopiedFeatures(fetchedVersion);

    infoLog(STEP_EXECUTE, this,"Job Statistics: bytes=" + statistics.getByteSize() + " rows=" + statistics.getFeatureCount());
    registerOutputs(List.of(statistics), STATISTICS);

    setCopiedByteSize( statistics.getByteSize() );
<<<<<<< HEAD
if( statistics.getFeatureCount() > 0 )
     hubWebClient().patchSpace(getSpaceId(), Map.of("contentUpdatedAt", Core.currentTimeMillis()));

=======
 
    if( statistics.getFeatureCount() > 0 )
     writeContentUpdatedAtTs();
    
>>>>>>> 836bb7e6
  }

  //TODO: Remove that workaround once the 3 copy steps were properly merged into one step again
  long _getCreatedVersion() {
    for (InputFromOutput input : (List<InputFromOutput>)(List<?>) loadInputs(InputFromOutput.class))
      if (input.getDelegate() instanceof CreatedVersion f)
        return f.getVersion();
    return 0;
  }

  @Override
  protected void onAsyncSuccess() throws WebClientException, SQLException, TooManyResourcesClaimed, IOException {
    logger.info("[{}] AsyncSuccess IncVersion {} ", getGlobalStepId(), getSpaceId());
  }

  @Override
  protected void onStateCheck() {
    //@TODO: Implement
    logger.info("ImlCopy.Post - onStateCheck");
    getStatus().setEstimatedProgress(0.2f);
  }

  @Override
  public void resume() throws Exception {
    //@TODO: Implement
    logger.info("ImlCopy.Post - onAsyncSuccess");
  }
}<|MERGE_RESOLUTION|>--- conflicted
+++ resolved
@@ -52,18 +52,12 @@
 /**
  * This step fetches the next unused version from source space.
  *
- * @TODO
- * - onStateCheck
- * - resume
- * - provide output
- * - add i/o report
- * - move out parsePropertiesQuery functions
+ * @TODO - onStateCheck - resume - provide output - add i/o report - move out parsePropertiesQuery functions
  */
 public class CopySpacePost extends SpaceBasedStep<CopySpacePost> {
 
+  public static final String STATISTICS = "statistics";
   private static final Logger logger = LogManager.getLogger();
-  public static final String STATISTICS = "statistics";
-
   @JsonView({Internal.class, Static.class})
   private double overallNeededAcus = -1;
 
@@ -86,6 +80,32 @@
     setOutputSets(List.of(new OutputSet(STATISTICS, USER, true)));
   }
 
+  @Override
+  public List<Load> getNeededResources() {
+    try {
+      List<Load> rList = new ArrayList<>();
+      Space sourceSpace = loadSpace(getSpaceId());
+
+      rList.add(new Load().withResource(loadDatabase(sourceSpace.getStorage().getId(), WRITER))
+          .withEstimatedVirtualUnits(calculateNeededAcus()));
+
+      rList.add(new Load().withResource(IOResource.getInstance()).withEstimatedVirtualUnits(getCopiedByteSize())); // billing, reporting
+
+      logger.info("[{}] IncVersion #{} {}", getGlobalStepId(),
+          rList.size(),
+          sourceSpace.getStorage().getId());
+
+      return rList;
+    }
+    catch (WebClientException e) {
+      throw new RuntimeException(e);
+    }
+  }
+
+  private double calculateNeededAcus() {
+    return 0.0;
+  }
+
   public long getCopiedByteSize() {
     return copiedByteSize;
   }
@@ -95,39 +115,15 @@
   }
 
   @Override
-  public List<Load> getNeededResources() {
-    try {
-      List<Load> rList  = new ArrayList<>();
-      Space sourceSpace = loadSpace(getSpaceId());
-
-      rList.add( new Load().withResource(loadDatabase(sourceSpace.getStorage().getId(), WRITER))
-                           .withEstimatedVirtualUnits(calculateNeededAcus()) );
-
-      rList.add( new Load().withResource(IOResource.getInstance()).withEstimatedVirtualUnits(getCopiedByteSize()) ); // billing, reporting
-
-      logger.info("[{}] IncVersion #{} {}", getGlobalStepId(),
-                                                           rList.size(),
-                                                           sourceSpace.getStorage().getId() );
-
-      return rList;
-    }
-    catch (WebClientException e) {
-      throw new RuntimeException(e);
-    }
-  }
-
-  @Override
-  public int getTimeoutSeconds() { return 24 * 3600; }
+  public int getTimeoutSeconds() {
+    return 24 * 3600;
+  }
 
   @Override
   public int getEstimatedExecutionSeconds() {
     return 5;
   }
 
-  private double calculateNeededAcus() {
-    return 0.0;
-  }
-
   @Override
   public String getDescription() {
     return "Increment Version sequence space " + getSpaceId();
@@ -140,93 +136,85 @@
     return true;
   }
 
-  private FeatureStatistics getCopiedFeatures(long fetchedVersion) throws SQLException, TooManyResourcesClaimed, WebClientException {
-
-    Space targetSpace   = loadSpace(getSpaceId());
-    Database targetDb   = loadDatabase(targetSpace.getStorage().getId(), WRITER);
-    String targetSchema = getSchema( targetDb ),
-            targetTable = getRootTableName(targetSpace);
-
-    SQLQuery incVersionSql = new SQLQuery(
-              """
-                select count(1), coalesce( sum( (coalesce(pg_column_size(jsondata),0) + coalesce(pg_column_size(geo),0))::bigint ), 0::bigint )
-                from ${schema}.${table} 
-                where version = ${{fetchedVersion}} 
-              """)
-                .withVariable("schema", targetSchema)
-                .withVariable("table", targetTable)
-                .withQueryFragment("fetchedVersion",""+fetchedVersion);
-
-     FeatureStatistics statistics = runReadQuerySync(incVersionSql, targetDb, 0, rs -> {
-       return rs.next()
-              ? new FeatureStatistics().withFeatureCount(rs.getLong(1)).withByteSize(rs.getLong(2))
-              : new FeatureStatistics();
-    });
-
-    return statistics;
-  }
-
   @Override
   public ExecutionMode getExecutionMode() {
-   return SYNC;
-  }
-
-<<<<<<< HEAD
-=======
-  private void sleepWithIncr(int i) { try { Thread.sleep( i * 15000 ); } catch (InterruptedException ignored) {} }
-
-  private void writeContentUpdatedAtTs() throws WebClientException
-  {
-    int nrRetries = 3;
-
-    for( int i = 0; i < nrRetries; i++)
-     try
-     { hubWebClient().patchSpace(getSpaceId(), Map.of("contentUpdatedAt", Core.currentTimeMillis()));
-       return;
-     }
-     catch( WebClientException e )
-     { logger.error("[{}] writeContentUpdatedAtTs() -> retry({}) {}", getGlobalStepId(), i+1, getSpaceId()); 
-       sleepWithIncr(i + 1);
-     }
-
-    //TODO: handle ts not updated after retries -> should throw a "retryable Exception", when available. Ignore for now.
-    logger.error("[{}] could not write contentUpadtedAt to space {}", getGlobalStepId(), getSpaceId());
-
-  }
-
-
-
->>>>>>> 836bb7e6
+    return SYNC;
+  }
+
   @Override
   public void execute() throws Exception {
     long fetchedVersion = _getCreatedVersion();
 
-    infoLog(STEP_EXECUTE, this,String.format("Get stats for version %d - %s", fetchedVersion, getSpaceId() ));
+    infoLog(STEP_EXECUTE, this, String.format("Get stats for version %d - %s", fetchedVersion, getSpaceId()));
 
     FeatureStatistics statistics = getCopiedFeatures(fetchedVersion);
 
-    infoLog(STEP_EXECUTE, this,"Job Statistics: bytes=" + statistics.getByteSize() + " rows=" + statistics.getFeatureCount());
+    infoLog(STEP_EXECUTE, this, "Job Statistics: bytes=" + statistics.getByteSize() + " rows=" + statistics.getFeatureCount());
     registerOutputs(List.of(statistics), STATISTICS);
 
-    setCopiedByteSize( statistics.getByteSize() );
-<<<<<<< HEAD
-if( statistics.getFeatureCount() > 0 )
-     hubWebClient().patchSpace(getSpaceId(), Map.of("contentUpdatedAt", Core.currentTimeMillis()));
-
-=======
- 
-    if( statistics.getFeatureCount() > 0 )
-     writeContentUpdatedAtTs();
-    
->>>>>>> 836bb7e6
+    setCopiedByteSize(statistics.getByteSize());
+    if (statistics.getFeatureCount() > 0)
+      writeContentUpdatedAtTs();
   }
 
   //TODO: Remove that workaround once the 3 copy steps were properly merged into one step again
   long _getCreatedVersion() {
-    for (InputFromOutput input : (List<InputFromOutput>)(List<?>) loadInputs(InputFromOutput.class))
+    for (InputFromOutput input : (List<InputFromOutput>) (List<?>) loadInputs(InputFromOutput.class))
       if (input.getDelegate() instanceof CreatedVersion f)
         return f.getVersion();
     return 0;
+  }
+
+  private FeatureStatistics getCopiedFeatures(long fetchedVersion) throws SQLException, TooManyResourcesClaimed, WebClientException {
+
+    Space targetSpace = loadSpace(getSpaceId());
+    Database targetDb = loadDatabase(targetSpace.getStorage().getId(), WRITER);
+    String targetSchema = getSchema(targetDb),
+        targetTable = getRootTableName(targetSpace);
+
+    SQLQuery incVersionSql = new SQLQuery(
+        """
+              select count(1), coalesce( sum( (coalesce(pg_column_size(jsondata),0) + coalesce(pg_column_size(geo),0))::bigint ), 0::bigint )
+              from ${schema}.${table} 
+              where version = ${{fetchedVersion}} 
+            """)
+        .withVariable("schema", targetSchema)
+        .withVariable("table", targetTable)
+        .withQueryFragment("fetchedVersion", "" + fetchedVersion);
+
+    FeatureStatistics statistics = runReadQuerySync(incVersionSql, targetDb, 0, rs -> {
+      return rs.next()
+          ? new FeatureStatistics().withFeatureCount(rs.getLong(1)).withByteSize(rs.getLong(2))
+          : new FeatureStatistics();
+    });
+
+    return statistics;
+  }
+
+  private void writeContentUpdatedAtTs() throws WebClientException {
+    int nrRetries = 3;
+
+    for (int i = 0; i < nrRetries; i++)
+      try {
+        hubWebClient().patchSpace(getSpaceId(), Map.of("contentUpdatedAt", Core.currentTimeMillis()));
+        return;
+      }
+      catch (WebClientException e) {
+        logger.error("[{}] writeContentUpdatedAtTs() -> retry({}) {}", getGlobalStepId(), i + 1, getSpaceId());
+        sleepWithIncr(i + 1);
+      }
+
+    //TODO: handle ts not updated after retries -> should throw a "retryable Exception", when available. Ignore for now.
+    logger.error("[{}] could not write contentUpadtedAt to space {}", getGlobalStepId(), getSpaceId());
+
+  }
+
+  private void sleepWithIncr(int i) {
+    try {
+      Thread.sleep(i * 15000);
+    }
+    catch (InterruptedException ignored) {
+    }
   }
 
   @Override
