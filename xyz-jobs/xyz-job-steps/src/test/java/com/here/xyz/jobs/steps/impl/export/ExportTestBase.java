--- conflicted
+++ resolved
@@ -45,11 +45,7 @@
 
         //Send Lambda Requests
         sendLambdaStepRequestBlock(step, true);
-<<<<<<< HEAD
-        checkOutputs(allExpectedFeatures, step.loadUserOutputs());
-=======
         checkOutputs(allExpectedFeatures, step.loadUserOutputs(), step.loadOutputs(SYSTEM));
->>>>>>> 70afd7e6
     }
 
     protected void checkOutputs(FeatureCollection expectedFeatures, List<Output> userOutputs, List<Output> systemOutputs) throws IOException {
