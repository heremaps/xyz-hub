--- conflicted
+++ resolved
@@ -98,14 +98,9 @@
     //recreate space without on-demandindices
     createTestSpace(false);
 
-<<<<<<< HEAD
-    LambdaBasedStep step = new DropIndexes(SPACE_ID)
-=======
     List<Index> whiteListIndexes = new ArrayList<>(List.of(SystemIndex.values()));
     whiteListIndexes.add(new OnDemandIndex().withPropertyPath("foo1"));
-    LambdaBasedStep step = new DropIndexes()
-            .withSpaceId(SPACE_ID)
->>>>>>> 8e96e59e
+    LambdaBasedStep step = new DropIndexes(SPACE_ID)
             .withSpaceDeactivation(false)
             .withIndexWhiteList(whiteListIndexes);
     sendLambdaStepRequestBlock(step, true);
