--- conflicted
+++ resolved
@@ -20,15 +20,9 @@
 package com.here.xyz.jobs.steps.impl;
 
 import com.here.xyz.jobs.steps.execution.LambdaBasedStep;
-<<<<<<< HEAD
 import com.here.xyz.util.db.pg.IndexHelper.Index;
 import com.here.xyz.util.db.pg.IndexHelper.OnDemandIndex;
 import com.here.xyz.util.db.pg.IndexHelper.SystemIndex;
-=======
-import com.here.xyz.util.db.pg.XyzSpaceTableHelper.Index;
-import com.here.xyz.util.db.pg.XyzSpaceTableHelper.OnDemandIndex;
-import com.here.xyz.util.db.pg.XyzSpaceTableHelper.SystemIndex;
->>>>>>> 83725e7d
 import org.junit.jupiter.api.Assertions;
 import org.junit.jupiter.api.Test;
 
@@ -53,16 +47,8 @@
 
     @Test
     public void testCreateOnDemandIndex() throws Exception {
-<<<<<<< HEAD
-        XyzSerializable.registerSubtypes(Index.class);
-        XyzSerializable.registerSubtypes(OnDemandIndex.class);
-
-        deleteAllExistingIndexes(SPACE_ID);
-        Assertions.assertEquals(0, listExistingIndexes(SPACE_ID).size());
-=======
         deleteAllExistingIndices(SPACE_ID);
         Assertions.assertTrue(getAllExistingIndices(SPACE_ID).isEmpty());
->>>>>>> 83725e7d
 
         OnDemandIndex onDemandIndex = new OnDemandIndex().withPropertyPath("foo");
 
