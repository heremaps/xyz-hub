<?xml version="1.0" encoding="UTF-8"?>
<!--
  ~ Copyright (C) 2017-2024 HERE Europe B.V.
  ~
  ~ Licensed under the Apache License, Version 2.0 (the "License");
  ~ you may not use this file except in compliance with the License.
  ~ You may obtain a copy of the License at
  ~
  ~     http://www.apache.org/licenses/LICENSE-2.0
  ~
  ~ Unless required by applicable law or agreed to in writing, software
  ~ distributed under the License is distributed on an "AS IS" BASIS,
  ~ WITHOUT WARRANTIES OR CONDITIONS OF ANY KIND, either express or implied.
  ~ See the License for the specific language governing permissions and
  ~ limitations under the License.
  ~
  ~ SPDX-License-Identifier: Apache-2.0
  ~ License-Filename: LICENSE
  -->
<project xmlns="http://maven.apache.org/POM/4.0.0" xmlns:xsi="http://www.w3.org/2001/XMLSchema-instance" xsi:schemaLocation="http://maven.apache.org/POM/4.0.0 http://maven.apache.org/xsd/maven-4.0.0.xsd">
  <modelVersion>4.0.0</modelVersion>
  <parent>
    <groupId>com.here.xyz</groupId>
    <artifactId>xyz-jobs</artifactId>
<<<<<<< HEAD
    <version>3.9.19-SNAPSHOT</version>
=======
    <version>3.9.20-SNAPSHOT</version>
>>>>>>> 9cb46c9e
  </parent>

  <name>XYZ Job Steps</name>
  <description>XYZ Job Steps — A collection of step (base-)implementations to run in the XYZ job framework</description>
  <artifactId>xyz-job-steps</artifactId>
  <packaging>jar</packaging>

  <properties>
    <maven.compiler.source>17</maven.compiler.source>
    <maven.compiler.target>17</maven.compiler.target>
    <project.build.sourceEncoding>UTF-8</project.build.sourceEncoding>
  </properties>

  <dependencies>
    <!-- XYZ libraries -->
    <dependency>
      <groupId>${project.groupId}</groupId>
      <artifactId>xyz-psql-connector</artifactId>
    </dependency>

    <!-- AWS SDK -->
    <dependency>
      <artifactId>aws-java-sdk-s3</artifactId>
      <groupId>com.amazonaws</groupId>
      <exclusions>
        <exclusion>
          <artifactId>jackson-annotations</artifactId>
          <groupId>com.fasterxml.jackson.core</groupId>
        </exclusion>
      </exclusions>
    </dependency>
    <!-- TODO: Use new RDS SDK2 instead -->
    <dependency>
      <artifactId>aws-java-sdk-rds</artifactId>
      <groupId>com.amazonaws</groupId>
      <!-- TODO: put version into main pom's dependency-management -->
      <version>1.12.651</version>
      <exclusions>
        <exclusion>
          <artifactId>jackson-annotations</artifactId>
          <groupId>com.fasterxml.jackson.core</groupId>
        </exclusion>
      </exclusions>
    </dependency>
    <dependency>
      <groupId>software.amazon.awssdk</groupId>
      <artifactId>sfn</artifactId>
    </dependency>
    <dependency>
      <groupId>software.amazon.awssdk</groupId>
      <artifactId>cloudwatchevents</artifactId>
      <exclusions>
        <exclusion>
          <artifactId>jackson-annotations</artifactId>
          <groupId>com.fasterxml.jackson.core</groupId>
        </exclusion>
      </exclusions>
    </dependency>
    <dependency>
      <groupId>software.amazon.awssdk</groupId>
      <artifactId>rds</artifactId>
      <exclusions>
        <exclusion>
          <artifactId>jackson-annotations</artifactId>
          <groupId>com.fasterxml.jackson.core</groupId>
        </exclusion>
      </exclusions>
    </dependency>

    <!-- Jackson -->
    <dependency>
      <groupId>com.fasterxml.jackson.core</groupId>
      <artifactId>jackson-core</artifactId>
    </dependency>
    <dependency>
      <groupId>com.fasterxml.jackson.core</groupId>
      <artifactId>jackson-annotations</artifactId>
    </dependency>

    <!-- Util -->
    <dependency>
      <groupId>dnsjava</groupId>
      <artifactId>dnsjava</artifactId>
    </dependency>

    <!--  Logging libraries -->
    <dependency>
      <groupId>org.apache.logging.log4j</groupId>
      <artifactId>log4j-slf4j-impl</artifactId>
    </dependency>
    <dependency>
      <groupId>org.apache.logging.log4j</groupId>
      <artifactId>log4j-core</artifactId>
    </dependency>
    <dependency>
      <groupId>org.apache.logging.log4j</groupId>
      <artifactId>log4j-api</artifactId>
    </dependency>
    <dependency>
      <groupId>org.apache.logging.log4j</groupId>
      <artifactId>log4j-jcl</artifactId>
    </dependency>
    <dependency>
      <groupId>com.amazonaws</groupId>
      <artifactId>aws-lambda-java-log4j2</artifactId>
    </dependency>

    <!-- Test -->
    <dependency>
      <artifactId>junit</artifactId>
      <groupId>junit</groupId>
      <scope>test</scope>
    </dependency>
  </dependencies>

  <build>
    <plugins>
      <plugin>
        <groupId>org.apache.maven.plugins</groupId>
        <artifactId>maven-shade-plugin</artifactId>
        <configuration>
          <createDependencyReducedPom>false</createDependencyReducedPom>
          <transformers>
            <transformer implementation="org.apache.maven.plugins.shade.resource.ManifestResourceTransformer">
              <mainClass>com.here.xyz.jobs.steps.execution.LambdaBasedStep$LambdaBasedStepExecutor</mainClass>
              <manifestEntries>
                <Multi-Release>true</Multi-Release>
              </manifestEntries>
            </transformer>
            <transformer implementation="org.apache.maven.plugins.shade.resource.ServicesResourceTransformer" />
          </transformers>
          <finalName>${project.artifactId}-fat</finalName>
          <filters>
            <filter>
              <artifact>*:*</artifact>
              <excludes>
                <exclude>META-INF/*.SF</exclude>
                <exclude>META-INF/*.DSA</exclude>
                <exclude>META-INF/*.RSA</exclude>
                <exclude>**/Log4j2Plugins.dat</exclude>
              </excludes>
            </filter>
            <filter>
              <artifact>org.apache.logging.log4j:log4j-slf4j-impl</artifact>
              <includes>
                <include>**</include>
              </includes>
            </filter>
            <filter>
              <artifact>commons-logging:commons-logging</artifact>
              <includes>
                <include>**</include>
              </includes>
            </filter>
            <filter>
              <artifact>org.apache.logging.log4j:log4j-core</artifact>
              <includes>
                <include>**</include>
              </includes>
            </filter>
            <filter>
              <artifact>org.apache.logging.log4j:log4j-jcl</artifact>
              <includes>
                <include>**</include>
              </includes>
            </filter>
            <filter>
              <artifact>org.apache.logging.log4j:log4j-api</artifact>
              <includes>
                <include>**</include>
              </includes>
            </filter>
            <filter>
              <artifact>com.amazonaws:aws-lambda-java-log4j2</artifact>
              <includes>
                <include>**</include>
              </includes>
            </filter>
            <filter>
              <artifact>com.mchange:mchange-commons-java</artifact>
              <includes>
                <include>**</include>
              </includes>
            </filter>
            <filter>
              <artifact>com.mchange:c3p0</artifact>
              <includes>
                <include>**</include>
              </includes>
            </filter>
            <filter>
              <artifact>org.postgresql:postgresql</artifact>
              <includes>
                <include>**</include>
              </includes>
            </filter>
          </filters>
          <minimizeJar>true</minimizeJar>
        </configuration>
        <executions>
          <execution>
            <phase>package</phase>
            <goals>
              <goal>shade</goal>
            </goals>
          </execution>
        </executions>
      </plugin>
    </plugins>
  </build>

  <profiles>
    <profile>
      <id>local</id>
      <build>
        <plugins>
          <plugin>
            <artifactId>exec-maven-plugin</artifactId>
            <executions>
              <execution>
                <configuration>
                  <workingDirectory>${project.build.directory}</workingDirectory>
                  <executable>${basedir}/src/main/bash/deployLocalLambda.sh</executable>
                </configuration>
                <goals>
                  <goal>exec</goal>
                </goals>
                <id>deployLocalLambda</id>
                <phase>install</phase>
              </execution>
            </executions>
            <groupId>org.codehaus.mojo</groupId>
          </plugin>
        </plugins>
      </build>
    </profile>
  </profiles>
</project><|MERGE_RESOLUTION|>--- conflicted
+++ resolved
@@ -22,11 +22,7 @@
   <parent>
     <groupId>com.here.xyz</groupId>
     <artifactId>xyz-jobs</artifactId>
-<<<<<<< HEAD
-    <version>3.9.19-SNAPSHOT</version>
-=======
     <version>3.9.20-SNAPSHOT</version>
->>>>>>> 9cb46c9e
   </parent>
 
   <name>XYZ Job Steps</name>
@@ -44,7 +40,7 @@
     <!-- XYZ libraries -->
     <dependency>
       <groupId>${project.groupId}</groupId>
-      <artifactId>xyz-psql-connector</artifactId>
+      <artifactId>xyz-util</artifactId>
     </dependency>
 
     <!-- AWS SDK -->
