--- conflicted
+++ resolved
@@ -19,26 +19,28 @@
 
 package com.here.xyz.psql.query;
 
-import static com.here.xyz.EventTask.currentTask;
-
 import com.fasterxml.jackson.core.JsonProcessingException;
 import com.fasterxml.jackson.databind.JsonNode;
 import com.fasterxml.jackson.databind.ObjectMapper;
-import com.here.mapcreator.ext.naksha.sql.SQLQuery;
 import com.here.xyz.connectors.ErrorResponseException;
-import com.here.xyz.events.feature.IterateFeaturesEvent;
+import com.here.xyz.events.ContextAwareEvent.SpaceContext;
+import com.here.xyz.events.IterateFeaturesEvent;
 import com.here.xyz.events.PropertiesQuery;
 import com.here.xyz.events.PropertyQuery;
-import com.here.xyz.events.QueryOperator;
+import com.here.xyz.events.PropertyQuery.QueryOperation;
 import com.here.xyz.events.PropertyQueryList;
 import com.here.xyz.events.TagsQuery;
 import com.here.xyz.models.geojson.implementation.FeatureCollection;
 import com.here.xyz.psql.Capabilities;
 import com.here.xyz.psql.Capabilities.IndexList;
-import com.here.xyz.psql.PsqlStorage;
-import com.here.mapcreator.ext.naksha.sql.DhString;
-import com.here.xyz.psql.SQLQueryExt;
+import com.here.xyz.psql.DatabaseHandler;
+import com.here.xyz.psql.PSQLXyzConnector;
+import com.here.xyz.psql.SQLQuery;
+import com.here.xyz.psql.config.PSQLConfig;
+import com.here.xyz.psql.config.PSQLConfig.AESGCMHelper;
 import com.here.xyz.responses.XyzError;
+import com.here.xyz.psql.tools.DhString;
+import java.security.GeneralSecurityException;
 import java.sql.ResultSet;
 import java.sql.SQLException;
 import java.util.ArrayList;
@@ -46,13 +48,11 @@
 import java.util.Collections;
 import java.util.List;
 import java.util.stream.Collectors;
-import javax.annotation.Nonnull;
-import org.jetbrains.annotations.NotNull;
-import org.jetbrains.annotations.Nullable;
 import org.json.JSONArray;
 import org.json.JSONObject;
 
 public class IterateFeatures extends SearchForFeatures<IterateFeaturesEvent> {
+
   public static final String HPREFIX = "h07~";
   private static final String HANDLE_ENCRYPTION_PHRASE = "findFeaturesSort";
   private static String pg_hint_plan = "/*+ Set(seq_page_cost 100.0) IndexOnlyScan( ht1 ) */";
@@ -62,31 +62,24 @@
 
   private boolean isOrderByEvent;
 
-  private IterateFeaturesEvent tmpEvent; // TODO: Remove after refactoring
-
-<<<<<<< HEAD
-  public IterateFeatures(@NotNull IterateFeaturesEvent event, @NotNull PsqlStorage psqlConnector)
-      throws SQLException, ErrorResponseException {
-    super(event, psqlConnector);
-=======
+  private IterateFeaturesEvent tmpEvent; //TODO: Remove after refactoring
+
   private static final ObjectMapper om = new ObjectMapper();
 
 
   public IterateFeatures(IterateFeaturesEvent event, DatabaseHandler dbHandler) throws SQLException, ErrorResponseException {
     super(event, dbHandler);
->>>>>>> b4ad464c
     limit = event.getLimit();
-    isOrderByEvent = PsqlStorage.isOrderByEvent(event);
+    isOrderByEvent = PSQLXyzConnector.isOrderByEvent(event);
     tmpEvent = event;
   }
 
   @Override
-  protected @NotNull SQLQuery buildQuery(@Nonnull IterateFeaturesEvent event) throws SQLException {
-    if (isExtendedSpace(event)) {
+  protected SQLQuery buildQuery(IterateFeaturesEvent event) throws SQLException {
+    if (isExtendedSpace(event) && event.getContext() == SpaceContext.DEFAULT) {
 
       SQLQuery extensionQuery = super.buildQuery(event);
-      extensionQuery.setQueryFragment(
-          "filterWhereClause", "TRUE"); // TODO: Do not support search on iterate for now
+      extensionQuery.setQueryFragment("filterWhereClause", "TRUE"); //TODO: Do not support search on iterate for now
       extensionQuery.setQueryFragment("iColumn", ", i, dataset");
 
       if (is2LevelExtendedSpace(event)) {
@@ -103,7 +96,8 @@
         ds--;
         extensionQuery.setQueryFragment("iColumnExtension", buildIColumnFragment(ds));
         extensionQuery.setQueryFragment("iOffsetExtension", buildIOffsetFragment(event, ds));
-      } else {
+      }
+      else {
         int ds = 2;
 
         ds--;
@@ -116,19 +110,17 @@
       }
       extensionQuery.setNamedParameter("currentDataset", getDatasetFromHandle(event));
 
-      SQLQuery query =
-          new SQLQuery(
-              "SELECT * FROM (${{extensionQuery}}) orderQuery ORDER BY dataset, i ${{limit}}");
+      SQLQuery query = new SQLQuery(
+          "SELECT * FROM (${{extensionQuery}}) orderQuery ORDER BY dataset, i ${{limit}}");
       query.setQueryFragment("extensionQuery", extensionQuery);
       query.setQueryFragment("limit", buildLimitFragment(event.getLimit()));
 
       return query;
-    }
-
-    if (isOrderByEvent) // TODO: Combine execution paths for ordered / non-orderd events
-    {
+
+    }
+
+    if (isOrderByEvent) //TODO: Combine execution paths for ordered / non-orderd events
       return buildQueryForOrderBy(event);
-    }
 
     SQLQuery query = super.buildQuery(event);
     query.setQueryFragment("iColumn", ", i");
@@ -152,31 +144,22 @@
     }
 
     if (hasSearch) {
-      if (hasHandle) {
+      if (hasHandle)
         query.setQueryFragment("offset", "OFFSET #{startOffset}");
-<<<<<<< HEAD
-      }
-    } else {
-      if (hasHandle) {
-        query.setQueryFragment("filterWhereClause", "i > #{startOffset}");
-      }
-=======
     }
     else {
       if (hasHandle)
         // Iterate operation by supporting sorting (by using offset based iteration instead of using "i" column)
         //query.setQueryFragment("filterWhereClause", "i > #{startOffset}");
         query.setQueryFragment("offset", "OFFSET #{startOffset}");
->>>>>>> b4ad464c
 
       // Fixed missing ORDER BY clause (by using query params provided in REST API call)
-      // query.setQueryFragment("orderBy", "ORDER BY i");
+      //query.setQueryFragment("orderBy", "ORDER BY i");
       query.setQueryFragment("orderBy", buildOrderByClause(event));
     }
 
-    if (hasHandle) {
+    if (hasHandle)
       query.setNamedParameter("startOffset", start);
-    }
 
     return query;
   }
@@ -186,59 +169,45 @@
   }
 
   private SQLQuery buildIOffsetFragment(IterateFeaturesEvent event, int dataset) {
-    return new SQLQuery(
-        "AND "
-            + dataset
-            + " >= #{currentDataset} "
-            + "AND ("
-            + dataset
-            + " > #{currentDataset} OR i > #{startOffset}) ORDER BY i")
+    return new SQLQuery("AND " + dataset + " >= #{currentDataset} "
+        + "AND (" + dataset + " > #{currentDataset} OR i > #{startOffset}) ORDER BY i")
         .withNamedParameter("startOffset", getIOffsetFromHandle(event));
   }
 
   private int getDatasetFromHandle(IterateFeaturesEvent event) {
-    if (event.getHandle() == null) {
+    if (event.getHandle() == null)
       return -1;
-    }
     return Integer.parseInt(event.getHandle().split("_")[0]);
   }
 
   private int getIOffsetFromHandle(IterateFeaturesEvent event) {
-    if (event.getHandle() == null) {
+    if (event.getHandle() == null)
       return 0;
-    }
     return Integer.parseInt(event.getHandle().split("_")[1]);
   }
 
-  @Nonnull
   @Override
-  public FeatureCollection handle(@Nonnull ResultSet rs) throws SQLException {
+  public FeatureCollection handle(ResultSet rs) throws SQLException {
     FeatureCollection fc = super.handle(rs);
     if (isOrderByEvent) {
       if (fc.getHandle() != null) {
-        // Extend handle and encrypt
+        //Extend handle and encrypt
         final String handle;
         try {
-<<<<<<< HEAD
-          handle = createHandle(tmpEvent, fc.getHandle());
-        } catch (Exception e) {
-          throw new RuntimeException(
-              e); // TODO: Use ErrorResponseException here after refactoring of the base class
-=======
           // increment offset by number of records newly fetched (so next iterate can start from this offset)
           tmpEvent.setOffset(tmpEvent.getOffset() + fc.getFeatures().size());
           handle = createHandle(tmpEvent, fc.getHandle() );
         }
         catch (Exception e) {
           throw new RuntimeException(e); //TODO: Use ErrorResponseException here after refactoring of the base class
->>>>>>> b4ad464c
         }
         fc.setHandle(handle);
         fc.setNextPageToken(handle);
       }
-    } else {
+    }
+    else {
       if (hasSearch && fc.getHandle() != null) {
-        fc.setHandle("" + (start + limit)); // Kept for backwards compatibility for now
+        fc.setHandle("" + (start + limit)); //Kept for backwards compatibility for now
         fc.setNextPageToken("" + (start + limit));
       }
     }
@@ -247,50 +216,45 @@
 
   private SQLQuery buildQueryForOrderBy(IterateFeaturesEvent event) throws SQLException {
     SQLQuery filterWhereClause = generateSearchQuery(event);
-    if (filterWhereClause == null) {
+    if (filterWhereClause == null)
       filterWhereClause = new SQLQuery("TRUE");
-    }
-
-    // ---------------------------------------------------------------------------------------------
+
+    //---------------------------------------------------------------------------------------------
 
     SQLQuery partialQuery = buildPartialSortIterateQuery(event, filterWhereClause);
 
     String nextHandleJson = buildNextHandleAttribute(event.getSort(), isPartOverI(event));
-    SQLQuery innerQry =
-        new SQLQuery(
-            "WITH dt AS ("
-                + " ${{partialQuery}} "
-                + " ${{orderings}} "
-                + ") "
-                + "SELECT jsondata, geo, ${{nextHandleJson}} AS nxthandle "
-                + "    FROM dt s JOIN ${schema}.${table} d ON ( s.i = d.i ) "
-                + "    ORDER BY s.ord1, s.ord2");
+    SQLQuery innerQry = new SQLQuery("WITH dt AS ("
+        + " ${{partialQuery}} "
+        + " ${{orderings}} "
+        + ") "
+        + "SELECT jsondata, geo, ${{nextHandleJson}} AS nxthandle "
+        + "    FROM dt s JOIN ${schema}.${table} d ON ( s.i = d.i ) "
+        + "    ORDER BY s.ord1, s.ord2");
 
     innerQry.setQueryFragment("partialQuery", partialQuery);
-    innerQry.setQueryFragment(
-        "orderings", event.getHandle() == null ? "" : "ORDER BY ord1, ord2 limit #{limit}");
+    innerQry.setQueryFragment("orderings", event.getHandle() == null ? "" : "ORDER BY ord1, ord2 limit #{limit}");
     innerQry.setNamedParameter("limit", limit);
     innerQry.setQueryFragment("nextHandleJson", nextHandleJson);
 
-    // ---------------------------------------------------------------------------------------------
-
-    SQLQuery query =
-        new SQLQuery(
-            "${{pgHintPlan}} "
-                + "SELECT ${{selection}}, ${{geo}}, nxthandle FROM ("
-                + "    ${{innerQuery}}"
-                + ") o");
+
+    //---------------------------------------------------------------------------------------------
+
+
+    SQLQuery query = new SQLQuery("${{pgHintPlan}} "
+        + "SELECT ${{selection}}, ${{geo}}, nxthandle FROM ("
+        + "    ${{innerQuery}}"
+        + ") o");
     query.setQueryFragment("pgHintPlan", pg_hint_plan);
-    query.setQueryFragment("selection", SQLQueryExt.selectJson(event));
+    query.setQueryFragment("selection", SQLQuery.selectJson(event));
     query.setQueryFragment("geo", buildGeoFragment(event));
     query.setQueryFragment("innerQuery", innerQry);
 
     return query;
   }
 
-  private SQLQuery buildPartialSortIterateQuery(
-      IterateFeaturesEvent event, SQLQuery filterWhereClause) {
-    // Extend the filterWhereClause by the necessary parts for partial iteration using modules
+  private SQLQuery buildPartialSortIterateQuery(IterateFeaturesEvent event, SQLQuery filterWhereClause) {
+    //Extend the filterWhereClause by the necessary parts for partial iteration using modules
     Integer[] part = event.getPart();
     if (part != null && part.length == 2 && part[1] > 1) {
       filterWhereClause.append(" AND (( i %% #{total} ) = #{partition})");
@@ -299,10 +263,8 @@
     }
 
     String orderByClause = buildOrderByClause(event);
-    List<String> continuationWhereClauses =
-        event.getHandle() == null
-            ? Collections.singletonList("")
-            : buildContinuationConditions(event.getHandle());
+    List<String> continuationWhereClauses = event.getHandle() == null ? Collections.singletonList("")
+        : buildContinuationConditions(event.getHandle());
 
     SQLQuery partialQuery = new SQLQuery("");
 
@@ -320,335 +282,201 @@
 
   private static String buildPartialSortIterateSQL(int ord1) {
     return "("
-        + "    SELECT "
-        + ord1
-        + "::integer AS ord1, row_number() over () ord2, i FROM (" // TODO: Rename ord1_i / ord2 to
-        // meaningful names
+        + "    SELECT " + ord1 + "::integer AS ord1, row_number() over () ord2, i FROM (" //TODO: Rename ord1_i / ord2 to meaningful names
         + "        SELECT i FROM ${schema}.${table} ht1 "
         + "        WHERE ${{filterWhereClause}} ${{continuation}} ${{orderBy}} LIMIT #{limit}"
         + "    ) inr"
         + ")";
   }
 
-  private static SQLQuery buildGetIterateHandlesQuery(int nrHandles) {
-    return getIterateHandles(nrHandles);
-  }
-
-  private static boolean canSortBy(List<String> sort, @NotNull PsqlStorage processor) {
-    if (sort == null || sort.isEmpty()) {
-      return true;
-    }
-
-    try {
-      String normalizedSortProp = "o:" + IdxMaintenance.normalizedSortProperies(sort);
-
-      switch (normalizedSortProp.toLowerCase()) {
-        case "o:f.id":
-        case "o:f.createdat":
-        case "o:f.updatedat":
-          return true;
-      }
-
-      final @Nullable List<@NotNull String> indices =
-          IndexList.getIndexList(processor);
-      if (indices == null) {
-        // The table is small and not indexed. It's not listed in the xyz_idxs_status table.
-        return true;
-      }
-
-      for (String idx : indices) {
-        if (idx.startsWith(normalizedSortProp)) {
-          return true;
-        }
-      }
-
-      return false;
-    } catch (Exception e) {
-      // In cases where something with the check went wrong, allow the sort.
-      currentTask().error("Unexpected exception in canSortBy({}, ...)", sort, e);
-      return true;
-    }
-  }
-
-  private static boolean isDescending(String sortproperty) {
-    return sortproperty.toLowerCase().endsWith(":desc");
-  }
-
-  private static String jpathFromSortProperty(String sortproperty) {
-    String jformat = "(%s->'%s')", jpth = "jsondata";
+  private static SQLQuery buildGetIterateHandlesQuery( int nrHandles )
+    { return getIterateHandles(nrHandles);  }
+
+  private static boolean canSortBy(String space, List<String> sort, DatabaseHandler dbHandler)
+  {
+    if (sort == null || sort.isEmpty() ) return true;
+
+    try
+    {
+     String normalizedSortProp = "o:" + IdxMaintenance.normalizedSortProperies(sort);
+
+     switch( normalizedSortProp.toLowerCase() ) { case "o:f.id" : case "o:f.createdat" : case "o:f.updatedat" : return true; }
+
+     List<String> indices = IndexList.getIndexList(space, dbHandler);
+
+     if (indices == null) return true; // The table is small and not indexed. It's not listed in the xyz_idxs_status table
+
+     for( String idx : indices )
+      if( idx.startsWith( normalizedSortProp) ) return true;
+
+     return false;
+    }
+    catch (Exception e)
+    { // In all cases, when something with the check went wrong, allow the sort
+    }
+
+    return true;
+  }
+
+  private static boolean isDescending(String sortproperty) { return sortproperty.toLowerCase().endsWith(":desc"); }
+
+  private static String jpathFromSortProperty(String sortproperty)
+  { String jformat = "(%s->'%s')", jpth = "jsondata";
     sortproperty = sortproperty.replaceAll(":(?i)(asc|desc)$", "");
 
-    for (String p : sortproperty.split("\\.")) {
+    for (String p : sortproperty.split("\\."))
       jpth = DhString.format(jformat, jpth, p);
-    }
 
     return jpth;
   }
 
-  private static String buildNextHandleAttribute(List<String> sortby, boolean partOver_i) {
-    String
-        nhandle =
-        !partOver_i
-            ? "jsonb_set('{}','{h0}', jsondata->'id')"
-            : "jsonb_set('{}','{i}',to_jsonb(s.i))",
-        svalue = "";
+  private static String buildNextHandleAttribute(List<String> sortby, boolean partOver_i)
+  { String nhandle = !partOver_i ? "jsonb_set('{}','{h0}', jsondata->'id')" : "jsonb_set('{}','{i}',to_jsonb(s.i))",
+           svalue = "";
     int hDepth = 1;
 
-    if (sortby != null && sortby.size() > 0) {
-      for (String s : sortby) {
+    if (sortby != null && sortby.size() > 0)
+      for (String s : sortby)
+      {
         svalue += DhString.format("%s\"%s\"", (svalue.length() == 0 ? "" : ","), s);
 
-        nhandle =
-            DhString.format(
-                "jsonb_set(%s,'{h%d}',coalesce(%s,'\"%s\"'::jsonb))",
-                nhandle, hDepth++, jpathFromSortProperty(s), PropertyDoesNotExistIndikator);
-      }
-    }
+        nhandle = DhString.format("jsonb_set(%s,'{h%d}',coalesce(%s,'\"%s\"'::jsonb))", nhandle, hDepth++, jpathFromSortProperty(s), PropertyDoesNotExistIndikator);
+      }
 
     return DhString.format("jsonb_set(%s,'{s}','[%s]')", nhandle, svalue);
   }
 
-<<<<<<< HEAD
-  private String buildOrderByClause(IterateFeaturesEvent event) {
-    List<String> sortby =
-        event.getHandle() != null ? convHandle2sortbyList(event.getHandle()) : event.getSort();
-=======
   private  String buildOrderByClause(IterateFeaturesEvent event) {
     // Use sorting parameter supplied instead of reading from handle (as handle doesn't seem to have sort parameters in all scenario)
     //List<String> sortby = event.getHandle() != null ? convHandle2sortbyList(event.getHandle()) : event.getSort();
     List<String> sortby = event.getSort();
->>>>>>> b4ad464c
-
-    if (sortby == null || sortby.size() == 0) {
-      return isPartOverI(event)
-          ? "ORDER BY i"
-          : "ORDER BY (jsondata->>'id')"; // in case no sort is specified
-    }
-
-    if (sortby.size() == 1 && sortby.get(0).toLowerCase().startsWith("id")) // usecase order by id
+
+    if (sortby == null || sortby.size() == 0)
+     return isPartOverI(event) ? "ORDER BY i" : "ORDER BY (jsondata->>'id')"; // in case no sort is specified
+
+    if( sortby.size() == 1 && sortby.get(0).toLowerCase().startsWith("id") ) // usecase order by id
+     if( sortby.get(0).equalsIgnoreCase( "id:desc" ) )
+      return "ORDER BY (jsondata->>'id') DESC";
+     else
+      return "ORDER BY (jsondata->>'id')";
+
+    String orderByClause = "", direction = "";
+
+    for (String s : sortby)
     {
-      if (sortby.get(0).equalsIgnoreCase("id:desc")) {
-        return "ORDER BY (jsondata->>'id') DESC";
-      } else {
-        return "ORDER BY (jsondata->>'id')";
-      }
-    }
-
-    String orderByClause = "", direction = "";
-
-    for (String s : sortby) {
-      direction = (isDescending(s) ? "DESC" : "");
-
-      orderByClause +=
-          DhString.format(
-              "%s %s %s",
-              (orderByClause.length() == 0 ? "" : ","), jpathFromSortProperty(s), direction);
-    }
-
-    return DhString.format(
-        "ORDER BY %s, (jsondata->>'id') %s",
-        orderByClause,
-        direction); // id is always last sort crit with sort direction as last (most inner) index
-  }
-
-<<<<<<< HEAD
-  private static List<String> convHandle2sortbyList(String handle) {
-=======
+     direction = (isDescending(s) ? "DESC" : "");
+
+     orderByClause += DhString.format("%s %s %s", (orderByClause.length() == 0 ? "" : ","), jpathFromSortProperty(s), direction);
+    }
+
+    return DhString.format("ORDER BY %s, (jsondata->>'id') %s", orderByClause, direction); // id is always last sort crit with sort direction as last (most inner) index
+  }
+
   private static List<String> convHandle2sortbyList( String handle )
   {
     if (!handle.startsWith("{")) return null;
->>>>>>> b4ad464c
     JSONObject jo = new JSONObject(handle);
     JSONArray jarr = jo.getJSONArray("s");
     if (jarr==null) return null;
     List<String> sortby = new ArrayList<String>();
-    for (int i = 0; i < jarr.length(); i++) {
-      sortby.add(jarr.getString(i));
-    }
-
-    return (sortby);
+    for(int i = 0; i < jarr.length(); i++)
+     sortby.add(jarr.getString(i));
+
+    return(sortby);
   }
 
   private boolean isPartOverI(IterateFeaturesEvent event) {
-<<<<<<< HEAD
-    if (event.getHandle() != null) {
-=======
     if (event.getHandle() != null && event.getHandle().startsWith("{"))
->>>>>>> b4ad464c
       return (new JSONObject(event.getHandle())).has("i");
-    }
 
     return event.getPart() != null && event.getSort() == null && !hasSearch;
   }
 
-  private static List<String> buildContinuationConditions(String handle) {
-    List<String> ret = new ArrayList<String>(), sortby = convHandle2sortbyList(handle);
-    JSONObject h = new JSONObject(handle);
-    boolean descendingLast = false, sortbyIdUseCase = false;
-    String sqlWhereContinuation = "";
-    int hdix = 1;
-
-    if (h.has("i")) // partOver_i
-    {
-      ret.add(DhString.format(" and i > %d", h.getBigInteger("i")));
-      return ret;
-    }
-
-    if (h.has("h")) // start handle partitioned by id
-    {
-      ret.add(DhString.format(" and (jsondata->>'id') >= '%s'", h.get("h").toString()));
-      return ret;
-    }
-
-    for (String s : sortby) {
-      String hkey = "h" + hdix++;
-      Object v = h.get(hkey);
-      boolean bNull = PropertyDoesNotExistIndikator.equals(v.toString());
-      JSONObject jo = new JSONObject();
-      jo.put(hkey, v);
-
-      descendingLast = isDescending(s);
-
-      if (s.startsWith("id")) {
-        sortbyIdUseCase = true;
-        break;
-      } else if (!bNull) {
-        sqlWhereContinuation +=
-            DhString.format(
-                " and %s = ('%s'::jsonb)->'%s'", jpathFromSortProperty(s), jo.toString(), hkey);
-      } else {
-        sqlWhereContinuation += DhString.format(" and %s is null", jpathFromSortProperty(s));
-      }
-    }
-
-    sqlWhereContinuation +=
-        DhString.format(
-            " and (jsondata->>'id') %s '%s'", (descendingLast ? "<" : ">"), h.get("h0").toString());
-
-    ret.add(sqlWhereContinuation);
-
-    if (sortbyIdUseCase) {
-      return ret;
-    }
-
-    for (; !sortby.isEmpty(); sortby.remove(sortby.size() - 1)) {
-      sqlWhereContinuation = "";
-      hdix = 1;
-      boolean bNullLastEnd = false;
-
-      for (String s : sortby) {
-        String op = ((hdix < sortby.size()) ? "=" : (isDescending(s) ? "<" : ">")),
-            hkey = "h" + hdix++;
-
-        Object v = h.get(hkey);
-        boolean bNull = PropertyDoesNotExistIndikator.equals(v.toString());
-
-        JSONObject jo = new JSONObject();
-        jo.put(hkey, v);
-
-        descendingLast = isDescending(s);
-
-        if (!bNull) {
-          switch (op) {
-            case "=":
-            case "<":
-              sqlWhereContinuation +=
-                  DhString.format(
-                      " and %s %s ('%s'::jsonb)->'%s'",
-                      jpathFromSortProperty(s), op, jo.toString(), hkey);
-              break;
-            case ">":
-              ret.add(
-                  sqlWhereContinuation
-                      + DhString.format(
-                      " and ( %1$s > ('%2$s'::jsonb)->'%3$s' )",
-                      jpathFromSortProperty(s), jo.toString(), hkey));
-              sqlWhereContinuation +=
-                  DhString.format(" and ( %1$s is null )", jpathFromSortProperty(s));
-              break;
-          }
-        } else {
-          switch (op) {
-            case "=":
-              sqlWhereContinuation += DhString.format(" and %s is null", jpathFromSortProperty(s));
-              break;
-            case ">":
-              bNullLastEnd = true;
-              break; // nothing greater than null. this is due to default "NULLS LAST" on ascending
-            // dbindex
-            case "<":
-              sqlWhereContinuation +=
-                  DhString.format(" and %s is not null", jpathFromSortProperty(s));
-              break;
-          }
+  private static List<String> buildContinuationConditions( String handle )
+  {
+   List<String> ret = new ArrayList<String>(),
+                sortby = convHandle2sortbyList( handle );
+   JSONObject h = new JSONObject(handle);
+   boolean descendingLast = false, sortbyIdUseCase = false;
+   String sqlWhereContinuation = "";
+   int hdix = 1;
+
+   if( h.has("i") ) // partOver_i
+   { ret.add(DhString.format(" and i > %d", h.getBigInteger("i")));
+     return ret;
+   }
+
+   if( h.has("h") ) // start handle partitioned by id
+   { ret.add(DhString.format(" and (jsondata->>'id') >= '%s'",h.get("h").toString()));
+     return ret;
+   }
+
+   for (String s : sortby)
+   { String hkey = "h" + hdix++;
+     Object v = h.get(hkey);
+     boolean bNull = PropertyDoesNotExistIndikator.equals(v.toString());
+     JSONObject jo = new JSONObject();
+     jo.put(hkey, v);
+
+
+     descendingLast = isDescending(s);
+
+     if(s.startsWith("id"))
+     { sortbyIdUseCase = true; break; }
+     else if( !bNull )
+      sqlWhereContinuation += DhString.format(" and %s = ('%s'::jsonb)->'%s'", jpathFromSortProperty(s), jo.toString() ,hkey );
+     else
+      sqlWhereContinuation += DhString.format(" and %s is null", jpathFromSortProperty(s) );
+    }
+
+   sqlWhereContinuation += DhString.format(" and (jsondata->>'id') %s '%s'", ( descendingLast ? "<" : ">" ) ,h.get("h0").toString());
+
+   ret.add( sqlWhereContinuation );
+
+   if( sortbyIdUseCase ) return ret;
+
+   for(; !sortby.isEmpty(); sortby.remove(sortby.size()-1) )
+   {
+     sqlWhereContinuation = "";
+     hdix = 1;
+     boolean bNullLastEnd = false;
+
+     for (String s : sortby)
+     { String op   = (( hdix < sortby.size() ) ? "=" : (isDescending(s) ? "<" : ">" ) ),
+              hkey = "h" + hdix++;
+
+       Object v = h.get(hkey);
+       boolean bNull = PropertyDoesNotExistIndikator.equals(v.toString());
+
+       JSONObject jo = new JSONObject();
+       jo.put(hkey, v);
+
+       descendingLast = isDescending(s);
+
+       if(!bNull)
+        switch( op )
+        { case "=" :
+          case "<" : sqlWhereContinuation += DhString.format(" and %s %s ('%s'::jsonb)->'%s'", jpathFromSortProperty(s), op ,jo.toString() ,hkey ); break;
+          case ">" : ret.add( sqlWhereContinuation + DhString.format(" and ( %1$s > ('%2$s'::jsonb)->'%3$s' )", jpathFromSortProperty(s), jo.toString() ,hkey ) );
+                     sqlWhereContinuation += DhString.format(" and ( %1$s is null )", jpathFromSortProperty(s) ); break;
         }
-      }
-
-      if (!bNullLastEnd) {
-        ret.add(sqlWhereContinuation);
-      }
-    }
-
-    return ret;
+       else
+        switch( op )
+        { case "=" : sqlWhereContinuation += DhString.format(" and %s is null", jpathFromSortProperty(s) ); break;
+          case ">" : bNullLastEnd = true; break; // nothing greater than null. this is due to default "NULLS LAST" on ascending dbindex
+          case "<" : sqlWhereContinuation += DhString.format(" and %s is not null", jpathFromSortProperty(s) ); break;
+        }
+     }
+
+     if(!bNullLastEnd)
+      ret.add( sqlWhereContinuation );
+   }
+
+   return ret;
+
   }
 
   private static String bucketOfIdsSql =
-<<<<<<< HEAD
-      "with  idata as (  select min( jsondata->>'id' ) as id from ${schema}.${table}   union    "
-          + " select jsondata->>'id' as id from ${schema}.${table}     tablesample system( (select"
-          + " least((100000/greatest(reltuples,1)),100) from pg_catalog.pg_class where oid ="
-          + " format('%%s.%%s','${schema}', '${table}' )::regclass) ) " // -- repeatable ( 0.7 )
-          + "), iidata   as ( select id, ntile( %1$d ) over ( order by id ) as bucket from idata ),"
-          + " iiidata  as ( select min(id) as id, bucket from iidata group by bucket ), iiiidata as"
-          + " ( select bucket, id as i_from, lead( id, 1) over ( order by id ) as i_to from iiidata"
-          + " ) select "
-          + " jsonb_set('{\"type\":\"Feature\",\"properties\":{}}','{properties,handles}',"
-          + " jsonb_agg(jsonb_build_array(bucket, i_from, i_to"
-          + " ))),'{\"type\":\"Point\",\"coordinates\":[]}', null from iiiidata ";
-
-  private static SQLQuery getIterateHandles(int nrHandles) {
-    return new SQLQuery(DhString.format(bucketOfIdsSql, nrHandles));
-  }
-
-  private static void setEventValuesFromHandle(IterateFeaturesEvent event, String handle)
-      throws JsonProcessingException {
-    ObjectMapper om = new ObjectMapper();
-    JsonNode jn = om.readTree(handle);
-    String ps = jn.get("p").toString();
-    String ts = jn.get("t").toString();
-    String ms = jn.get("m").toString();
-    PropertiesQuery pq = om.readValue(ps, PropertiesQuery.class);
-    TagsQuery tq = om.readValue(ts, TagsQuery.class);
-    Integer[] part = om.readValue(ms, Integer[].class);
-
-    event.setPart(part);
-    event.setPropertiesQuery(pq);
-    event.setTags(tq);
-    event.setHandle(handle);
-  }
-
-  private static String addEventValuesToHandle(IterateFeaturesEvent event, String dbhandle)
-      throws JsonProcessingException {
-    ObjectMapper om = new ObjectMapper();
-    String
-        pQry =
-        DhString.format(
-            ",\"p\":%s",
-            event.getPropertiesQuery() != null
-                ? om.writeValueAsString(event.getPropertiesQuery())
-                : "[]"),
-        tQry =
-            DhString.format(
-                ",\"t\":%s",
-                event.getTags() != null ? om.writeValueAsString(event.getTags()) : "[]"),
-        mQry =
-            DhString.format(
-                ",\"m\":%s",
-                event.getPart() != null ? om.writeValueAsString(event.getPart()) : "[]"),
-        hndl =
-            DhString.format(
-                "%s%s%s%s}", dbhandle.substring(0, dbhandle.lastIndexOf("}")), pQry, tQry, mQry);
-=======
       "with  "
     + "idata as "
     + "(  select min( jsondata->>'id' ) as id from ${schema}.${table} "
@@ -707,228 +535,195 @@
     else {
       hndl = DhString.format("%s%s%s%s}", dbhandle.substring(0, dbhandle.lastIndexOf("}")), pQry, tQry, mQry );
     }
->>>>>>> b4ad464c
     return hndl;
   }
 
-  private static List<String> translateSortSysValues(List<String> sort) {
-    if (sort == null) {
-      return null;
-    }
+  private static List<String> translateSortSysValues(List<String> sort)
+  { if( sort == null ) return null;
     List<String> r = new ArrayList<String>();
-    for (String f : sort) // f. sysval replacements - f.sysval:desc -> sysval:desc
-    {
-      if (f.toLowerCase().startsWith("f.createdat") || f.toLowerCase().startsWith("f.updatedat")) {
-        r.add(f.replaceFirst("^f\\.", "properties.@ns:com:here:xyz."));
-      } else {
-        r.add(f.replaceFirst("^f\\.", ""));
-      }
-    }
+    for( String f : sort )      // f. sysval replacements - f.sysval:desc -> sysval:desc
+     if( f.toLowerCase().startsWith("f.createdat" ) || f.toLowerCase().startsWith("f.updatedat" ) )
+      r.add( f.replaceFirst("^f\\.", "properties.@ns:com:here:xyz.") );
+     else
+      r.add( f.replaceFirst("^f\\.", "") );
 
     return r;
   }
 
-  private static List<String> getSearchKeys(PropertiesQuery p) {
-    return p.stream()
-        .flatMap(List::stream)
-        .filter(k -> k.getKey() != null && k.getKey().length() > 0)
-        .map(PropertyQuery::getKey)
-        .collect(Collectors.toList());
-  }
-
-  private static List<String> getSortFromSearchKeys(
-      List<String> searchKeys, @NotNull PsqlStorage processor) throws Exception {
-    List<String> indices = Capabilities.IndexList.getIndexList(processor);
-    if (indices == null) {
-      return null;
-    }
-
-    indices.sort((s1, s2) -> s1.length() - s2.length());
-
-    for (String sk : searchKeys) {
-      switch (sk) {
-        case "id":
-          return null; // none is always sorted by ID;
-        case "properties.@ns:com:here:xyz.createdAt":
-          return Arrays.asList("f.createdAt");
-        case "properties.@ns:com:here:xyz.updatedAt":
-          return Arrays.asList("f.updatedAt");
-        default:
-          if (!sk.startsWith("properties.")) {
-            sk = "o:f." + sk;
-          } else {
-            sk = sk.replaceFirst("^properties\\.", "o:");
-          }
-
-          for (String idx : indices) {
-            if (idx.startsWith(sk)) {
-              List<String> r = new ArrayList<String>();
-              String[] sortIdx = idx.replaceFirst("^o:", "").split(",");
-              for (int i = 0; i < sortIdx.length; i++) {
-                r.add(sortIdx[i].startsWith("f.") ? sortIdx[i] : "properties." + sortIdx[i]);
-              }
-              return r;
-            }
-          }
-          break;
-      }
-    }
-
-    return null;
-  }
-
-  private static String chrE(String s) {
-    return s.replace('+', '-').replace('/', '_').replace('=', '.');
-  }
-
-  private static String chrD(String s) {
-    return s.replace('-', '+').replace('_', '/').replace('.', '=');
-  }
-
-  private static String createHandle(IterateFeaturesEvent event, String jsonData) throws Exception {
-    return HPREFIX + chrE(addEventValuesToHandle(event, jsonData));
-  }
-
-  private static @NotNull FeatureCollection requestIterationHandles(
-      @Nonnull IterateFeaturesEvent event, int nrHandles, @NotNull PsqlStorage psqlConnector)
-      throws Exception {
+  private static List<String> getSearchKeys(  PropertiesQuery p )
+  { return p.stream()
+             .flatMap(List::stream)
+             .filter(k -> k.getKey() != null && k.getKey().length() > 0)
+             .map(PropertyQuery::getKey)
+             .collect(Collectors.toList());
+  }
+
+  private static List<String> getSortFromSearchKeys( List<String> searchKeys, String space, DatabaseHandler dbHandler ) throws Exception
+  {
+   List<String> indices = Capabilities.IndexList.getIndexList(space, dbHandler);
+   if( indices == null ) return null;
+
+   indices.sort((s1, s2) -> s1.length() - s2.length());
+
+   for(String sk : searchKeys )
+    switch( sk )
+    { case "id" : return null; // none is always sorted by ID;
+      case "properties.@ns:com:here:xyz.createdAt" : return Arrays.asList("f.createdAt");
+      case "properties.@ns:com:here:xyz.updatedAt" : return Arrays.asList("f.updatedAt");
+      default:
+       if( !sk.startsWith("properties.") ) sk = "o:f." + sk;
+       else sk = sk.replaceFirst("^properties\\.","o:");
+
+       for(String idx : indices)
+        if( idx.startsWith(sk) )
+        { List<String> r = new ArrayList<String>();
+          String[] sortIdx = idx.replaceFirst("^o:","").split(",");
+          for( int i = 0; i < sortIdx.length; i++)
+           r.add( sortIdx[i].startsWith("f.") ? sortIdx[i] : "properties." + sortIdx[i] );
+          return r;
+        }
+      break;
+    }
+
+   return null;
+  }
+
+  private static String chrE( String s ) { return s.replace('+','-').replace('/','_').replace('=','.'); }
+
+  private static String chrD( String s ) { return s.replace('-','+').replace('_','/').replace('.','='); }
+
+  private static String createHandle(IterateFeaturesEvent event, String jsonData ) throws Exception {
+    return HPREFIX + chrE(encrypt(addEventValuesToHandle(event, jsonData), HANDLE_ENCRYPTION_PHRASE));
+  }
+
+  private static FeatureCollection requestIterationHandles(IterateFeaturesEvent event, int nrHandles, DatabaseHandler dbHandler) throws Exception
+  {
     event.setPart(null);
     event.setTags(null);
 
-    FeatureCollection cl =
-        psqlConnector.executeQueryWithRetry(buildGetIterateHandlesQuery(nrHandles));
+    FeatureCollection cl = dbHandler.executeQueryWithRetry( buildGetIterateHandlesQuery(nrHandles));
     List<List<Object>> hdata = cl.getFeatures().get(0).getProperties().get("handles");
-    for (List<Object> entry : hdata) {
+    for( List<Object> entry : hdata )
+    {
       event.setPropertiesQuery(null);
-      if (entry.get(2) != null) {
-        PropertyQuery pqry = new PropertyQuery();
+      if( entry.get(2) != null )
+      { PropertyQuery pqry = new PropertyQuery();
         pqry.setKey("id");
-        pqry.setOperation(QueryOperator.LESS_THAN);
-        pqry.setValues(Arrays.asList(entry.get(2)));
+        pqry.setOperation(QueryOperation.LESS_THAN);
+        pqry.setValues(Arrays.asList( entry.get(2)) );
         PropertiesQuery pqs = new PropertiesQuery();
         PropertyQueryList pql = new PropertyQueryList();
-        pql.add(pqry);
-        pqs.add(pql);
-
-        event.setPropertiesQuery(pqs);
-      }
-      entry.set(
-          0,
-          createHandle(event, DhString.format("{\"h\":\"%s\",\"s\":[]}", entry.get(1).toString())));
+        pql.add( pqry );
+        pqs.add( pql );
+
+        event.setPropertiesQuery( pqs );
+      }
+      entry.set(0, createHandle(event,DhString.format("{\"h\":\"%s\",\"s\":[]}",entry.get(1).toString())));
     }
     return cl;
   }
 
-  public static @NotNull FeatureCollection findFeaturesSort(
-      @NotNull IterateFeaturesEvent event, @NotNull PsqlStorage processor) throws Exception {
+  public static FeatureCollection findFeaturesSort(IterateFeaturesEvent event, DatabaseHandler dbHandler) throws Exception
+  {
     boolean hasHandle = (event.getHandle() != null);
-    final String table = processor.spaceTable();
-
-    if (!hasHandle) // decrypt handle and configure event
+    String space = dbHandler.getConfig().readTableFromEvent(event);
+
+    if( !hasHandle )  // decrypt handle and configure event
     {
-      if (event.getPart() != null && event.getPart()[0] == -1) {
-        return requestIterationHandles(event, event.getPart()[1], processor);
-      }
-
-      if (event.getPropertiesQuery() != null
-          && (event.getSort() == null || event.getSort().isEmpty())) {
-        event.setSort(
-            getSortFromSearchKeys(getSearchKeys(event.getPropertiesQuery()), processor));
-      } else if (!canSortBy(event.getSort(), processor)) {
-        throw new ErrorResponseException(
-            XyzError.ILLEGAL_ARGUMENT,
-            "Invalid request parameters. Sorting by for the provided properties is not supported"
-                + " for this space.");
-      }
-
-      event.setSort(translateSortSysValues(event.getSort()));
-    } else if (!event.getHandle().startsWith(HPREFIX)) {
-      throw new ErrorResponseException(
-          XyzError.ILLEGAL_ARGUMENT, "Invalid request parameter. handle is corrupted");
-    } else {
-      try {
-        setEventValuesFromHandle(
-            event,
-            chrD(event.getHandle().substring(HPREFIX.length())));
-      } catch (IllegalArgumentException e) {
-        throw new ErrorResponseException(
-            XyzError.ILLEGAL_ARGUMENT, "Invalid request parameter. handle is corrupted");
-      }
-    }
-
-    return new IterateFeatures(event, processor).run();
-  }
+      if( event.getPart() != null && event.getPart()[0] == -1 )
+       return requestIterationHandles(event, event.getPart()[1], dbHandler);
+
+      if( event.getPropertiesQuery() != null && (event.getSort() == null || event.getSort().isEmpty()) )
+      {
+       event.setSort( getSortFromSearchKeys( getSearchKeys( event.getPropertiesQuery() ), space, dbHandler ) );
+      }
+      else if (!canSortBy(space, event.getSort(), dbHandler))
+      {
+        throw new ErrorResponseException(XyzError.ILLEGAL_ARGUMENT,
+            "Invalid request parameters. Sorting by for the provided properties is not supported for this space.");
+      }
+
+      event.setSort( translateSortSysValues( event.getSort() ));
+    }
+    else if( !event.getHandle().startsWith( HPREFIX ) )
+      throw new ErrorResponseException(XyzError.ILLEGAL_ARGUMENT, "Invalid request parameter. handle is corrupted");
+    else
+     try {
+       setEventValuesFromHandle(event, decrypt(chrD(event.getHandle().substring(HPREFIX.length())), HANDLE_ENCRYPTION_PHRASE));
+     }
+     catch (GeneralSecurityException | IllegalArgumentException e) {
+       throw new ErrorResponseException(XyzError.ILLEGAL_ARGUMENT, "Invalid request parameter. handle is corrupted");
+     }
+
+     return new IterateFeatures(event, dbHandler).run();
+  }
+
+  @SuppressWarnings("unused")
+  private static String encrypt(String plaintext, String phrase) throws Exception {
+    return PSQLConfig.encryptECPS( plaintext, phrase );
+  }
+
+  @SuppressWarnings("unused")
+  private static String decrypt(String encryptedtext, String phrase) throws Exception { return AESGCMHelper.getInstance(phrase).decrypt(encryptedtext); }
 
   private static class IdxMaintenance // idx Maintenance
   {
-    /*
-      private static String crtSortIdxSql = "create index \"%1$s\" on ${schema}.${table} using btree ( %2$s (jsondata->>'id') %3$s ) ",
-                            crtSortIdxCommentSql = "comment on index ${schema}.\"%1$s\" is '%2$s'";
-
-      // create index u. comment sql statments.
-      private static String[] buildCreateIndexSql(List<String> sortby,String spaceName)
-      { if (sortby == null || sortby.size() == 0) return null;
-
-        String btreeClause = "", idxComment = "", direction = "", idxPostFix = "";
-        boolean dFlip = false;
-
-        for( int i = 0; i < sortby.size(); i++ )
-        {
-         String s = sortby.get(i),
-                pname = s.replaceAll(":(?i)(asc|desc)$", "");
-
-         if( i == 0 && isDescending(s) ) dFlip = true;  //normalize idx, first is always ascending
-
-         if( isDescending(s) != dFlip )
-         { direction = "desc"; idxPostFix += "0"; }
-         else
-         { direction = ""; idxPostFix += "1"; }
-
-         btreeClause += DhString.format("%s %s,", jpathFromSortProperty(s), direction);
-         idxComment += DhString.format("%s%s%s%s", idxComment.length()> 0 ? ",":"", pname, direction.length()>0 ? ":" : "", direction);
-        }
-
-        String hash = DigestUtils.md5Hex(idxComment).substring(0, 7),
-               idxName = DhString.format("idx_%s_%s_o%s",spaceName,hash,idxPostFix);
-        return new String[] { DhString.format( crtSortIdxSql, idxName, btreeClause, direction ),
-                              DhString.format( crtSortIdxCommentSql, idxName, idxComment ) };
+  /*
+    private static String crtSortIdxSql = "create index \"%1$s\" on ${schema}.${table} using btree ( %2$s (jsondata->>'id') %3$s ) ",
+                          crtSortIdxCommentSql = "comment on index ${schema}.\"%1$s\" is '%2$s'";
+
+    // create index u. comment sql statments.
+    private static String[] buildCreateIndexSql(List<String> sortby,String spaceName)
+    { if (sortby == null || sortby.size() == 0) return null;
+
+      String btreeClause = "", idxComment = "", direction = "", idxPostFix = "";
+      boolean dFlip = false;
+
+      for( int i = 0; i < sortby.size(); i++ )
+      {
+       String s = sortby.get(i),
+              pname = s.replaceAll(":(?i)(asc|desc)$", "");
+
+       if( i == 0 && isDescending(s) ) dFlip = true;  //normalize idx, first is always ascending
+
+       if( isDescending(s) != dFlip )
+       { direction = "desc"; idxPostFix += "0"; }
+       else
+       { direction = ""; idxPostFix += "1"; }
+
+       btreeClause += DhString.format("%s %s,", jpathFromSortProperty(s), direction);
+       idxComment += DhString.format("%s%s%s%s", idxComment.length()> 0 ? ",":"", pname, direction.length()>0 ? ":" : "", direction);
+      }
+
+      String hash = DigestUtils.md5Hex(idxComment).substring(0, 7),
+             idxName = DhString.format("idx_%s_%s_o%s",spaceName,hash,idxPostFix);
+      return new String[] { DhString.format( crtSortIdxSql, idxName, btreeClause, direction ),
+                            DhString.format( crtSortIdxCommentSql, idxName, idxComment ) };
+     }
+  */
+
+     public static String normalizedSortProperies(List<String> sortby) // retuns feld1,feld2:ord2,feld3:ord3 where sortorder feld1 is always ":asc"
+     { if (sortby == null || sortby.size() == 0) return null;
+
+       String normalizedSortProp = "";
+       boolean dFlip = false;
+
+       for( int i = 0; i < sortby.size(); i++ )
+       {
+        String direction = "",
+               s = sortby.get(i),
+               pname = s.replaceAll(":(?i)(asc|desc)$", "").replaceAll("^properties\\.","");
+
+        if( i == 0 && isDescending(s) ) dFlip = true;  //normalize idx, first is always ascending
+
+        if( isDescending(s) != dFlip )
+         direction = "desc";
+
+         normalizedSortProp += DhString.format("%s%s%s%s", normalizedSortProp.length()> 0 ? ",":"", pname, direction.length() > 0 ? ":" : "", direction);
        }
-    */
-
-    public static String normalizedSortProperies(
-        List<String>
-            sortby) // retuns feld1,feld2:ord2,feld3:ord3 where sortorder feld1 is always ":asc"
-    {
-      if (sortby == null || sortby.size() == 0) {
-        return null;
-      }
-
-      String normalizedSortProp = "";
-      boolean dFlip = false;
-
-      for (int i = 0; i < sortby.size(); i++) {
-        String direction = "",
-            s = sortby.get(i),
-            pname = s.replaceAll(":(?i)(asc|desc)$", "").replaceAll("^properties\\.", "");
-
-        if (i == 0 && isDescending(s)) {
-          dFlip = true; // normalize idx, first is always ascending
-        }
-
-        if (isDescending(s) != dFlip) {
-          direction = "desc";
-        }
-
-        normalizedSortProp +=
-            DhString.format(
-                "%s%s%s%s",
-                normalizedSortProp.length() > 0 ? "," : "",
-                pname,
-                direction.length() > 0 ? ":" : "",
-                direction);
-      }
-
-      return normalizedSortProp;
-    }
-  }
+
+       return normalizedSortProp;
+    }
+
+   }
 }