--- conflicted
+++ resolved
@@ -193,20 +193,12 @@
     +"   ), "
     +"   iindata as "
     +"   ( select i.schema, i.space, i.colname, t.tile, "
-<<<<<<< HEAD
-    +"            exists ( select 1 from pg_stats where schemaname = replace(i.schema,'\"','') and tablename = replace(i.space,'\"','') and attname = i.colname ) as bstats, "
-=======
     +"            true as bstats, "
->>>>>>> 1fd7fb45
     +"            r.reltuples "
     +"     from indata i, reldata r, unnest( i.tiles ) t(tile) "
     +"   ), "
     +"   iiidata as "
-<<<<<<< HEAD
-    +"   ( select case when ii.bstats then ii.reltuples * _postgis_selectivity(format('%%s.%%s', ii.schema, ii.space)::regclass, ii.colname, ii.tile) else 0.0 end estim "
-=======
     +"   ( select case when ii.bstats then ii.reltuples * xyz_postgis_selectivity(format('%%s.%%s', ii.schema, ii.space)::regclass, ii.colname, ii.tile) else 0.0 end estim "
->>>>>>> 1fd7fb45
     +"     from iindata ii "
     +"   ) "
     +" select jsonb_set( '{\"type\":\"Feature\"}', '{rcount}', to_jsonb( max(estim)::integer ) ) as rcount, null from iiidata ",
@@ -217,22 +209,14 @@
     +" iindata as "
     +" ( select i.schema, i.space, i.colname, "
     +"          t.tile, t.tid, "
-<<<<<<< HEAD
-    +"          exists ( select 1 from pg_stats where schemaname = replace(i.schema,'\"','') and tablename = replace(i.space,'\"','') and attname = i.colname ) as bstats, "
-=======
     +"          true as bstats, "
->>>>>>> 1fd7fb45
     +"          coalesce(c2.relname, c1.relname) as tblname, "
     +"          coalesce( c2.reltuples, c1.reltuples ) reltuples "
     +"   from indata i, unnest( i.tiles) with ordinality t(tile,tid), pg_class c1 left join pg_inherits pm on ( c1.oid = pm.inhparent ) left join pg_class c2 on ( c2.oid = pm.inhrelid ) "
     +"   where c1.oid = format('%%s.%%s',i.schema,i.space)::regclass "
     +" ), "
     +" iiidata as "
-<<<<<<< HEAD
-    +" ( select ii.tid, sum( case when ii.bstats then ii.reltuples * _postgis_selectivity(format('%%s.%%I', ii.schema, ii.tblname)::regclass, ii.colname, ii.tile) else 0.0 end ) estim "
-=======
     +" ( select ii.tid, sum( case when ii.bstats then ii.reltuples * xyz_postgis_selectivity(format('%%s.%%I', ii.schema, ii.tblname)::regclass, ii.colname, ii.tile) else 0.0 end ) estim "
->>>>>>> 1fd7fb45
     +"   from iindata ii "
     +"   group by tid "
     +" ) "
