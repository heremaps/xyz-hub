--- conflicted
+++ resolved
@@ -215,9 +215,6 @@
     setText(replaceVars(text(), variables));
   }
 
-<<<<<<< HEAD
-  protected static SQLQuery selectJson(List<String> selection) throws SQLException {
-=======
   public void replaceFragments() {
     if (queryFragments == null)
       return;
@@ -227,8 +224,7 @@
     setText(text);
   }
 
-  public static SQLQuery selectJson(List<String> selection, DataSource dataSource) throws SQLException {
->>>>>>> 97c024d8
+  public static SQLQuery selectJson(List<String> selection) throws SQLException {
     if (selection == null) {
       return new SQLQuery("jsondata");
     }
