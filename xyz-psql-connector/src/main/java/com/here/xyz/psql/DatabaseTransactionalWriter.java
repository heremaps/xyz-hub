--- conflicted
+++ resolved
@@ -19,15 +19,13 @@
 
 package com.here.xyz.psql;
 
-import static com.here.xyz.EventTask.currentTask;
-
+import com.here.xyz.connectors.AbstractConnectorHandler.TraceItem;
 import com.fasterxml.jackson.core.JsonProcessingException;
 import com.here.xyz.models.geojson.implementation.Feature;
 import com.here.xyz.models.geojson.implementation.FeatureCollection;
 import com.vividsolutions.jts.geom.Geometry;
 import org.apache.logging.log4j.LogManager;
 import org.apache.logging.log4j.Logger;
-import org.jetbrains.annotations.NotNull;
 import org.postgresql.util.PGobject;
 
 import java.sql.*;
@@ -43,13 +41,11 @@
     private static final int TYPE_UPDATE = 2;
     private static final int TYPE_DELETE = 3;
 
-    public static FeatureCollection insertFeatures(@NotNull PsqlStorage processor,
+    public static FeatureCollection insertFeatures(DatabaseHandler dbh, String schema, String table, TraceItem traceItem,
                 FeatureCollection collection, List<FeatureCollection.ModificationFailure> fails,
                 List<Feature> inserts, Connection connection, Integer version, boolean forExtendedSpace)
             throws SQLException, JsonProcessingException {
 
-        final String schema = processor.spaceSchema();
-        final String table = processor.spaceTable();
         final PreparedStatement insertStmt = createInsertStatement(connection, schema, table, forExtendedSpace);
         final PreparedStatement insertWithoutGeometryStmt = createInsertWithoutGeometryStatement(connection, schema, table, forExtendedSpace);
 
@@ -89,10 +85,6 @@
             collection.getFeatures().add(feature);
         }
 
-<<<<<<< HEAD
-        executeBatchesAndCheckOnFailures(processor, insertIdList, insertWithoutGeometryIdList,
-                insertStmt, insertWithoutGeometryStmt, fails, false, TYPE_INSERT);
-=======
         if (insertWithoutGeometryIdList.size() > 0) {
             insertWithoutGeometryStmt.setArray(1, connection.createArrayOf("jsonb", insertWithoutGeoJsonbObjectList.toArray()));
         }
@@ -108,17 +100,15 @@
             logException(null, traceItem, LOG_EXCEPTION_INSERT, table);
             throw new SQLException(INSERT_ERROR_GENERAL);
         }
->>>>>>> b4ad464c
 
         return collection;
     }
 
-    public static FeatureCollection updateFeatures(@NotNull PsqlStorage processor, FeatureCollection collection,
+    public static FeatureCollection updateFeatures(DatabaseHandler dbh, String schema, String table, TraceItem traceItem, FeatureCollection collection,
                                                    List<FeatureCollection.ModificationFailure> fails, List<Feature> updates,
                                                    Connection connection, boolean handleUUID, Integer version, boolean forExtendedSpace)
             throws SQLException, JsonProcessingException {
-        final String schema = processor.spaceSchema();
-        final String table = processor.spaceTable();
+
         final PreparedStatement updateStmt = createUpdateStatement(connection, schema, table, handleUUID, forExtendedSpace);
         final PreparedStatement updateWithoutGeometryStmt = createUpdateWithoutGeometryStatement(connection,schema,table,handleUUID, forExtendedSpace);
 
@@ -171,10 +161,6 @@
             collection.getFeatures().add(feature);
         }
 
-<<<<<<< HEAD
-        executeBatchesAndCheckOnFailures(processor, updateIdList, updateWithoutGeometryIdList,
-                updateStmt, updateWithoutGeometryStmt, fails, handleUUID, TYPE_UPDATE);
-=======
         if (updateWithoutGeometryIdList.size() > 0) {
             updateWithoutGeometryStmt.setArray(1, connection.createArrayOf("text", updateWithoutGeometryIdList.toArray()));
             updateWithoutGeometryStmt.setArray(2, handleUUID ? connection.createArrayOf("text", updateWithoutGeoUuidList.toArray()) : null);
@@ -189,27 +175,20 @@
 
         executeBatchesAndCheckOnFailures(dbh, updateIdList, updateWithoutGeometryIdList,
                 updateStmt, updateWithoutGeometryStmt, featureList, featureWithoutGeoList, fails, handleUUID, TYPE_UPDATE, traceItem);
->>>>>>> b4ad464c
 
         if(fails.size() > 0) {
-            logException(null, processor, LOG_EXCEPTION_UPDATE, table);
+            logException(null, traceItem, LOG_EXCEPTION_UPDATE, table);
             throw new SQLException(UPDATE_ERROR_GENERAL);
         }
 
         return collection;
     }
 
-    protected static void deleteFeatures(@NotNull PsqlStorage processor,
+    protected static void deleteFeatures(DatabaseHandler dbh, String schema, String table, TraceItem traceItem,
                                          List<FeatureCollection.ModificationFailure> fails, Map<String, String> deletes,
                                          Connection connection, boolean handleUUID, Integer version)
-<<<<<<< HEAD
-            throws SQLException {
-        final String schema = processor.spaceSchema();
-        final String table = processor.spaceTable();
-=======
             throws SQLException, JsonProcessingException {
 
->>>>>>> b4ad464c
         final PreparedStatement batchDeleteStmt = deleteStmtSQLStatement(connection,schema,table,handleUUID);
         final PreparedStatement batchDeleteStmtWithoutUUID = deleteStmtSQLStatement(connection,schema,table,false);
 
@@ -258,14 +237,6 @@
             }
         }
         if(version != null){
-<<<<<<< HEAD
-            executeBatchesAndCheckOnFailures(processor, deleteIdList, deleteIdListWithoutUUID,
-                    batchDeleteStmtVersioned, batchDeleteStmtVersionedWithoutUUID, fails, handleUUID, TYPE_DELETE);
-
-        }else{
-            executeBatchesAndCheckOnFailures(processor, deleteIdList, deleteIdListWithoutUUID,
-                batchDeleteStmt, batchDeleteStmtWithoutUUID, fails, handleUUID, TYPE_DELETE);
-=======
             if (deleteIdListWithoutUUID.size() > 0) {
                 batchDeleteStmtVersionedWithoutUUID.setArray(1, connection.createArrayOf("bigint", versionListWithoutUUID.toArray()));
                 batchDeleteStmtVersionedWithoutUUID.setArray(2, connection.createArrayOf("text", deleteIdListWithoutUUID.toArray()));
@@ -288,61 +259,39 @@
             }
             executeBatchesAndCheckOnFailures(dbh, deleteIdList, deleteIdListWithoutUUID,
                 batchDeleteStmt, batchDeleteStmtWithoutUUID, null, null, fails, handleUUID, TYPE_DELETE, traceItem);
->>>>>>> b4ad464c
         }
 
         if(fails.size() > 0) {
-            logException(null, processor, LOG_EXCEPTION_DELETE, table);
+            logException(null, traceItem, LOG_EXCEPTION_DELETE, table);
             throw new SQLException(DELETE_ERROR_GENERAL);
         }
     }
 
-<<<<<<< HEAD
-    private static void executeBatchesAndCheckOnFailures(@NotNull PsqlStorage processor, List<String> idList, List<String> idList2,
-                                                         PreparedStatement batchStmt, PreparedStatement batchStmt2,
-                                                         List<FeatureCollection.ModificationFailure> fails,
-                                                         boolean handleUUID, int type) throws SQLException {
-        int[] batchStmtResult;
-        int[] batchStmtResult2;
-=======
     private static void executeBatchesAndCheckOnFailures(DatabaseHandler dbh, List<String> idList, List<String> idList2,
                                  PreparedStatement batchStmt, PreparedStatement batchStmt2,
                                  final List<Feature> featureList, final List<Feature> featureWithoutGeoList,
                                  List<FeatureCollection.ModificationFailure> fails,
                                  boolean handleUUID, int type, TraceItem traceItem) throws SQLException, JsonProcessingException {
->>>>>>> b4ad464c
 
         try {
             if (idList.size() > 0) {
-                currentTask().debug("batch execution [{}]: {} ", type, batchStmt);
-
-<<<<<<< HEAD
-                batchStmt.setQueryTimeout((int)processor.calculateTimeout());
-                batchStmtResult = batchStmt.executeBatch();
-                fillFailList(batchStmtResult, fails, idList, handleUUID, type);
-=======
+                logger.debug("{} batch execution [{}]: {} ", traceItem, type, batchStmt);
+
                 batchStmt.setQueryTimeout(dbh.calculateTimeout());
                 batchStmt.execute();
                 ResultSet rs = batchStmt.getResultSet();
                 fillFeatureListAndFailList(rs, featureList, fails, idList, handleUUID, type, traceItem);
                 if (rs!=null) rs.close();
->>>>>>> b4ad464c
             }
 
             if (idList2.size() > 0) {
-                currentTask().debug("batch2 execution [{}]: {} ", type, batchStmt2);
-
-<<<<<<< HEAD
-                batchStmt2.setQueryTimeout((int)processor.calculateTimeout());
-                batchStmtResult2 = batchStmt2.executeBatch();
-                fillFailList(batchStmtResult2, fails, idList2, handleUUID, type);
-=======
+                logger.debug("{} batch2 execution [{}]: {} ", traceItem, type, batchStmt2);
+
                 batchStmt2.setQueryTimeout(dbh.calculateTimeout());
                 batchStmt2.execute();
                 ResultSet rs = batchStmt2.getResultSet();
                 fillFeatureListAndFailList(rs, featureWithoutGeoList, fails, idList2, handleUUID, type, traceItem);
                 if (rs!=null) rs.close();
->>>>>>> b4ad464c
             }
         }finally {
             batchStmt.close();
