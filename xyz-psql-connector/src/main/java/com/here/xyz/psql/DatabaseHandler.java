--- conflicted
+++ resolved
@@ -50,11 +50,8 @@
     private static final Pattern pattern = Pattern.compile("^BOX\\(([-\\d\\.]*)\\s([-\\d\\.]*),([-\\d\\.]*)\\s([-\\d\\.]*)\\)$");
     private static final int MAX_PRECISE_STATS_COUNT = 10_000;
     private static final String C3P0EXT_CONFIG_SCHEMA = "config.schema()";
-<<<<<<< HEAD
+    protected static final String HISTORY_TABLE_SUFFIX = "_hst";
     private static final int MIN_REMAINING_TIME_FOR_RETRY_SECONDS = 2;
-=======
-    protected static final String HISTORY_TABLE_SUFFIX = "_hst";
->>>>>>> eb4c1dc3
     protected static final int STATEMENT_TIMEOUT_SECONDS = 24;
 
     /**
@@ -561,34 +558,6 @@
                 }
 
                 try (Statement stmt = connection.createStatement()) {
-<<<<<<< HEAD
-                    String query = "CREATE TABLE IF NOT EXISTS  ${schema}.${table} (jsondata jsonb, geo geometry(GeometryZ,4326), i SERIAL, geojson jsonb)";
-                    query = SQLQuery.replaceVars(query, config.schema(), tableName);
-                    stmt.addBatch(query);
-
-                    query = "CREATE UNIQUE INDEX IF NOT EXISTS  ${idx_id} ON ${schema}.${table} ((jsondata->>'id'))";
-                    query = SQLQuery.replaceVars(query, replacements, config.schema(), tableName);
-                    stmt.addBatch(query);
-
-                    query = "CREATE INDEX IF NOT EXISTS  ${idx_tags} ON ${schema}.${table} USING gin ((jsondata->'properties'->'@ns:com:here:xyz'->'tags') jsonb_ops)";
-                    query = SQLQuery.replaceVars(query, replacements, config.schema(), tableName);
-                    stmt.addBatch(query);
-
-                    query = "CREATE INDEX IF NOT EXISTS  ${idx_geo} ON ${schema}.${table} USING gist ((geo))";
-                    query = SQLQuery.replaceVars(query, replacements, config.schema(), tableName);
-                    stmt.addBatch(query);
-
-                    query = "CREATE INDEX IF NOT EXISTS  ${idx_serial} ON ${schema}.${table}  USING btree ((i))";
-                    query = SQLQuery.replaceVars(query, replacements, config.schema(), tableName);
-                    stmt.addBatch(query);
-
-                    query = "CREATE INDEX IF NOT EXISTS  ${idx_updatedAt} ON ${schema}.${table} USING btree ((jsondata->'properties'->'@ns:com:here:xyz'->'updatedAt'))";
-                    query = SQLQuery.replaceVars(query, replacements, config.schema(), tableName);
-                    stmt.addBatch(query);
-
-                    query = "CREATE INDEX IF NOT EXISTS  ${idx_createdAt} ON ${schema}.${table} USING btree ((jsondata->'properties'->'@ns:com:here:xyz'->'createdAt'))";
-                    query = SQLQuery.replaceVars(query, replacements, config.schema(), tableName);
-=======
 
                     createSpaceStatement(stmt,tableName);
 
@@ -673,7 +642,6 @@
                     stmt.addBatch(query);
 
                     query = SQLQueryBuilder.addHistoryTriggerSQL(config.schema(),config.table(event), maxVersionCount);
->>>>>>> eb4c1dc3
                     stmt.addBatch(query);
 
                     stmt.executeBatch();
