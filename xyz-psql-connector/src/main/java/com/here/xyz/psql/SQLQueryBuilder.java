--- conflicted
+++ resolved
@@ -196,17 +196,10 @@
             query.append(" and ");
             query.append(searchQuery);
         }
-<<<<<<< HEAD
 
         query.append(String.format(H3SQL.h3sqlEnd, filterEmptyGeo));
         query.append("LIMIT ?", event.getLimit());
 
-=======
-
-        query.append(String.format(H3SQL.h3sqlEnd, filterEmptyGeo));
-        query.append("LIMIT ?", event.getLimit());
-
->>>>>>> 53fd0054
         return query;
     }
 
@@ -496,7 +489,8 @@
 
     protected static String updateStmtSQL(final String schema, final String table, final boolean handleUUID){
         String updateStmtSQL = "UPDATE ${schema}.${table} SET jsondata = ?::jsonb, geo=ST_Force3D(ST_GeomFromWKB(?,4326)), geojson = ?::jsonb WHERE jsondata->>'id' = ?";
-//        /** Prepared for removal of geojson column */
+
+        /** Prepared for removal of geojson column */
 //        String updateStmtSQL = "UPDATE ${schema}.${table} SET jsondata = ?::jsonb, geo=ST_Force3D(ST_GeomFromWKB(?,4326)) WHERE jsondata->>'id' = ?";
         if(handleUUID) {
             updateStmtSQL += " AND jsondata->'properties'->'@ns:com:here:xyz'->>'uuid' = ?";
