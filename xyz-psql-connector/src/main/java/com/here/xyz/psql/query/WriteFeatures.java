/*
 * Copyright (C) 2017-2025 HERE Europe B.V.
 *
 * Licensed under the Apache License, Version 2.0 (the "License");
 * you may not use this file except in compliance with the License.
 * You may obtain a copy of the License at
 *
 *     http://www.apache.org/licenses/LICENSE-2.0
 *
 * Unless required by applicable law or agreed to in writing, software
 * distributed under the License is distributed on an "AS IS" BASIS,
 * WITHOUT WARRANTIES OR CONDITIONS OF ANY KIND, either express or implied.
 * See the License for the specific language governing permissions and
 * limitations under the License.
 *
 * SPDX-License-Identifier: Apache-2.0
 * License-Filename: LICENSE
 */

package com.here.xyz.psql.query;

import static com.here.xyz.psql.query.branching.CommitManager.branchPathToTableChain;
import static com.here.xyz.responses.XyzError.CONFLICT;
import static com.here.xyz.responses.XyzError.EXCEPTION;
import static com.here.xyz.responses.XyzError.NOT_FOUND;
import static com.here.xyz.util.db.pg.XyzSpaceTableHelper.PARTITION_SIZE;

import com.fasterxml.jackson.core.JsonProcessingException;
import com.here.xyz.XyzSerializable;
import com.here.xyz.connectors.ErrorResponseException;
import com.here.xyz.events.ContextAwareEvent.SpaceContext;
import com.here.xyz.events.WriteFeaturesEvent;
import com.here.xyz.models.geojson.implementation.FeatureCollection;
import com.here.xyz.responses.XyzError;
import com.here.xyz.util.db.SQLQuery;
import com.here.xyz.util.db.datasource.DataSourceProvider;
import com.here.xyz.util.db.pg.FeatureWriterQueryBuilder.FeatureWriterQueryContextBuilder;
import com.here.xyz.util.db.pg.SQLError;
import com.here.xyz.util.runtime.FunctionRuntime;
import java.sql.ResultSet;
import java.sql.SQLException;
import java.util.ArrayList;
import java.util.List;
<<<<<<< HEAD
=======
import org.apache.logging.log4j.LogManager;
import org.apache.logging.log4j.Logger;
>>>>>>> e1917671

public class WriteFeatures extends ExtendedSpace<WriteFeaturesEvent, FeatureCollection> {
  private static final Logger logger = LogManager.getLogger();
  boolean responseDataExpected;
  private String rootTable;
  private boolean uniqueConstraintExists = false;

  public WriteFeatures(WriteFeaturesEvent event) throws SQLException, ErrorResponseException {
    super(event);
    responseDataExpected = event.isResponseDataExpected();
    rootTable = getDefaultTable(event);
  }

  @Override
  protected SQLQuery buildQuery(WriteFeaturesEvent event) throws ErrorResponseException {
    List<String> tables = new ArrayList<>();
    List<Long> tableBaseVersions = null;
    SpaceContext spaceContext = null;
    String rootTableName = getDefaultTable(event);

    if (event.getNodeId() > 0) {
      tables.addAll(branchPathToTableChain(rootTableName, event.getBranchPath(), event.getNodeId()));
      tableBaseVersions = new ArrayList<>();
      tableBaseVersions.add(0l);
      tableBaseVersions.addAll(event.getBranchPath().stream().map(baseRef -> baseRef.getVersion()).toList());
    }
    else {
      if (isExtendedSpace(event)) {
        tables.add(getExtendedTable(event));
        if (is2LevelExtendedSpace(event))
          tables.add(getIntermediateTable(event));
        spaceContext = event.getContext();
      }
      tables.add(rootTableName);
    }

    FeatureWriterQueryContextBuilder queryContextBuilder = new FeatureWriterQueryContextBuilder()
        .withSchema(getSchema())
        .withTables(tables)
        .withTableBaseVersions(tableBaseVersions)
        .withSpaceContext(spaceContext)
        .withHistoryEnabled(event.getVersionsToKeep() > 1)
<<<<<<< HEAD
        .withBatchMode(true);
=======
        .withBatchMode(true)
        .with("debug", "true".equals(System.getenv("FW_DEBUG")))
        .with("queryId", FunctionRuntime.getInstance().getStreamId())
        .with("PARTITION_SIZE", PARTITION_SIZE)
        .with("minVersion", event.getMinVersion())
        .with("versionsToKeep", event.getVersionsToKeep())
        .with("uniqueConstraintExists", uniqueConstraintExists)
        .with("pw", getDataSourceProvider().getDatabaseSettings().getPassword());
>>>>>>> e1917671

    if (event.getRef() != null && event.getRef().isSingleVersion() && !event.getRef().isHead())
      queryContextBuilder.withBaseVersion(event.getRef().getVersion());

    return new SQLQuery("SELECT write_features(#{modifications}, 'Modifications', #{author}, #{responseDataExpected});")
        .withLoggingEnabled(false)
        .withContext(queryContextBuilder.build())
        .withNamedParameter("modifications", XyzSerializable.serialize(event.getModifications()))
        .withNamedParameter("author", event.getAuthor())
        .withNamedParameter("responseDataExpected", event.isResponseDataExpected());
  }

  @Override
  protected FeatureCollection run(DataSourceProvider dataSourceProvider) throws ErrorResponseException {
    //TODO: Remove this workaround once all constraints have been adjusted accordingly
    try {
      uniqueConstraintExists = new SQLQuery("SELECT 1 FROM pg_catalog.pg_constraint "
          + "WHERE connamespace::regnamespace::text = #{schema} AND conname = #{constraintName}")
          .withNamedParameter("schema", getSchema())
          .withNamedParameter("constraintName", rootTable + "_unique")
          .run(dataSourceProvider, rs -> rs.next());
    }
    catch (SQLException e) {
      logger.error("Error evaluating whether the table has a unique constraint");
      //ignore and continue with uniqueConstraintExists = false
    }

    try {
      return super.run(dataSourceProvider);
    }
    catch (SQLException e) {
      final String message = e.getMessage();
      String cleanMessage = message.contains("\n") ? message.substring(0, message.indexOf("\n")) : message;
      throw switch (SQLError.fromErrorCode(e.getSQLState())) {
        case FEATURE_EXISTS, VERSION_CONFLICT_ERROR, MERGE_CONFLICT_ERROR -> new ErrorResponseException(CONFLICT, cleanMessage, e);
        case FEATURE_NOT_EXISTS -> new ErrorResponseException(NOT_FOUND, cleanMessage, e);
        case ILLEGAL_ARGUMENT -> new ErrorResponseException(XyzError.ILLEGAL_ARGUMENT, cleanMessage, e);
        case XYZ_EXCEPTION, UNKNOWN -> new ErrorResponseException(EXCEPTION, e.getMessage(), e);
      };
    }
  }

  @Override
  public FeatureCollection handle(ResultSet rs) throws SQLException {
    try {
      return responseDataExpected && rs.next()
          ? XyzSerializable.deserialize(rs.getString(1), FeatureCollection.class)
          : new FeatureCollection();
    }
    catch (JsonProcessingException e) {
      throw new RuntimeException("Error parsing query result.", e);
    }
  }
}<|MERGE_RESOLUTION|>--- conflicted
+++ resolved
@@ -41,11 +41,8 @@
 import java.sql.SQLException;
 import java.util.ArrayList;
 import java.util.List;
-<<<<<<< HEAD
-=======
 import org.apache.logging.log4j.LogManager;
 import org.apache.logging.log4j.Logger;
->>>>>>> e1917671
 
 public class WriteFeatures extends ExtendedSpace<WriteFeaturesEvent, FeatureCollection> {
   private static final Logger logger = LogManager.getLogger();
@@ -88,9 +85,6 @@
         .withTableBaseVersions(tableBaseVersions)
         .withSpaceContext(spaceContext)
         .withHistoryEnabled(event.getVersionsToKeep() > 1)
-<<<<<<< HEAD
-        .withBatchMode(true);
-=======
         .withBatchMode(true)
         .with("debug", "true".equals(System.getenv("FW_DEBUG")))
         .with("queryId", FunctionRuntime.getInstance().getStreamId())
@@ -99,7 +93,6 @@
         .with("versionsToKeep", event.getVersionsToKeep())
         .with("uniqueConstraintExists", uniqueConstraintExists)
         .with("pw", getDataSourceProvider().getDatabaseSettings().getPassword());
->>>>>>> e1917671
 
     if (event.getRef() != null && event.getRef().isSingleVersion() && !event.getRef().isHead())
       queryContextBuilder.withBaseVersion(event.getRef().getVersion());
