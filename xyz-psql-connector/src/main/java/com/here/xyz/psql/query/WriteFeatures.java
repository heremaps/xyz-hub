--- conflicted
+++ resolved
@@ -44,7 +44,6 @@
 import java.sql.SQLException;
 import java.util.ArrayList;
 import java.util.List;
-import java.util.stream.Collectors;
 import java.util.Set;
 import org.apache.logging.log4j.LogManager;
 import org.apache.logging.log4j.Logger;
@@ -69,7 +68,7 @@
       tables.addAll(branchPathToTableChain(rootTableName, event.getBranchPath(), event.getNodeId()));
       tableBaseVersions = new ArrayList<>();
       tableBaseVersions.add(0l);
-      tableBaseVersions.addAll(event.getBranchPath().stream().map(baseRef -> baseRef.getVersion()).collect(Collectors.toList()));
+      tableBaseVersions.addAll(event.getBranchPath().stream().map(baseRef -> baseRef.getVersion()).toList());
     }
     else {
       if (isExtendedSpace(event)) {
@@ -117,26 +116,6 @@
       final String message = e.getMessage();
       String cleanMessage = message.contains("\n") ? message.substring(0, message.indexOf("\n")) : message;
       SQLError sqlError = SQLError.fromErrorCode(e.getSQLState());
-<<<<<<< HEAD
-      switch (sqlError) {
-        case FEATURE_EXISTS:
-        case VERSION_CONFLICT_ERROR:
-        case MERGE_CONFLICT_ERROR:
-        case RETRYABLE_VERSION_CONFLICT:
-          throw new ErrorResponseException(CONFLICT, cleanMessage, e);
-        case DUPLICATE_KEY:
-          throw new ErrorResponseException(CONFLICT, "Conflict while writing features.", e); //TODO: Handle all conflicts in FeatureWriter properly
-        case FEATURE_NOT_EXISTS:
-          throw new ErrorResponseException(NOT_FOUND, cleanMessage, e);
-        case ILLEGAL_ARGUMENT:
-          throw new ErrorResponseException(XyzError.ILLEGAL_ARGUMENT, cleanMessage, e);
-        case XYZ_EXCEPTION:
-        case UNKNOWN:
-          throw new ErrorResponseException(EXCEPTION, e.getMessage(), e);
-        default:
-          throw new ErrorResponseException(EXCEPTION, e.getMessage(), e);
-      }
-=======
       String details = message.contains("\n") && sqlError != FEATURE_EXISTS && sqlError != FEATURE_NOT_EXISTS
           ? message.substring(message.indexOf("\n") + 1)
           : null;
@@ -147,7 +126,6 @@
         case ILLEGAL_ARGUMENT -> new ErrorResponseException(XyzError.ILLEGAL_ARGUMENT, cleanMessage, e).withInternalDetails(details);
         case XYZ_EXCEPTION, UNKNOWN -> new ErrorResponseException(EXCEPTION, e.getMessage(), e).withInternalDetails(details);
       };
->>>>>>> bfb1d49f
     }
   }
 
