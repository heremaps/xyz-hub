/*
 * Copyright (C) 2017-2025 HERE Europe B.V.
 *
 * Licensed under the Apache License, Version 2.0 (the "License");
 * you may not use this file except in compliance with the License.
 * You may obtain a copy of the License at
 *
 *     http://www.apache.org/licenses/LICENSE-2.0
 *
 * Unless required by applicable law or agreed to in writing, software
 * distributed under the License is distributed on an "AS IS" BASIS,
 * WITHOUT WARRANTIES OR CONDITIONS OF ANY KIND, either express or implied.
 * See the License for the specific language governing permissions and
 * limitations under the License.
 *
 * SPDX-License-Identifier: Apache-2.0
 * License-Filename: LICENSE
 */

package com.here.xyz.psql.query;

import static com.here.xyz.psql.query.branching.CommitManager.branchPathToTableChain;
import static com.here.xyz.responses.XyzError.CONFLICT;
import static com.here.xyz.responses.XyzError.EXCEPTION;
import static com.here.xyz.responses.XyzError.NOT_FOUND;
import static com.here.xyz.util.db.pg.XyzSpaceTableHelper.PARTITION_SIZE;

import com.fasterxml.jackson.core.JsonProcessingException;
import com.here.xyz.XyzSerializable;
import com.here.xyz.connectors.ErrorResponseException;
import com.here.xyz.events.ContextAwareEvent.SpaceContext;
import com.here.xyz.events.WriteFeaturesEvent;
import com.here.xyz.models.geojson.implementation.FeatureCollection;
import com.here.xyz.responses.XyzError;
import com.here.xyz.util.db.SQLQuery;
import com.here.xyz.util.db.datasource.DataSourceProvider;
import com.here.xyz.util.db.pg.FeatureWriterQueryBuilder.FeatureWriterQueryContextBuilder;
import com.here.xyz.util.db.pg.SQLError;
import com.here.xyz.util.runtime.FunctionRuntime;
import java.sql.ResultSet;
import java.sql.SQLException;
import java.util.ArrayList;
import java.util.List;
import java.util.stream.Collectors;
import org.apache.logging.log4j.LogManager;
import org.apache.logging.log4j.Logger;

public class WriteFeatures extends ExtendedSpace<WriteFeaturesEvent, FeatureCollection> {
  private static final Logger logger = LogManager.getLogger();
  boolean responseDataExpected;
  private String rootTable;
  private boolean uniqueConstraintExists = false;

  public WriteFeatures(WriteFeaturesEvent event) throws SQLException, ErrorResponseException {
    super(event);
    responseDataExpected = event.isResponseDataExpected();
    rootTable = getDefaultTable(event);
  }

  @Override
  protected SQLQuery buildQuery(WriteFeaturesEvent event) throws ErrorResponseException {
    List<String> tables = new ArrayList<>();
    List<Long> tableBaseVersions = null;
    SpaceContext spaceContext = null;
    String rootTableName = getDefaultTable(event);

    if (event.getNodeId() > 0) {
      tables.addAll(branchPathToTableChain(rootTableName, event.getBranchPath(), event.getNodeId()));
      tableBaseVersions = new ArrayList<>();
      tableBaseVersions.add(0l);
      tableBaseVersions.addAll(event.getBranchPath().stream().map(baseRef -> baseRef.getVersion()).collect(Collectors.toList()));
    }
    else {
      if (isExtendedSpace(event)) {
        tables.add(getExtendedTable(event));
        if (is2LevelExtendedSpace(event))
          tables.add(getIntermediateTable(event));
        spaceContext = event.getContext();
      }
      tables.add(rootTableName);
    }

    FeatureWriterQueryContextBuilder queryContextBuilder = new FeatureWriterQueryContextBuilder()
        .withSchema(getSchema())
        .withTables(tables)
        .withTableBaseVersions(tableBaseVersions)
        .withSpaceContext(spaceContext)
        .withHistoryEnabled(event.getVersionsToKeep() > 1)
        .withBatchMode(true)
        .with("tableLayout",getTableLayout())
        .with("debug", "true".equals(System.getenv("FW_DEBUG")))
        .with("queryId", FunctionRuntime.getInstance().getStreamId())
        .with("PARTITION_SIZE", PARTITION_SIZE)
        .with("minVersion", event.getMinVersion())
        .with("versionsToKeep", event.getVersionsToKeep())
        .with("uniqueConstraintExists", uniqueConstraintExists)
        .with("pw", getDataSourceProvider().getDatabaseSettings().getPassword());

    if (event.getRef() != null && event.getRef().isSingleVersion() && !event.getRef().isHead())
      queryContextBuilder.withBaseVersion(event.getRef().getVersion());

    return new SQLQuery("SELECT write_features(#{modifications}, 'Modifications', #{author}, #{responseDataExpected});")
        .withLoggingEnabled(false)
        .withContext(queryContextBuilder.build())
        .withNamedParameter("modifications", XyzSerializable.serialize(event.getModifications()))
        .withNamedParameter("author", event.getAuthor())
        .withNamedParameter("responseDataExpected", event.isResponseDataExpected());
  }

  @Override
  protected FeatureCollection run(DataSourceProvider dataSourceProvider) throws ErrorResponseException {
    //TODO: Remove this workaround once all constraints have been adjusted accordingly
    try {
      uniqueConstraintExists = new SQLQuery("SELECT 1 FROM pg_catalog.pg_constraint "
          + "WHERE connamespace::regnamespace::text = #{schema} AND conname = #{constraintName}")
          .withNamedParameter("schema", getSchema())
          .withNamedParameter("constraintName", rootTable + "_unique")
          .run(dataSourceProvider, rs -> rs.next());
    }
    catch (SQLException e) {
      logger.error("Error evaluating whether the table has a unique constraint");
      //ignore and continue with uniqueConstraintExists = false
    }

    try {
      return super.run(dataSourceProvider);
    }
    catch (SQLException e) {
      final String message = e.getMessage();
      String cleanMessage = message.contains("\n") ? message.substring(0, message.indexOf("\n")) : message;
<<<<<<< HEAD
      SQLError error = SQLError.fromErrorCode(e.getSQLState());
      switch (error) {
        case FEATURE_EXISTS:
        case VERSION_CONFLICT_ERROR:
        case MERGE_CONFLICT_ERROR:
          throw new ErrorResponseException(CONFLICT, cleanMessage, e);
        case FEATURE_NOT_EXISTS:
          throw new ErrorResponseException(NOT_FOUND, cleanMessage, e);
        case ILLEGAL_ARGUMENT:
          throw new ErrorResponseException(XyzError.ILLEGAL_ARGUMENT, cleanMessage, e);
        case XYZ_EXCEPTION:
        case UNKNOWN:
          throw new ErrorResponseException(EXCEPTION, e.getMessage(), e);
        default:
          throw new ErrorResponseException(EXCEPTION, e.getMessage(), e);
      }
=======
      throw switch (SQLError.fromErrorCode(e.getSQLState())) {
        case FEATURE_EXISTS, VERSION_CONFLICT_ERROR, MERGE_CONFLICT_ERROR -> new ErrorResponseException(CONFLICT, cleanMessage, e);
        case DUPLICATE_KEY -> new ErrorResponseException(CONFLICT, "Conflict while writing features.", e); //TODO: Handle all conflicts in FeatureWriter properly
        case FEATURE_NOT_EXISTS -> new ErrorResponseException(NOT_FOUND, cleanMessage, e);
        case ILLEGAL_ARGUMENT -> new ErrorResponseException(XyzError.ILLEGAL_ARGUMENT, cleanMessage, e);
        case XYZ_EXCEPTION, UNKNOWN -> new ErrorResponseException(EXCEPTION, e.getMessage(), e);
      };
>>>>>>> db4792fc
    }
  }

  @Override
  public FeatureCollection handle(ResultSet rs) throws SQLException {
    try {
      return responseDataExpected && rs.next()
          ? XyzSerializable.deserialize(rs.getString(1), FeatureCollection.class)
          : new FeatureCollection();
    }
    catch (JsonProcessingException e) {
      throw new RuntimeException("Error parsing query result.", e);
    }
  }
}<|MERGE_RESOLUTION|>--- conflicted
+++ resolved
@@ -128,24 +128,6 @@
     catch (SQLException e) {
       final String message = e.getMessage();
       String cleanMessage = message.contains("\n") ? message.substring(0, message.indexOf("\n")) : message;
-<<<<<<< HEAD
-      SQLError error = SQLError.fromErrorCode(e.getSQLState());
-      switch (error) {
-        case FEATURE_EXISTS:
-        case VERSION_CONFLICT_ERROR:
-        case MERGE_CONFLICT_ERROR:
-          throw new ErrorResponseException(CONFLICT, cleanMessage, e);
-        case FEATURE_NOT_EXISTS:
-          throw new ErrorResponseException(NOT_FOUND, cleanMessage, e);
-        case ILLEGAL_ARGUMENT:
-          throw new ErrorResponseException(XyzError.ILLEGAL_ARGUMENT, cleanMessage, e);
-        case XYZ_EXCEPTION:
-        case UNKNOWN:
-          throw new ErrorResponseException(EXCEPTION, e.getMessage(), e);
-        default:
-          throw new ErrorResponseException(EXCEPTION, e.getMessage(), e);
-      }
-=======
       throw switch (SQLError.fromErrorCode(e.getSQLState())) {
         case FEATURE_EXISTS, VERSION_CONFLICT_ERROR, MERGE_CONFLICT_ERROR -> new ErrorResponseException(CONFLICT, cleanMessage, e);
         case DUPLICATE_KEY -> new ErrorResponseException(CONFLICT, "Conflict while writing features.", e); //TODO: Handle all conflicts in FeatureWriter properly
@@ -153,7 +135,6 @@
         case ILLEGAL_ARGUMENT -> new ErrorResponseException(XyzError.ILLEGAL_ARGUMENT, cleanMessage, e);
         case XYZ_EXCEPTION, UNKNOWN -> new ErrorResponseException(EXCEPTION, e.getMessage(), e);
       };
->>>>>>> db4792fc
     }
   }
 
