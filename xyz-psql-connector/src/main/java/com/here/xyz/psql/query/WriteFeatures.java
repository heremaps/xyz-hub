--- conflicted
+++ resolved
@@ -42,11 +42,8 @@
 import java.sql.SQLException;
 import java.util.ArrayList;
 import java.util.List;
-<<<<<<< HEAD
 import java.util.stream.Collectors;
-=======
 import java.util.Set;
->>>>>>> d2acb465
 import org.apache.logging.log4j.LogManager;
 import org.apache.logging.log4j.Logger;
 
@@ -117,12 +114,12 @@
     catch (SQLException e) {
       final String message = e.getMessage();
       String cleanMessage = message.contains("\n") ? message.substring(0, message.indexOf("\n")) : message;
-<<<<<<< HEAD
       SQLError sqlError = SQLError.fromErrorCode(e.getSQLState());
       switch (sqlError) {
         case FEATURE_EXISTS:
         case VERSION_CONFLICT_ERROR:
         case MERGE_CONFLICT_ERROR:
+        case RETRYABLE_VERSION_CONFLICT:
           throw new ErrorResponseException(CONFLICT, cleanMessage, e);
         case DUPLICATE_KEY:
           throw new ErrorResponseException(CONFLICT, "Conflict while writing features.", e); //TODO: Handle all conflicts in FeatureWriter properly
@@ -136,15 +133,6 @@
         default:
           throw new ErrorResponseException(EXCEPTION, e.getMessage(), e);
       }
-=======
-      throw switch (SQLError.fromErrorCode(e.getSQLState())) {
-        case FEATURE_EXISTS, VERSION_CONFLICT_ERROR, MERGE_CONFLICT_ERROR, RETRYABLE_VERSION_CONFLICT -> new ErrorResponseException(CONFLICT, cleanMessage, e);
-        case DUPLICATE_KEY -> new ErrorResponseException(CONFLICT, "Conflict while writing features.", e); //TODO: Handle all conflicts in FeatureWriter properly
-        case FEATURE_NOT_EXISTS -> new ErrorResponseException(NOT_FOUND, cleanMessage, e);
-        case ILLEGAL_ARGUMENT -> new ErrorResponseException(XyzError.ILLEGAL_ARGUMENT, cleanMessage, e);
-        case XYZ_EXCEPTION, UNKNOWN -> new ErrorResponseException(EXCEPTION, e.getMessage(), e);
-      };
->>>>>>> d2acb465
     }
   }
 
