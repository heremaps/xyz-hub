/*
 * Copyright (C) 2017-2023 HERE Europe B.V.
 *
 * Licensed under the Apache License, Version 2.0 (the "License");
 * you may not use this file except in compliance with the License.
 * You may obtain a copy of the License at
 *
 *     http://www.apache.org/licenses/LICENSE-2.0
 *
 * Unless required by applicable law or agreed to in writing, software
 * distributed under the License is distributed on an "AS IS" BASIS,
 * WITHOUT WARRANTIES OR CONDITIONS OF ANY KIND, either express or implied.
 * See the License for the specific language governing permissions and
 * limitations under the License.
 *
 * SPDX-License-Identifier: Apache-2.0
 * License-Filename: LICENSE
 */

package com.here.xyz.psql.query;

import static com.here.xyz.events.ContextAwareEvent.SpaceContext.COMPOSITE_EXTENSION;
import static com.here.xyz.events.ContextAwareEvent.SpaceContext.DEFAULT;
import static com.here.xyz.psql.DatabaseWriter.ModificationType.DELETE;
import static com.here.xyz.psql.DatabaseWriter.ModificationType.INSERT_HIDE_COMPOSITE;
import static com.here.xyz.psql.DatabaseWriter.ModificationType.UPDATE_HIDE_COMPOSITE;

import com.here.xyz.connectors.ErrorResponseException;
import com.here.xyz.events.ContextAwareEvent;
import com.here.xyz.events.IterateFeaturesEvent;
import com.here.xyz.events.SelectiveEvent;
import com.here.xyz.psql.DatabaseHandler;
import com.here.xyz.psql.DatabaseWriter.ModificationType;
import com.here.xyz.psql.SQLQuery;
import com.here.xyz.responses.XyzResponse;
import java.sql.ResultSet;
import java.sql.SQLException;
import java.util.ArrayList;
import java.util.Arrays;
import java.util.List;

public abstract class GetFeatures<E extends ContextAwareEvent, R extends XyzResponse> extends ExtendedSpace<E, R> {

  public static final long GEOMETRY_DECIMAL_DIGITS = 8;
  public static long MAX_BIGINT = Long.MAX_VALUE;

  public GetFeatures(E event) throws SQLException, ErrorResponseException {
    super(event);
    setUseReadReplica(true);
  }

  @Override
  protected SQLQuery buildQuery(E event) throws SQLException, ErrorResponseException {
    int versionsToKeep = DatabaseHandler.readVersionsToKeep(event);
    boolean useExtensionQuery = isExtendedSpace(event) && (event.getContext() == DEFAULT || event.getContext() == COMPOSITE_EXTENSION);
    SQLQuery versionCheckFragment = buildVersionCheckFragment(event);
    SQLQuery query;
    if (useExtensionQuery) {
      query = new SQLQuery(
          "SELECT * FROM ("
          + "    (SELECT ${{selection}}, ${{geo}}${{iColumnExtension}}${{id}}"
          + "        FROM ${schema}.${table}"
          + "        WHERE ${{filterWhereClause}} ${{deletedCheck}} ${{versionCheck}} ${{authorCheck}} ${{iOffsetExtension}} ${{limit}})"
          + " ${{unionAll}} "
          + "        SELECT ${{selection}}, ${{geo}}${{iColumn}}${{id}} FROM"
          + "            ("
          + "                ${{baseQuery}}"
          + "            ) a WHERE ${{exists}} exists(SELECT 1 FROM ${schema}.${table} b WHERE ${{notExistsIdComparison}})"
          + ") limitQuery ${{limit}}")
          .withQueryFragment("notExistsIdComparison", buildIdComparisonFragment(event, "a.", versionCheckFragment))
          .withQueryFragment("unionAll", event.getContext() == COMPOSITE_EXTENSION ? "UNION DISTINCT" : "UNION ALL")
          .withQueryFragment("exists", event.getContext() == COMPOSITE_EXTENSION ? "" : "NOT");
    }
    else {
      query = new SQLQuery(
          "SELECT ${{selection}}, ${{geo}}${{iColumn}}${{id}}"
              + "    FROM ${schema}.${table} ${{tableSample}}"
              + "    WHERE ${{filterWhereClause}} ${{deletedCheck}} ${{versionCheck}} ${{authorCheck}} ${{orderBy}} ${{limit}} ${{offset}}");
    }

    query.setQueryFragment("deletedCheck", buildDeletionCheckFragment(versionsToKeep, useExtensionQuery));
    query.withQueryFragment("versionCheck", versionCheckFragment);
    query.withQueryFragment("authorCheck", buildAuthorCheckFragment(event));
    query.setQueryFragment("selection", buildSelectionFragment(event));
    query.setQueryFragment("geo", buildGeoFragment(event));

    query.setQueryFragment("iColumn", ""); //NOTE: This can be overridden by implementing subclasses
    query.setQueryFragment("tableSample", ""); //NOTE: This can be overridden by implementing subclasses
    query.setQueryFragment("limit", ""); //NOTE: This can be overridden by implementing subclasses
    query.setQueryFragment("id", ", id");

    query.setVariable(SCHEMA, getSchema());
    query.setVariable(TABLE, getDefaultTable(event));

    if (useExtensionQuery) {
      query.setQueryFragment("iColumnExtension", ""); //NOTE: This can be overridden by implementing subclasses
      query.setQueryFragment("iOffsetExtension", "");

      SQLQuery baseQuery = !is2LevelExtendedSpace(event)
          ? build1LevelBaseQuery(event) //1-level extension
          : build2LevelBaseQuery(event); //2-level extension

      query.setQueryFragment("baseQuery", baseQuery);

      query.setQueryFragment("iColumnBase", ""); //NOTE: This can be overridden by implementing subclasses
      query.setQueryFragment("iOffsetBase", ""); //NOTE: This can be overridden by implementing subclasses
      query.setQueryFragment("iColumnIntermediate", ""); //NOTE: This can be overridden by implementing subclasses
      query.setQueryFragment("iOffsetIntermediate", ""); //NOTE: This can be overridden by implementing subclasses
    }
    else {
      query.setQueryFragment("orderBy", buildOrderByFragment(event)); //NOTE: This can be overridden by implementing subclasses
      query.setQueryFragment("offset", ""); //NOTE: This can be overridden by implementing subclasses
    }

    return query;
  }

  private SQLQuery buildVersionCheckFragment(E event) {
    if (!(event instanceof SelectiveEvent))
      return new SQLQuery("");

    SelectiveEvent selectiveEvent = (SelectiveEvent) event;
    int versionsToKeep = DatabaseHandler.readVersionsToKeep(event);
    boolean versionIsStar = "*".equals(selectiveEvent.getRef());
    boolean versionIsNotPresent = selectiveEvent.getRef() == null;
    final SQLQuery minVersionFragment = buildMinVersionFragment(selectiveEvent);

    final SQLQuery defaultClause = new SQLQuery(" ${{minVersion}} ${{nextVersion}} ")
        .withQueryFragment("nextVersion", versionIsStar || versionsToKeep <= 1 ? "" : " AND next_version = #{MAX_BIGINT} ")
        .withNamedParameter("MAX_BIGINT", MAX_BIGINT)
        .withQueryFragment("minVersion", minVersionFragment);

    if (versionsToKeep == 1 || versionIsNotPresent || versionIsStar)
      return defaultClause;

    //versionsToKeep > 1 AND contains a reference to a version or version is a valid version
    return new SQLQuery(" AND version <= #{version} AND next_version > #{version} ${{minVersion}} ")
        .withQueryFragment("minVersion", minVersionFragment)
        .withNamedParameter("version", getVersionFromRef(selectiveEvent));
  }

  private SQLQuery buildBaseVersionCheckFragment() {
    //Always assume HEAD version for base spaces
    return new SQLQuery(" AND next_version = #{MAX_BIGINT}").withNamedParameter("MAX_BIGINT", MAX_BIGINT);
  }

  private SQLQuery buildMinVersionFragment(SelectiveEvent event) {
    long version = getVersionFromRef(event);
    boolean isHead = version == MAX_BIGINT;
    if (event.getVersionsToKeep() > 1)
      return new SQLQuery("AND greatest(#{minVersion}, (SELECT max(version) - #{versionsToKeep} FROM ${schema}.${table})) <= #{version}")
          .withNamedParameter("versionsToKeep", event.getVersionsToKeep())
          .withNamedParameter("minVersion", event.getMinVersion())
          .withNamedParameter("version", version);
    return isHead ? new SQLQuery("") : new SQLQuery("AND #{version} = (SELECT max(version) as HEAD FROM ${schema}.${table})")
        .withNamedParameter("version", version);
  }

  private SQLQuery buildAuthorCheckFragment(E event) {
    if (!(event instanceof SelectiveEvent))
      return new SQLQuery("");

    SelectiveEvent selectiveEvent = (SelectiveEvent) event;
    long v2k = DatabaseHandler.readVersionsToKeep(event);
    boolean emptyAuthor = selectiveEvent.getAuthor() == null;

    if (v2k < 1 || emptyAuthor)
      return new SQLQuery("");

    return new SQLQuery(" AND author = #{author}")
        .withNamedParameter("author", selectiveEvent.getAuthor());
  }

  private long getVersionFromRef(SelectiveEvent event) {
    try {
      return Long.parseLong(event.getRef());
    }
    catch (NumberFormatException e) {
      return Long.MAX_VALUE;
    }
  }

  private SQLQuery build1LevelBaseQuery(E event) {
    int versionsToKeep = DatabaseHandler.readVersionsToKeep(event);
    
    boolean useInnerLimit = true;
    if( event instanceof IterateFeaturesEvent )
     useInnerLimit = false;

    return new SQLQuery("SELECT id, version, operation, jsondata, geo${{iColumnBase}}"
        + "    FROM ${schema}.${extendedTable} m"
        + "    WHERE ${{filterWhereClause}} ${{deletedCheck}} ${{versionCheck}} ${{iOffsetBase}} " + (useInnerLimit ? "${{limit}}" : ""))
        .withVariable("extendedTable", getExtendedTable(event))
        .withQueryFragment("deletedCheck", buildDeletionCheckFragment(versionsToKeep, false)) //NOTE: We know that the base space is not an extended one
        .withQueryFragment("versionCheck", buildBaseVersionCheckFragment());
  }

  private SQLQuery build2LevelBaseQuery(E event) {
    int versionsToKeep = DatabaseHandler.readVersionsToKeep(event);

<<<<<<< HEAD
    boolean useInnerLimit = true;
    if( event instanceof IterateFeaturesEvent )
     useInnerLimit = false;

=======
    SQLQuery versionCheckFragment = buildBaseVersionCheckFragment();
>>>>>>> bb96e90f
    return new SQLQuery("(SELECT id, version, operation, jsondata, geo${{iColumnIntermediate}}"
        + "    FROM ${schema}.${intermediateExtensionTable}"
        + "    WHERE ${{filterWhereClause}} ${{deletedCheck}} ${{versionCheck}} ${{iOffsetIntermediate}} " + (useInnerLimit ? "${{limit}}" : "") +") "
        + "UNION ALL"
        + "    SELECT id, version, operation, jsondata, geo${{iColumn}} FROM"
        + "        ("
        + "            ${{innerBaseQuery}}"
        + "        ) b WHERE NOT exists(SELECT 1 FROM ${schema}.${intermediateExtensionTable} WHERE ${{idComparison}})")
        .withVariable("intermediateExtensionTable", getIntermediateTable(event))
        .withQueryFragment("deletedCheck", buildDeletionCheckFragment(versionsToKeep, true)) //NOTE: We know that the intermediate space is an extended one
        .withQueryFragment("versionCheck", versionCheckFragment)
        .withQueryFragment("innerBaseQuery", build1LevelBaseQuery(event))
        .withQueryFragment("idComparison", buildIdComparisonFragment(event, "b.", versionCheckFragment));
  }

  private SQLQuery buildIdComparisonFragment(E event, String prefix, SQLQuery versionCheckFragment) {
    return new SQLQuery("id = " + prefix + "id"
        + (event instanceof SelectiveEvent ? " ${{versionCheck}} AND operation != 'D'" : ""))
        .withQueryFragment("versionCheck", versionCheckFragment);
  }

  private SQLQuery buildDeletionCheckFragment(int v2k, boolean isExtended) {
    if (v2k <= 1 && !isExtended) return new SQLQuery("");

    String operationsParamName = "operationsToFilterOut" + (isExtended ? "Extended" : ""); //TODO: That's a workaround for a minor bug in SQLQuery
    return new SQLQuery(" AND operation NOT IN (SELECT unnest(#{" + operationsParamName + "}::CHAR[]))")
        .withNamedParameter(operationsParamName, Arrays.stream(isExtended
            ? new ModificationType[]{DELETE, INSERT_HIDE_COMPOSITE, UPDATE_HIDE_COMPOSITE}
            : new ModificationType[]{DELETE}).map(ModificationType::toString).toArray(String[]::new));
  }

  @Override
  public R handle(ResultSet rs) throws SQLException {
    return (R) dbHandler.legacyDefaultFeatureResultSetHandler(rs);
  }

  public static SQLQuery buildSelectionFragment(ContextAwareEvent event) {
    String jsonDataWithVersion = "jsonb_set(jsondata, '{properties, @ns:com:here:xyz, version}', to_jsonb(version))";

    if (!(event instanceof SelectiveEvent) || ((SelectiveEvent) event).getSelection() == null
        || ((SelectiveEvent) event).getSelection().size() == 0)
      return new SQLQuery(jsonDataWithVersion + " AS jsondata");

    List<String> selection = ((SelectiveEvent) event).getSelection();
    if (!selection.contains("type")) {
      selection = new ArrayList<>(selection);
      selection.add("type");
    }

    return new SQLQuery("(SELECT "
        + "CASE WHEN prj_build ?? 'properties' THEN prj_build "
        + "ELSE jsonb_set(prj_build, '{properties}', '{}'::jsonb) "
        + "END "
        + "FROM prj_build(#{selection}, " + jsonDataWithVersion + ")) AS jsondata")
        .withNamedParameter("selection", selection.toArray(new String[0]));
  }

  private static String buildOrderByFragment(ContextAwareEvent event) {
    if (!(event instanceof SelectiveEvent)) return "";

    SelectiveEvent selectiveEvent = (SelectiveEvent) event;
    return "*".equals(selectiveEvent.getRef()) ? "ORDER BY version" : "";
  }

  protected SQLQuery buildGeoFragment(E event) {
    return buildGeoFragment(event, true, null);
  }

  protected SQLQuery buildGeoFragment(ContextAwareEvent event, SQLQuery geoOverride) {
    return buildGeoFragment(event, true, geoOverride);
  }

  public static SQLQuery buildGeoFragment(ContextAwareEvent event, boolean convertToGeoJson) {
    return buildGeoFragment(event, convertToGeoJson, null);
  }

  protected static SQLQuery buildGeoFragment(ContextAwareEvent event, boolean convertToGeoJson, SQLQuery geoOverride) {
    boolean isForce2D = event instanceof SelectiveEvent ? ((SelectiveEvent) event).isForce2D() : false;
    String geo = geoOverride != null ? "${{geoOverride}}" : ((isForce2D ? "ST_Force2D" : "ST_Force3D") + "(geo)");

    if (convertToGeoJson)
      geo = "replace(ST_AsGeojson(" + geo + ", " + GetFeatures.GEOMETRY_DECIMAL_DIGITS + "), 'nan', '0')";

    SQLQuery geoFragment = new SQLQuery(geo + " as geo");
    if (geoOverride != null)
      geoFragment.setQueryFragment("geoOverride", geoOverride);

    return geoFragment;
  }

  //TODO: Remove that hack and instantiate & use the whole GetFeatures QR instead from wherever it's needed
  public SQLQuery _buildQuery(E event) throws SQLException, ErrorResponseException {
    return buildQuery(event);
  }
}<|MERGE_RESOLUTION|>--- conflicted
+++ resolved
@@ -198,14 +198,12 @@
   private SQLQuery build2LevelBaseQuery(E event) {
     int versionsToKeep = DatabaseHandler.readVersionsToKeep(event);
 
-<<<<<<< HEAD
     boolean useInnerLimit = true;
     if( event instanceof IterateFeaturesEvent )
      useInnerLimit = false;
 
-=======
     SQLQuery versionCheckFragment = buildBaseVersionCheckFragment();
->>>>>>> bb96e90f
+
     return new SQLQuery("(SELECT id, version, operation, jsondata, geo${{iColumnIntermediate}}"
         + "    FROM ${schema}.${intermediateExtensionTable}"
         + "    WHERE ${{filterWhereClause}} ${{deletedCheck}} ${{versionCheck}} ${{iOffsetIntermediate}} " + (useInnerLimit ? "${{limit}}" : "") +") "
