--- conflicted
+++ resolved
@@ -155,14 +155,6 @@
         .withQueryFragment("filters", buildFiltersFragment(event, false, filterWhereClause, nodeId))
         .withQueryFragment("versionCheck", buildVersionCheckFragment(event, successorBaseRef, baseRef.getVersion()));
 
-<<<<<<< HEAD
-    SQLQuery wrappedBranchAndBaseQuery = new SQLQuery(
-        "(${{branchData}})\n" +
-        "UNION ALL\n" +
-        "(\n" +
-        "  SELECT * FROM (${{base}}) ${{datasetId}} ${{branchCompositionFilter}}\n" +
-        ")\n")
-=======
     SQLQuery wrappedBranchAndBaseQuery = new SQLQuery("""
         (${{branchData}})
         UNION ALL
@@ -170,7 +162,6 @@
           SELECT * FROM (${{base}}) ${{datasetId}} ${{branchCompositionFilter}} ${{limit}}
         )
         """)
->>>>>>> db4792fc
         .withQueryFragment("branchData", branchDataQuery)
         .withQueryFragment("base", baseQuery)
         .withQueryFragment("datasetId", "dataset" + baseNodeId)
