/*
 * Copyright (C) 2017-2025 HERE Europe B.V.
 *
 * Licensed under the Apache License, Version 2.0 (the "License");
 * you may not use this file except in compliance with the License.
 * You may obtain a copy of the License at
 *
 *     http://www.apache.org/licenses/LICENSE-2.0
 *
 * Unless required by applicable law or agreed to in writing, software
 * distributed under the License is distributed on an "AS IS" BASIS,
 * WITHOUT WARRANTIES OR CONDITIONS OF ANY KIND, either express or implied.
 * See the License for the specific language governing permissions and
 * limitations under the License.
 *
 * SPDX-License-Identifier: Apache-2.0
 * License-Filename: LICENSE
 */

package com.here.xyz.psql.query;

import static com.here.xyz.events.ContextAwareEvent.SpaceContext.COMPOSITE_EXTENSION;
import static com.here.xyz.events.ContextAwareEvent.SpaceContext.DEFAULT;
import static com.here.xyz.models.hub.Ref.HEAD;
import static com.here.xyz.psql.DatabaseWriter.ModificationType.DELETE;
import static com.here.xyz.psql.DatabaseWriter.ModificationType.INSERT_HIDE_COMPOSITE;
import static com.here.xyz.psql.DatabaseWriter.ModificationType.UPDATE_HIDE_COMPOSITE;
import static com.here.xyz.psql.query.branching.BranchManager.branchTableName;
import static com.here.xyz.psql.query.branching.BranchManager.getNodeId;
import static com.here.xyz.responses.XyzError.EXCEPTION;
import static com.here.xyz.responses.XyzError.PAYLOAD_TO_LARGE;
import static com.here.xyz.util.db.pg.XyzSpaceTableHelper.SCHEMA;
import static com.here.xyz.util.db.pg.XyzSpaceTableHelper.TABLE;

import com.here.xyz.connectors.ErrorResponseException;
import com.here.xyz.events.ContextAwareEvent;
import com.here.xyz.events.SelectiveEvent;
import com.here.xyz.models.geojson.implementation.FeatureCollection;
import com.here.xyz.models.hub.Ref;
import com.here.xyz.psql.DatabaseWriter.ModificationType;
import com.here.xyz.responses.XyzResponse;
import com.here.xyz.util.db.ConnectorParameters;
import com.here.xyz.util.db.SQLQuery;
import java.sql.ResultSet;
import java.sql.SQLException;
import java.util.Arrays;
import java.util.HashSet;
import java.util.List;
import java.util.Set;

public abstract class GetFeatures<E extends ContextAwareEvent, R extends XyzResponse> extends ExtendedSpace<E, R> {
  protected static final long MAX_RESULT_SIZE = 100 * 1024 * 1024;
  public static final long GEOMETRY_DECIMAL_DIGITS = 8;
  public static final String NO_GEOMETRY = "!geometry";
  public static long MAX_BIGINT = Long.MAX_VALUE;
  private boolean historyEnabled;

  public GetFeatures(E event) throws SQLException, ErrorResponseException {
    super(event);
    setUseReadReplica(true);
    historyEnabled = event.getVersionsToKeep() > 1;
  }

  @Override
  protected SQLQuery buildQuery(E event) throws SQLException, ErrorResponseException {
    SQLQuery filterWhereClause = buildFilterWhereClause(event);

    SQLQuery query;
    if (isCompositeQuery(event)) {
      int dataset = compositeDatasetNo(event, CompositeDataset.EXTENSION);
      SQLQuery versionCheckFragment = buildVersionCheckFragment(event);

      query = new SQLQuery(
          "SELECT * FROM (SELECT * FROM ("
          + "     (SELECT ${{selectClause}} FROM ${schema}.${table} WHERE ${{filters}} ${{versionCheck}} ${{orderBy}})"
          + "   ${{unionAll}} "
          + "     SELECT * FROM (${{baseQuery}}) a"
          + "       ${{compositionFilter}}"
          + ") limitQuery ${{limit}}) orderQuery ${{outerOrderBy}}")
          .withQueryFragment("selectClause", buildSelectClause(event, dataset, 0))
          .withQueryFragment("filters", buildFiltersFragment(event, true, filterWhereClause, dataset))
          .withQueryFragment("orderBy", buildOrderByFragment(event))
          .withQueryFragment("versionCheck", versionCheckFragment)
          .withQueryFragment("unionAll", event.getContext() == COMPOSITE_EXTENSION ? "UNION DISTINCT" : "UNION ALL")
          .withQueryFragment("compositionFilter", buildCompositionFilter(event, false, buildIdComparisonFragment(event, "a.", versionCheckFragment)))
          .withQueryFragment("baseQuery", !is2LevelExtendedSpace(event)
              ? build1LevelBaseQuery(event, filterWhereClause) //1-level extension
              : build2LevelBaseQuery(event, filterWhereClause)); //2-level extension
    }
    else if (event.getNodeId() > 0) {
      if (event.getBranchPath() == null || event.getBranchPath().isEmpty())
        throw new ErrorResponseException(EXCEPTION, "Illegal event: Branch path must be provided if the node ID > 0 (not main branch)");

      String rootTableName = getDefaultTable(event);

      SQLQuery innerDataQuery = new SQLQuery("SELECT ${{selectClause}} FROM ${schema}.${table} WHERE ${{filters}} ${{versionCheck}}")
          .withVariable(TABLE, rootTableName)
          .withQueryFragment("selectClause", buildSelectClause(event, 0, 0))
          .withQueryFragment("filters", buildFiltersFragment(event, false, filterWhereClause, 0))
          .withQueryFragment("versionCheck", buildVersionCheckFragment(event, (Ref) event.getBranchPath().get(0), 0));

      innerDataQuery = wrapAndBranch(event, innerDataQuery, filterWhereClause, rootTableName, event.getBranchPath());

      query = new SQLQuery("""
                            SELECT * FROM (
                              ${{innerData}}
                            ) ${{datasetId}} ${{orderBy}} ${{limit}}
                            """)
          .withQueryFragment("innerData", innerDataQuery)
          .withQueryFragment("datasetId", "dataset" + event.getNodeId())
          .withQueryFragment("orderBy", buildOuterOrderByFragment(event)); //TODO: Check if belows "outerOrderBy" really has to be called like that
    }
    else {
      query = new SQLQuery(
          "SELECT ${{selectClause}} FROM ${schema}.${table} WHERE ${{filters}} ${{versionCheck}} ${{outerOrderBy}} ${{limit}}")
          .withQueryFragment("selectClause", buildSelectClause(event, 0, 0))
          .withQueryFragment("filters", buildFiltersFragment(event, false, filterWhereClause, 0))
          .withQueryFragment("versionCheck", buildVersionCheckFragment(event));
    }

    return query
        .withVariable(SCHEMA, getSchema())
        .withVariable(TABLE, getDefaultTable(event))
        .withQueryFragment("outerOrderBy", buildOuterOrderByFragment(event))
        .withQueryFragment("limit", buildLimitFragment(event));
  }

  private SQLQuery buildCompositionFilter(E event, boolean isL2, SQLQuery idComparisonFragment) {
    if (event instanceof SelectiveEvent selectiveEvent && selectiveEvent.getRef().isAllVersions())
      return new SQLQuery("");

    String tableVariable = isL2 ? "intermediateExtensionTable" : "table";
    return new SQLQuery("WHERE ${{exists}} exists(SELECT 1 FROM ${schema}.${" + tableVariable + "} WHERE ${{idComparison}})")
        .withQueryFragment("exists", event.getContext() == COMPOSITE_EXTENSION && !isL2 ? "" : "NOT")
        .withQueryFragment("idComparison", idComparisonFragment);
  }

  protected SQLQuery buildBranchCompositionFilter() {
    return new SQLQuery("WHERE NOT EXISTS (SELECT 1 FROM ${schema}.${table} WHERE id = ${{datasetId}}.id ${{versionCheck}})");
  }

  private SQLQuery wrapAndBranch(E event, SQLQuery baseQuery, SQLQuery filterWhereClause, String rootTableName, List<Ref> remainingBranchPath) {
    boolean isTopLevelBranch = remainingBranchPath.size() == 1;
    Ref successorBaseRef = isTopLevelBranch ? null : remainingBranchPath.get(1);
    int nodeId = isTopLevelBranch ? event.getNodeId() : getNodeId(successorBaseRef);
    Ref baseRef = remainingBranchPath.get(0);
    int baseNodeId = getNodeId(baseRef);
    String branchTable = branchTableName(rootTableName, baseRef, nodeId);

    SQLQuery branchDataQuery = new SQLQuery("SELECT ${{selectClause}} FROM ${schema}.${table} WHERE ${{filters}} ${{versionCheck}}")
        .withVariable(TABLE, branchTable)
        .withQueryFragment("selectClause", buildSelectClause(event, nodeId, baseRef.getVersion()))
        .withQueryFragment("filters", buildFiltersFragment(event, false, filterWhereClause, nodeId))
        .withQueryFragment("versionCheck", buildVersionCheckFragment(event, successorBaseRef, baseRef.getVersion()));

    SQLQuery wrappedBranchAndBaseQuery = new SQLQuery("""
        (${{branchData}})
        UNION ALL
        (
          SELECT * FROM (${{base}}) ${{datasetId}} ${{branchCompositionFilter}}
        )
        """)
        .withQueryFragment("branchData", branchDataQuery)
        .withQueryFragment("base", baseQuery)
        .withQueryFragment("datasetId", "dataset" + baseNodeId)
        .withQueryFragment("branchCompositionFilter", buildBranchCompositionFilter())
        .withVariable(TABLE, branchTable)
        .withQueryFragment("versionCheck", branchDataQuery.getQueryFragment("versionCheck"));

    return isTopLevelBranch
        ? wrappedBranchAndBaseQuery
        : wrapAndBranch(event, wrappedBranchAndBaseQuery, filterWhereClause, rootTableName,
            remainingBranchPath.subList(1, remainingBranchPath.size()));
  }

  protected SQLQuery buildFiltersFragment(E event, boolean isExtension, SQLQuery filterWhereClause, int dataset) {
    return new SQLQuery("${{filterWhereClause}} ${{authorCheck}} ${{deletedCheck}}")
        .withQueryFragment("filterWhereClause", filterWhereClause)
        .withQueryFragment("authorCheck", buildAuthorCheckFragment(event))
        .withQueryFragment("deletedCheck", buildDeletionCheckFragment(event, isExtension));
  }

  protected SQLQuery buildFilterWhereClause(E event) {
    return new SQLQuery("TRUE");
  }

  protected SQLQuery buildSelectClause(E event, int dataset, long baseVersion) {
    SQLQuery jsonDataWithVersion = new SQLQuery("jsonb_set(${{innerJsonData}}, '{properties, @ns:com:here:xyz, version}', to_jsonb(${{featureVersion}} + ${{baseVersion}}::BIGINT)) AS jsondata")
        .withQueryFragment("innerJsonData", buildJsonDataFragment(event))
        .withQueryFragment("baseVersion", "" + baseVersion) //TODO: That's a workaround for a minor bug in SQLQuery
        .withQueryFragment("featureVersion", isCompositeQuery(event) ? getFeatureVersion(event, dataset) : "version");

    return new SQLQuery("id, ${{version}}, ${{jsonData}}, ${{geo}}, ${{dataset}}")
        .withQueryFragment("jsonData", jsonDataWithVersion)
        .withQueryFragment("geo", buildGeoFragment(event))
        .withQueryFragment("dataset", new SQLQuery("${{datasetNo}} AS dataset")
        .withQueryFragment("datasetNo", "" + dataset))
        .withQueryFragment("version", new SQLQuery("${{featureVersion}} + ${{baseVersion}}::BIGINT AS version")
            .withQueryFragment("featureVersion", isCompositeQuery(event) ? getFeatureVersion(event, dataset) : "version")
            .withQueryFragment("baseVersion", "" + baseVersion));
  }

  private SQLQuery buildVersionCheckFragment(E event) {
    return buildVersionCheckFragment(event, null, 0);
  }

  private SQLQuery buildVersionCheckFragment(E event, Ref successorBaseRef, long baseVersion) {
    Ref ref = successorBaseRef;
    //In case this is not a branching-query simply take the requested ref from the event
    //FIXME: Also is null if this method is called for the most top branch, in that case the event ref also has to be taken into account
    if (ref == null)
      ref = event.getRef();
    //In case the requested version is smaller than the successor base version, take the smaller one.
    else if (!event.getRef().isHead() && event.getRef().isSingleVersion() && event.getRef().getVersion() < ref.getVersion())
      ref = event.getRef();
    //In case the requested ref is a range ...
    else if (event.getRef().isRange()) {
      //... and partially overlaps with the version range of the branch ...
      if (event.getRef().getStart().getVersion() < ref.getVersion())
        //... shrink the range to the overlapping part
        ref = new Ref(event.getRef().getStart(), event.getRef().getEnd().isHead() || event.getRef().getEnd().getVersion() > ref.getVersion() ? ref : event.getRef().getEnd());
      else
        //... otherwise the range has no overlap with the branch so pass the "empty-range" ref
        ref = new Ref(successorBaseRef, successorBaseRef);
    }

    if (!(event instanceof SelectiveEvent selectiveEvent))
      return new SQLQuery("");

    return new SQLQuery("${{versionComparison}} ${{nextVersion}} ${{minVersion}}")
        .withQueryFragment("versionComparison", buildVersionComparison(selectiveEvent, ref, baseVersion))
        .withQueryFragment("nextVersion", buildNextVersionFragment(selectiveEvent, ref, baseVersion))
        .withQueryFragment("minVersion", buildMinVersionFragment(selectiveEvent, baseVersion));
  }

  private SQLQuery buildVersionComparison(SelectiveEvent event, Ref ref, long baseVersion) {
    if (event.getVersionsToKeep() == 1 || ref.isAllVersions() || ref.isHead())
      return new SQLQuery("");

    if (ref.isRange())
      return new SQLQuery("AND version > ${{startVersion}}::BIGINT ${{endVersionCheck}}")
          .withQueryFragment("startVersion", "" + (ref.getStart().getVersion() - baseVersion)) //TODO: That's a workaround for a minor bug in SQLQuery
          .withQueryFragment("endVersionCheck", ref.getEnd().isHead()
              ? new SQLQuery("")
              : new SQLQuery("AND version <= ${{endVersion}}::BIGINT")
                  .withQueryFragment("endVersion", "" + (ref.getEnd().getVersion() - baseVersion))); //TODO: That's a workaround for a minor bug in SQLQuery

    return new SQLQuery("AND version <= ${{requestedVersion}}::BIGINT")
        .withQueryFragment("requestedVersion", "" + (ref.getVersion() - baseVersion)); //TODO: That's a workaround for a minor bug in SQLQuery
  }

  private SQLQuery buildNextVersionFragment(SelectiveEvent event, Ref ref, long baseVersion) {
    return buildNextVersionFragment(ref, event.getVersionsToKeep() > 1, "requestedVersion", baseVersion);
  }

  protected SQLQuery buildNextVersionFragment(Ref ref, boolean historyEnabled, String versionParamName, long baseVersion) {
    if (!historyEnabled || ref.isAllVersions())
      return new SQLQuery("");

    boolean maxVersionIsHead = ref.isHead() || ref.isRange() && ref.getEnd().isHead();
    long maxVersion = maxVersionIsHead ? MAX_BIGINT : (ref.isRange() ? ref.getEnd().getVersion() : ref.getVersion()) - baseVersion;

    return new SQLQuery("AND next_version ${{op}} ${{" + versionParamName + "}}::BIGINT")
        .withQueryFragment("op", maxVersionIsHead ? "=" : ">")
        .withQueryFragment(versionParamName, "" + maxVersion); //TODO: That's a workaround for a minor bug in SQLQuery
  }

  private SQLQuery buildBaseVersionCheckFragment(String versionParamName) {
    /*
    Always assume HEAD version for base spaces and also assume history to be enabled,
    because from the even we don't know whether it is enabled or not.
     */
    return buildNextVersionFragment(new Ref(HEAD), true, versionParamName, 0);
  }

  private SQLQuery buildMinVersionFragment(SelectiveEvent event, long baseVersion) {
    Ref ref = event.getRef();
    boolean isHeadOrAllVersions = ref.isHead() || ref.isAllVersions() || ref.isRange() && ref.getEnd().isHead();
    long requestedVersion = isHeadOrAllVersions ? Long.MAX_VALUE : ref.isRange() ? ref.getEnd().getVersion() : ref.getVersion();
    final String versionFragment = "version + " + baseVersion + "::BIGINT";

    if (event.getVersionsToKeep() > 1) {
      return new SQLQuery("AND greatest(#{minVersion}, (SELECT max(${{version}}) - #{versionsToKeep} FROM ${schema}.${table})) <= ${{requestedVersion}}")
          .withNamedParameter("versionsToKeep", event.getVersionsToKeep())
          .withNamedParameter("minVersion", event.getMinVersion())
          .withQueryFragment("version", versionFragment) //TODO: That's a workaround for a minor bug in SQLQuery
          .withQueryFragment("requestedVersion", requestedVersion + "::BIGINT"); //TODO: That's a workaround for a minor bug in SQLQuery
    }

    return isHeadOrAllVersions || ref.isRange() ? new SQLQuery("") : new SQLQuery("AND ${{requestedVersion}} = (SELECT max(${{version}}) AS HEAD FROM ${schema}.${table})")
        .withQueryFragment("requestedVersion", requestedVersion + "::BIGINT")
        .withQueryFragment("version", versionFragment); //TODO: That's a workaround for a minor bug in SQLQuery
  }

  private SQLQuery buildAuthorCheckFragment(E event) {
    if (!(event instanceof SelectiveEvent selectiveEvent) || selectiveEvent.getAuthor() == null)
      return new SQLQuery("");

    return new SQLQuery(" AND author = #{author}")
        .withNamedParameter("author", selectiveEvent.getAuthor());
  }

  private SQLQuery build1LevelBaseQuery(E event, SQLQuery filterWhereClause) {
    int dataset = compositeDatasetNo(event, CompositeDataset.SUPER);
    return new SQLQuery("SELECT ${{selectClause}} FROM ${schema}.${extendedTable} WHERE ${{filters}} ${{versionCheck}} ${{orderBy}}")
        .withVariable("extendedTable", getExtendedTable(event))
        .withQueryFragment("selectClause", buildSelectClause(event, dataset, 0))
        .withQueryFragment("filters", buildFiltersFragment(event, false, filterWhereClause, dataset)) //NOTE: We know that the base space is not an extended one
        .withQueryFragment("versionCheck", buildBaseVersionCheckFragment("base1Version"))
        .withQueryFragment("orderBy", buildOrderByFragment(event));
  }

  private SQLQuery build2LevelBaseQuery(E event, SQLQuery filterWhereClause) {
    SQLQuery versionCheckFragment = buildBaseVersionCheckFragment("base2Version");

    int dataset = compositeDatasetNo(event, CompositeDataset.INTERMEDIATE);
    return new SQLQuery("(SELECT ${{selectClause}}"
        + "  FROM ${schema}.${intermediateExtensionTable} WHERE ${{filters}} ${{versionCheck}} ${{orderBy}}) "
        + "UNION ALL"
        + "  SELECT * FROM (${{baseQuery}}) b"
        + "    ${{compositionFilter}}")
        .withVariable("intermediateExtensionTable", getIntermediateTable(event))
        .withQueryFragment("selectClause", buildSelectClause(event, dataset, 0))
        .withQueryFragment("filters", buildFiltersFragment(event, false, filterWhereClause, dataset)) //NOTE: We know that the intermediate space is an extended one
        .withQueryFragment("versionCheck", versionCheckFragment)
        .withQueryFragment("orderBy", buildOrderByFragment(event))
        .withQueryFragment("baseQuery", build1LevelBaseQuery(event, filterWhereClause))
        .withQueryFragment("compositionFilter", buildCompositionFilter(event, true, buildIdComparisonFragment(event, "b.", versionCheckFragment)));
  }

  private SQLQuery buildIdComparisonFragment(E event, String prefix, SQLQuery versionCheckFragment) {
    return new SQLQuery("id = " + prefix + "id"
        + (event instanceof SelectiveEvent ? " ${{versionCheck}} AND operation != 'D'" : ""))
        .withQueryFragment("versionCheck", versionCheckFragment);
  }

  private SQLQuery buildDeletionCheckFragment(E event, boolean isExtension) {
    if (!historyEnabled && !isExtension
        || event instanceof SelectiveEvent selectiveEvent && selectiveEvent.getRef().isRange())
      return new SQLQuery("");

    String operationsParamName = "operationsToFilterOut" + (isExtension ? "Extension" : ""); //TODO: That's a workaround for a minor bug in SQLQuery
    return new SQLQuery(" AND operation NOT IN (SELECT unnest(#{" + operationsParamName + "}::CHAR[]))")
        .withNamedParameter(operationsParamName, Arrays.stream(isExtension
            ? new ModificationType[]{DELETE, INSERT_HIDE_COMPOSITE, UPDATE_HIDE_COMPOSITE}
            : new ModificationType[]{DELETE}).map(ModificationType::toString).toArray(String[]::new));
  }

  protected SQLQuery buildLimitFragment(E event) {
    return new SQLQuery("");
  }

  protected boolean isCompositeQuery(E event) {
    return isExtendedSpace(event) && (event.getContext() == DEFAULT || event.getContext() == COMPOSITE_EXTENSION);
  }

  /**
   * The default handler for the most results.
   *
   * @param rs The result set.
   * @return The generated feature collection from the result set.
   * @throws SQLException When any unexpected error happened.
   */
  @Override
  public R handle(ResultSet rs) throws SQLException {
    LazyParsableFeatureCollection fc = new LazyParsableFeatureCollection();

    while (rs.next()) {
      try {
        fc.addFeature(content -> handleFeature(rs, content));
      }
      catch (ErrorResponseException e) {
        //TODO: Throw ErrorResponseException instead
        return (R) e.getErrorResponse();
      }
    }

    return (R) fc.build();
  }

  protected void handleFeature(ResultSet rs, StringBuilder result) throws SQLException {
    String geom = rs.getString("geo");
    if(getTableLayout().equals(ConnectorParameters.TableLayout.OLD_LAYOUT))
      result.append(rs.getString("jsondata"));
    else if(getTableLayout().equals(ConnectorParameters.TableLayout.NEW_LAYOUT))
      result.append(injectValuesIntoNameSpace(rs.getString("jsondata"), rs.getLong("version"), rs.getString("author")));
    result.setLength(result.length() - 1);
    result.append(",\"geometry\":");
    result.append(geom == null ? "null" : geom);
    result.append("}");
  }

  private String injectValuesIntoNameSpace(String jsonData, long version, String author) {
    String namespacePattern = "(\"@ns:com:here:xyz\"\\s*:\\s*\\{)";
    //The NS always contains the updatedAt property, so we need a trailing comma.
    String versionAuthor = "$1\"version\":" + version + ",\"author\":\"" + author + "\",";

    return jsonData.replaceAll(namespacePattern, versionAuthor);
  }

  protected static class LazyParsableFeatureCollection {
    public static final String PREFIX = "[";
    public static final String SUFFIX = "]";

    private StringBuilder content = new StringBuilder().append(PREFIX);

    public void addFeature(FeatureAppender featureAppender) throws ErrorResponseException, SQLException {
      featureAppender.appendFeature(content);

      if( content.length() > PREFIX.length() && content.charAt(content.length() - 1) != ',' ) //prevent inserting additionals ',' in case featureAppender.appendFeature(content) does nop
       content = content.append(",");

      if (content.length() > MAX_RESULT_SIZE)
        throw new ErrorResponseException(PAYLOAD_TO_LARGE, "Maximum response char limit of " + MAX_RESULT_SIZE + " reached");
    }

    public FeatureCollection build() {
      final FeatureCollection featureCollection = new FeatureCollection();

      if (content.length() > PREFIX.length() && content.charAt(content.length() - 1) == ',' )
       content.setLength(content.length() - 1); //Removes the last extra comma

      featureCollection._setFeatures(content.append(SUFFIX).toString());
      return featureCollection;
    }

    @FunctionalInterface
    interface FeatureAppender {
      void appendFeature(StringBuilder content) throws ErrorResponseException, SQLException;
    }
  }

  protected SQLQuery buildJsonDataFragment(E event) {
    SQLQuery jsonData;

    if (!(event instanceof SelectiveEvent selectiveEvent) || selectiveEvent.getSelection() == null)
      jsonData = new SQLQuery("jsondata");
    else {
      Set<String> selection = new HashSet<>(selectiveEvent.getSelection());
      selection.remove(NO_GEOMETRY);
      selection.add("type");

      jsonData = selection.isEmpty() ? new SQLQuery("jsondata") : new SQLQuery("(SELECT "
          + "CASE WHEN prj_build->'properties' IS NOT NULL THEN prj_build "
          + "ELSE jsonb_set(prj_build, '{properties}', '{}'::jsonb) "
          + "END "
          + "FROM prj_build(#{selection}, jsondata))")
          .withNamedParameter("selection", selection.toArray(new String[0]));
    }

<<<<<<< HEAD
    if(getTableLayout().equals(ConnectorParameters.TableLayout.NEW_LAYOUT)) {
      //TODO: inject version into jsondata
      return new SQLQuery("version, author, jsondata")
              .withQueryFragment("innerJsonData", jsonData)
              .withQueryFragment("featureVersion", getFeatureVersion(event, dataset));
    }
    return new SQLQuery("jsonb_set(${{innerJsonData}}, '{properties, @ns:com:here:xyz, version}', to_jsonb(${{featureVersion}})) AS jsondata")
        .withQueryFragment("innerJsonData", jsonData)
        .withQueryFragment("featureVersion", getFeatureVersion(event, dataset));
=======
    return jsonData;
>>>>>>> 5cf8f58c
  }

  private String getFeatureVersion(E event, int dataset) {
    int topLevelDataset = compositeDatasetNo(event, CompositeDataset.EXTENSION);
    /*
    NOTE: From the perspective of a composite layer (requested with context = DEFAULT),
    the extended dataset(s) always have version = 0, because at the beginning the extension itself *is empty* and
    this *empty version (aka version 0)* is simply not empty but contains the whole HEAD
    of the dataset being extended (e.g., INTERMEDIATE and / or SUPER dataset).
     */
    return dataset < topLevelDataset ? "0" : "version";
  }

  protected String buildOuterOrderByFragment(ContextAwareEvent event) {
    return buildOrderByFragment(event);
  }

  protected String buildOrderByFragment(ContextAwareEvent event) {
    if (!(event instanceof SelectiveEvent selectiveEvent))
      return "";
    return selectiveEvent.getRef().isAllVersions() ? "ORDER BY version" : "";
  }

  private boolean selectNoGeometry(E event) {
    return event instanceof SelectiveEvent selectiveEvent
        && selectiveEvent.getSelection() != null
        && !selectiveEvent.getSelection().isEmpty()
        && selectiveEvent.getSelection().contains(NO_GEOMETRY);
  }

  protected SQLQuery buildGeoFragment(E event) {
    if (selectNoGeometry(event))
      return new SQLQuery("NULL::GEOMETRY AS geo");

    return new SQLQuery("${{geoExpression}} AS geo")
        .withQueryFragment("geoExpression", buildGeoJsonExpression(event));
  }

  protected SQLQuery buildGeoJsonExpression(E event) {
    return new SQLQuery("REGEXP_REPLACE(ST_AsGeojson(${{rawGeoExpression}}, ${{precision}}), 'nan', '0', 'gi')")
          .withQueryFragment("rawGeoExpression", buildRawGeoExpression(event))
          .withQueryFragment("precision", "" + GetFeatures.GEOMETRY_DECIMAL_DIGITS);
  }

  protected SQLQuery buildRawGeoExpression(E event) {
    boolean isForce2D = event instanceof SelectiveEvent selectiveEvent ? selectiveEvent.isForce2D() : false;
    return new SQLQuery((isForce2D ? "ST_Force2D" : "ST_Force3D") + "(geo)");
  }

  protected enum CompositeDataset {
    EXTENSION,
    INTERMEDIATE,
    SUPER
  }

  protected int compositeDatasetNo(E event, CompositeDataset dataset) {
    return switch (dataset) {
      case EXTENSION -> !isCompositeQuery(event) ? 0 :  is2LevelExtendedSpace(event) ? 2 : isExtendedSpace(event) ? 1 : 0;
      case INTERMEDIATE -> 1;
      case SUPER -> 0;
    };
  }
}<|MERGE_RESOLUTION|>--- conflicted
+++ resolved
@@ -448,19 +448,14 @@
           .withNamedParameter("selection", selection.toArray(new String[0]));
     }
 
-<<<<<<< HEAD
     if(getTableLayout().equals(ConnectorParameters.TableLayout.NEW_LAYOUT)) {
       //TODO: inject version into jsondata
+      //TODO: Check after merge
       return new SQLQuery("version, author, jsondata")
               .withQueryFragment("innerJsonData", jsonData)
               .withQueryFragment("featureVersion", getFeatureVersion(event, dataset));
     }
-    return new SQLQuery("jsonb_set(${{innerJsonData}}, '{properties, @ns:com:here:xyz, version}', to_jsonb(${{featureVersion}})) AS jsondata")
-        .withQueryFragment("innerJsonData", jsonData)
-        .withQueryFragment("featureVersion", getFeatureVersion(event, dataset));
-=======
     return jsonData;
->>>>>>> 5cf8f58c
   }
 
   private String getFeatureVersion(E event, int dataset) {
