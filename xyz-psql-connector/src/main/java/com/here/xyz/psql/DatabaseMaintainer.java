--- conflicted
+++ resolved
@@ -20,7 +20,6 @@
 package com.here.xyz.psql;
 
 import com.here.xyz.events.Event;
-import com.here.xyz.psql.config.PSQLConfig;
 import com.here.xyz.psql.factory.MaintenanceSQL;
 import org.apache.logging.log4j.LogManager;
 import org.apache.logging.log4j.Logger;
@@ -39,13 +38,7 @@
     private static final Logger logger = LogManager.getLogger();
 
     /** Is used to check against xyz_ext_version() */
-<<<<<<< HEAD
-    private static final int XYZ_EXT_VERSION = 132;
-=======
     private static final int XYZ_EXT_VERSION = 135;
-    /** Can get configured dynamically with storageParam onDemandIdxLimit */
-    protected final static int ON_DEMAND_IDX_DEFAULT_LIM = 4;
->>>>>>> 73150d4e
 
     private DataSource dataSource;
     private PSQLConfig config;
