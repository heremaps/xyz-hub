--- conflicted
+++ resolved
@@ -44,11 +44,7 @@
     private static final Logger logger = LogManager.getLogger();
 
     /** Is used to check against xyz_ext_version() */
-<<<<<<< HEAD
     public static final int XYZ_EXT_VERSION = 145;
-=======
-    public static final int XYZ_EXT_VERSION = 144;
->>>>>>> 16c6f229
 
     public static final int H3_CORE_VERSION = 107;
 
