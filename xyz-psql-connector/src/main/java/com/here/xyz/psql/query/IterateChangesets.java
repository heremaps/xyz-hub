--- conflicted
+++ resolved
@@ -214,14 +214,7 @@
         wroteStart = true;
       }
       
-<<<<<<< HEAD
        author = rs.getString("author");
-=======
-      if (author == null) {
-          author = rs.getString("author");
-        }
-
->>>>>>> 8bf47788
 
       if(lastVersion !=  null && version > lastVersion) {
         Changeset cs = new Changeset().withInserted(new FeatureCollection().withFeatures(inserts))
