/*
 * Copyright (C) 2017-2025 HERE Europe B.V.
 *
 * Licensed under the Apache License, Version 2.0 (the "License");
 * you may not use this file except in compliance with the License.
 * You may obtain a copy of the License at
 *
 *     http://www.apache.org/licenses/LICENSE-2.0
 *
 * Unless required by applicable law or agreed to in writing, software
 * distributed under the License is distributed on an "AS IS" BASIS,
 * WITHOUT WARRANTIES OR CONDITIONS OF ANY KIND, either express or implied.
 * See the License for the specific language governing permissions and
 * limitations under the License.
 *
 * SPDX-License-Identifier: Apache-2.0
 * License-Filename: LICENSE
 */

package com.here.xyz.psql;

import com.fasterxml.jackson.core.JsonProcessingException;
import com.here.xyz.XyzSerializable;
import com.here.xyz.connectors.ErrorResponseException;
import com.here.xyz.connectors.StorageConnector;
import com.here.xyz.events.DeleteChangesetsEvent;
import com.here.xyz.events.GetChangesetStatisticsEvent;
import com.here.xyz.events.GetFeaturesByBBoxEvent;
import com.here.xyz.events.GetFeaturesByGeometryEvent;
import com.here.xyz.events.GetFeaturesByIdEvent;
import com.here.xyz.events.GetFeaturesByTileEvent;
import com.here.xyz.events.GetStatisticsEvent;
import com.here.xyz.events.IterateChangesetsEvent;
import com.here.xyz.events.IterateFeaturesEvent;
import com.here.xyz.events.LoadFeaturesEvent;
import com.here.xyz.events.ModifyFeaturesEvent;
import com.here.xyz.events.ModifySpaceEvent;
import com.here.xyz.events.ModifySubscriptionEvent;
import com.here.xyz.events.PropertiesQuery;
import com.here.xyz.events.PropertyQuery;
import com.here.xyz.events.PropertyQuery.QueryOperation;
import com.here.xyz.events.PropertyQueryList;
import com.here.xyz.events.SearchForFeaturesEvent;
import com.here.xyz.events.UpdateStrategy;
import com.here.xyz.events.WriteFeaturesEvent;
import com.here.xyz.models.geojson.WebMercatorTile;
import com.here.xyz.models.geojson.coordinates.BBox;
import com.here.xyz.models.geojson.coordinates.LinearRingCoordinates;
import com.here.xyz.models.geojson.coordinates.PolygonCoordinates;
import com.here.xyz.models.geojson.coordinates.Position;
import com.here.xyz.models.geojson.implementation.Feature;
import com.here.xyz.models.geojson.implementation.FeatureCollection;
import com.here.xyz.models.geojson.implementation.FeatureCollection.ModificationFailure;
import com.here.xyz.models.geojson.implementation.Geometry;
import com.here.xyz.models.geojson.implementation.Polygon;
import com.here.xyz.models.geojson.implementation.Properties;
import com.here.xyz.models.geojson.implementation.XyzNamespace;
import com.here.xyz.psql.query.EraseSpace;
import com.here.xyz.psql.query.GetFastStatistics;
import com.here.xyz.psql.query.GetFeaturesByBBox;
import com.here.xyz.psql.query.GetFeaturesByGeometry;
import com.here.xyz.psql.query.GetFeaturesById;
import com.here.xyz.psql.query.IterateFeatures;
import com.here.xyz.psql.query.ModifySpace;
import com.here.xyz.psql.query.WriteFeatures;
import com.here.xyz.psql.query.XyzEventBasedQueryRunner;
import com.here.xyz.psql.query.helpers.versioning.GetNextVersion;
import com.here.xyz.responses.BinaryResponse;
import com.here.xyz.responses.ChangesetsStatisticsResponse;
import com.here.xyz.responses.StatisticsResponse;
import com.here.xyz.responses.SuccessResponse;
import com.here.xyz.responses.changesets.ChangesetCollection;
import com.here.xyz.util.Random;
import io.vertx.core.json.JsonObject;
import org.apache.logging.log4j.LogManager;
import org.apache.logging.log4j.Logger;
import org.locationtech.jts.geom.Coordinate;
import org.locationtech.jts.io.WKBWriter;
import org.postgresql.util.PGobject;

import java.sql.Array;
import java.sql.Connection;
import java.sql.PreparedStatement;
import java.sql.ResultSet;
import java.sql.SQLException;
import java.util.ArrayList;
import java.util.List;
import java.util.Map;
import java.util.Set;
import java.util.UUID;

import static com.here.xyz.util.db.ConnectorParameters.TableLayout.NEW_LAYOUT;
import static com.here.xyz.events.UpdateStrategy.OnExists;
import static com.here.xyz.events.UpdateStrategy.OnNotExists;
import static com.here.xyz.util.db.pg.XyzSpaceTableHelper.REF_QUAD_PROPERTY_KEY;
import static com.here.xyz.util.db.pg.XyzSpaceTableHelper.GLOBAL_VERSION_PROPERTY_KEY;
import static com.here.xyz.util.db.pg.XyzSpaceTableHelper.REFERENCES_PROPERTY_KEY;

import static com.here.xyz.responses.XyzError.NOT_IMPLEMENTED;

public class NLConnector extends PSQLXyzConnector {
  private static final Logger logger = LogManager.getLogger();
  private static final String STATUS_PROPERTY_KEY = "status";

  private static final String GLOBAL_VERSION_SEARCH_KEY = "globalVersions";
  private static final String REF_QUAD_COUNT_SELECTION_KEY = "f.refQuadCount";
  //If seedingMode is active, we do not use the FeatureWriter, but a simple batch upsert and delete
  private boolean seedingMode = false;

  @Override
  protected StatisticsResponse processGetStatistics(GetStatisticsEvent event) throws Exception {
    //Only support fast statistics
    return run(new GetFastStatistics(event).withTableLayout(NEW_LAYOUT));
  }

  @Override
  protected FeatureCollection processGetFeaturesByIdEvent(GetFeaturesByIdEvent event) throws Exception {
    return run(new GetFeaturesById(event).withTableLayout(NEW_LAYOUT));
  }

  @Override
  protected FeatureCollection processGetFeaturesByGeometryEvent(GetFeaturesByGeometryEvent event) throws Exception {
    return run(new GetFeaturesByGeometry(event).withTableLayout(NEW_LAYOUT));
  }

  @Override
  protected FeatureCollection processGetFeaturesByTileEvent(GetFeaturesByTileEvent event) throws Exception {
    checkForInvalidHereTileClustering(event);
    return getBBox(event);
  }

  private FeatureCollection getBBox(GetFeaturesByBBoxEvent event) throws ErrorResponseException, SQLException {
    if (event.getClusteringType() != null || event.getTweakType() != null)
      throw new ErrorResponseException(NOT_IMPLEMENTED, "Method not implemented in NLConnector!");
    //TODO: Check Cast
    return (FeatureCollection) run(new GetFeaturesByBBox<>(event).withTableLayout(NEW_LAYOUT));
  }

  @Override
  protected FeatureCollection processGetFeaturesByBBoxEvent(GetFeaturesByBBoxEvent event) throws Exception {
    return getBBox(event);
  }

  @Override
  protected SuccessResponse processModifySpaceEvent(ModifySpaceEvent event) throws Exception {
    return write(new ModifySpace(event).withTableLayout(NEW_LAYOUT));
  }

  @Override
  protected FeatureCollection processIterateFeaturesEvent(IterateFeaturesEvent event) throws Exception {
    return (FeatureCollection) run(new IterateFeatures<>(event).withTableLayout(NEW_LAYOUT));
  }

  @Override
  protected FeatureCollection processWriteFeaturesEvent(WriteFeaturesEvent event) throws Exception {
    return writeFeatures(event);
  }

  @Override
  protected FeatureCollection processSearchForFeaturesEvent(SearchForFeaturesEvent event) throws Exception {
    if (event.getPropertiesQuery() != null && !event.getPropertiesQuery().isEmpty()) {
      PropertiesQueryInput propertiesQueryInput = getPropertiesQueryInput(event.getPropertiesQuery());
      String selectionValue = getSelectionValue(event.getSelection());

      List<String> tables = new ArrayList<>();
      tables.add(XyzEventBasedQueryRunner.readTableFromEvent(event));

      if(event.getParams() != null && event.getParams().get("extends") != null) {
        //TODO: check if we need to support hashing
        tables.add(((Map<String, Object>) event.getParams().get("extends")).get("spaceId").toString());
      }

      logger.info("refquad: {}, globalVersion: {}, selection: {}", propertiesQueryInput.refQuad,
              propertiesQueryInput.globalVersions, selectionValue);

      //Get all status counts
      if(propertiesQueryInput.status != null)
        return getStatus(dbSettings.getSchema(), tables, propertiesQueryInput.getOperations());

      if (selectionValue == null) {
        //Get Features by refQuad or globalVersions
        return getFeaturesByRefOrGlobalVersionsQuad(dbSettings.getSchema(),
                tables, propertiesQueryInput, event.getLimit());
      }else {
        //Get FeatureCount by refQuad and quadLevel
        int refQuadLevel = extractRefQuadLevelValue(selectionValue);
        return getFeatureCountByRefQuadAndLevel(dbSettings.getSchema(),
                tables, propertiesQueryInput, refQuadLevel);
      }
    }

    throw new IllegalArgumentException("Search without propertiesQuery is not supported in NLConnector!");
  }

  public boolean isSeedingMode() {
    return seedingMode;
  }

  public void setSeedingMode(boolean seedingMode) {
    this.seedingMode = seedingMode;
  }

  public StorageConnector withSeedingMode(boolean seedingMode) {
    setSeedingMode(seedingMode);
    return this;
  }

  private String getSelectionValue(List<String> selection){
    String errorMessageSelection = "Property based search supports only selection=" + REF_QUAD_COUNT_SELECTION_KEY
            + " or selection=" + REF_QUAD_COUNT_SELECTION_KEY + "@[0-32] search in NLConnector!";
    if(selection == null)
      return null;

    for(String selectionValue : selection){
      if (selectionValue.equals(REF_QUAD_COUNT_SELECTION_KEY)) {
        return selectionValue;
      }
      if (selectionValue.startsWith(REF_QUAD_COUNT_SELECTION_KEY + "@")) {
        Integer level = extractRefQuadLevelValue(selectionValue);
        if(level == null || (level >=0 && level <= 32)){
          return selectionValue;
        }
      }
      if(!selectionValue.equalsIgnoreCase("type") && !selectionValue.equalsIgnoreCase("id"))
        throw new IllegalArgumentException(errorMessageSelection);
    }

    return null;
  }

  public static int extractRefQuadLevelValue(String selection) {
    if (selection != null && selection.startsWith(REF_QUAD_COUNT_SELECTION_KEY + "@")) {
      try {
        return Integer.parseInt(selection.substring((REF_QUAD_COUNT_SELECTION_KEY + "@").length()));
      } catch (NumberFormatException ignored) {}
    }
    return 0;
  }

  private PropertiesQueryInput getPropertiesQueryInput(PropertiesQuery propertiesQuery) {
    String errorMessageProperties = "Property based search supports only p." + REF_QUAD_PROPERTY_KEY +" ^=string || "
            + "p." + GLOBAL_VERSION_PROPERTY_KEY + "=int|List<int> || "
            + "p." + STATUS_PROPERTY_KEY+"=String "
            + "p." + REFERENCES_PROPERTY_KEY+"=string|List<String> "
            + "searches in NLConnector!";

    String status = null;
    String refQuad = null;
    List<Integer> globalVersions = new ArrayList<>();
    List<String> references = new ArrayList<>();

    for (PropertyQueryList propertyQueries : propertiesQuery) {
      for (PropertyQuery pq : propertyQueries) {
        String key = pq.getKey();
        QueryOperation operation = pq.getOperation();
        List<Object> values = pq.getValues();

        if (key.equalsIgnoreCase("properties." + REF_QUAD_PROPERTY_KEY)
                && operation.equals(PropertyQuery.QueryOperation.BEGINS_WITH)) {
          if (!(values.get(0) instanceof String))
            throw new IllegalArgumentException("p." + REF_QUAD_PROPERTY_KEY + " must be a single String!");
          refQuad = values.get(0).toString();
        }
        else if (key.equalsIgnoreCase("properties." + GLOBAL_VERSION_SEARCH_KEY)
                && operation.equals(PropertyQuery.QueryOperation.EQUALS)) {
          for(Object v : values){
            if(v instanceof Integer)
              globalVersions.add((Integer) v);
            else if(v instanceof Long)
              globalVersions.add(((Long) v).intValue());
            else if(v instanceof List<?>){
              List<?> globalVersionList = (List<?>) v;
              for(Object vv : globalVersionList){
                if(vv instanceof Integer)
                  globalVersions.add((Integer) vv);
                else if(vv instanceof Long)
                  globalVersions.add(((Long) vv).intValue());
                else
                  throw new IllegalArgumentException("Value for 'p." + GLOBAL_VERSION_SEARCH_KEY + "' must be an Integer or a List<Integer>!");
              }
            }
            else
              throw new IllegalArgumentException("Value for 'p." + GLOBAL_VERSION_SEARCH_KEY + "' must be an Integer or a List<Integer>!");
          }
        }
        else if (key.equalsIgnoreCase("properties." + REFERENCES_PROPERTY_KEY)
                && operation.equals(PropertyQuery.QueryOperation.EQUALS)) {
          for(Object v : values){
<<<<<<< HEAD
            if(v instanceof String)
              references.add((String) v);
            else if(v instanceof List<?>){
              List<?> referenceList = (List<?>) v;
              for(Object vv : referenceList){
                if(vv instanceof String)
                  references.add((String) vv);
=======
            if(v instanceof String reference)
              references.add(reference);
            else if(v instanceof List<?> referenceList){
              for(Object vv : referenceList){
                if(vv instanceof String reference)
                  references.add(reference);
>>>>>>> bfb1d49f
                else
                  throw new IllegalArgumentException("Value for 'p." + REFERENCES_PROPERTY_KEY + "' must be an String or a List<String>!");
              }
            }
            else
              throw new IllegalArgumentException("Value for 'p." + REFERENCES_PROPERTY_KEY + "' must be an String or a List<String>!");
          }
        }
        else if (key.equalsIgnoreCase("properties." + STATUS_PROPERTY_KEY)
                && operation.equals(QueryOperation.EQUALS)) {
          if (!(values.get(0) instanceof String))
            throw new IllegalArgumentException("p." + REF_QUAD_PROPERTY_KEY + " must be a single String!");
          else
            status = values.get(0).toString();
          if(status.equalsIgnoreCase("global"))
            status = "I,U,D,H,J";
        }
        else {
          throw new IllegalArgumentException(errorMessageProperties);
        }
      }
    }
    return new PropertiesQueryInput(refQuad, globalVersions, status, references);
  }

  @Override
  protected FeatureCollection processModifyFeaturesEvent(ModifyFeaturesEvent event) throws Exception {
    if(!event.isEraseContent())
      throw new ErrorResponseException(NOT_IMPLEMENTED, "Method not implemented in NLConnector!");
    return run( new EraseSpace(event).withTableLayout(NEW_LAYOUT));
  }

<<<<<<< HEAD
  public static class PropertiesQueryInput {
    public final String refQuad;
    public final List<Integer> globalVersions;
    public final String status;
    public final List<String> references;

    public PropertiesQueryInput(String refQuad, List<Integer> globalVersions, String status, List<String> references) {
      this.refQuad = refQuad;
      this.globalVersions = globalVersions;
      this.status = status;
      this.references = references;
    }

=======
  public record PropertiesQueryInput(String refQuad, List<Integer> globalVersions, String status, List<String> references) {
>>>>>>> bfb1d49f
    public Character[] getOperations(){
      if (status == null || status.isEmpty()) return new Character[0];
      String[] ops = status.split(",");
      Character[] result = new Character[ops.length];
      for (int i = 0; i < ops.length; i++) {
        result[i] = ops[i].trim().charAt(0);
      }
      return result;
    }
  }

  @Override
  protected BinaryResponse processBinaryGetFeaturesByTileEvent(GetFeaturesByTileEvent event) throws Exception {
    throw new ErrorResponseException(NOT_IMPLEMENTED, "Method not implemented in NLConnector!");
  }

  @Override
  protected FeatureCollection processLoadFeaturesEvent(LoadFeaturesEvent event) throws Exception {
    throw new ErrorResponseException(NOT_IMPLEMENTED, "Method not implemented in NLConnector!");
  }

  @Deprecated
  @Override
  protected SuccessResponse processModifySubscriptionEvent(ModifySubscriptionEvent event) throws Exception {
    throw new ErrorResponseException(NOT_IMPLEMENTED, "Method not implemented in NLConnector!");
  }

  //protected StorageStatistics processGetStorageStatisticsEvent() get used from PSQLXyzConnector

  @Override
  protected SuccessResponse processDeleteChangesetsEvent(DeleteChangesetsEvent event) throws Exception {
    throw new ErrorResponseException(NOT_IMPLEMENTED, "Method not implemented in NLConnector!");
  }

  @Override
  protected ChangesetCollection processIterateChangesetsEvent(IterateChangesetsEvent event) throws Exception {
    throw new ErrorResponseException(NOT_IMPLEMENTED, "Method not implemented in NLConnector!");
  }

  @Override
  protected ChangesetsStatisticsResponse processGetChangesetsStatisticsEvent(GetChangesetStatisticsEvent event) throws Exception {
    throw new ErrorResponseException(NOT_IMPLEMENTED, "Method not implemented in NLConnector!");
  }

  private FeatureCollection writeFeatures(WriteFeaturesEvent event) throws Exception {
    if(!seedingMode /* TBD: && event.getVersionsToKeep() > 1*/){
      //Use FeatureWriter
      return run(new WriteFeatures(event).withTableLayout(NEW_LAYOUT));
    }

    Set<WriteFeaturesEvent.Modification> modifications = event.getModifications();

    FeatureCollection insertFeatures = new FeatureCollection();
    List<ModificationFailure> fails = new ArrayList<>();

    for (WriteFeaturesEvent.Modification modification : modifications) {
      validateUpdateStrategy(modification.getUpdateStrategy());
      //Batch insert
      insertFeatures.getFeatures().addAll(modification.getFeatureData().getFeatures());
    }

    if(!insertFeatures.getFeatures().isEmpty()) {
      //retrieve Version
      Long version = run(new GetNextVersion<>(event));
      batchInsertFeatures(dbSettings.getSchema(), XyzEventBasedQueryRunner.readTableFromEvent(event),
              insertFeatures, version, event.getAuthor(), fails);
    }

    if(!fails.isEmpty())
      return new FeatureCollection().withFailed(fails);
    return new FeatureCollection();
  }

  private void validateUpdateStrategy(UpdateStrategy updateStrategy) throws ErrorResponseException {
    List<UpdateStrategy.OnExists> supportedOnExistsStrategies = List.of(OnExists.ERROR);
    List<UpdateStrategy.OnNotExists> supportedOnNotExistsStrategies = List.of(OnNotExists.CREATE);

    if(updateStrategy == null || updateStrategy.onExists() == null || updateStrategy.onNotExists() == null)
      logger.error("UpdateStrategy with OnExists and OnNotExists must be provided in NLConnector!");

    if (updateStrategy.onVersionConflict() != null || updateStrategy.onMergeConflict() != null)
      logger.error("onVersionConflict and onMergeConflict are not supported in NLConnector!");
    if(!supportedOnExistsStrategies.contains(updateStrategy.onExists()))
      logger.error("OnExists Strategy '{}' is not supported in NLConnector!", updateStrategy.onExists());
    if(!supportedOnNotExistsStrategies.contains(updateStrategy.onNotExists()))
      logger.error("OnNotExists Strategy '{}' is not supported in NLConnector!", updateStrategy.onNotExists());
  }

  private FeatureCollection getFeaturesByRefOrGlobalVersionsQuad(String schema, List<String> tables,
              PropertiesQueryInput propertiesQueryInput, long limit)  throws SQLException, JsonProcessingException {
    try (final Connection connection = dataSourceProvider.getWriter().getConnection()) {
      String query;
      if(!propertiesQueryInput.references.isEmpty())
        query = createReadByReferencesQuery(dbSettings.getSchema(),
              tables, propertiesQueryInput.references, limit);
      else
        query = createReadByRefQuadOrGlobalVersionsQuery(schema, tables, propertiesQueryInput.refQuad,
                propertiesQueryInput.globalVersions, propertiesQueryInput.references, limit);

      try (PreparedStatement ps = connection.prepareStatement(query)) {
        try (ResultSet rs = ps.executeQuery()) {
          if(rs.next()){
            return XyzSerializable.deserialize(rs.getString("featureCollection"), FeatureCollection.class);
          }
        }
      }catch (SQLException e){
        logger.error(e);
        throw e;
      }
    }
    //should not happen - but for compiler
    return null;
  }

  private FeatureCollection getFeatureCountByRefQuadAndLevel(String schema, List<String> tables, PropertiesQueryInput propertiesQueryInput,
                                                             Integer refQuadLevel)
          throws SQLException {
    try (final Connection connection = dataSourceProvider.getWriter().getConnection()) {
      String query = createCountByRefQuadQuery(schema, tables, propertiesQueryInput, refQuadLevel);

      try (PreparedStatement ps = connection.prepareStatement(query)) {
        try (ResultSet rs = ps.executeQuery()) {
          return getRefQuadCountFc(propertiesQueryInput.refQuad, rs);
        }
      }catch (SQLException e){
        logger.error(e);
        throw e;
      }
    }
  }

  private static FeatureCollection getRefQuadCountFc(String refQuad, ResultSet rs) throws SQLException {
    List<Feature> features = new ArrayList<>();
    while(rs.next()){
      String childQuad = rs.getString("child_quad");
      PolygonCoordinates polygonCoordinates = new PolygonCoordinates();

      if(childQuad != null){
        BBox bBox = WebMercatorTile.forQuadkey(childQuad).getBBox(false);
        LinearRingCoordinates lrc = new LinearRingCoordinates();
        lrc.add(new Position(bBox.minLon(), bBox.minLat()));
        lrc.add(new Position(bBox.maxLon(), bBox.minLat()));
        lrc.add(new Position(bBox.maxLon(), bBox.maxLat()));
        lrc.add(new Position(bBox.minLon(), bBox.maxLat()));
        lrc.add(new Position(bBox.minLon(), bBox.minLat()));
        polygonCoordinates.add(lrc);
      }

      features.add(
              new Feature()
                      .withId(childQuad)
                      .withGeometry(
                              refQuad == null ? null : new Polygon().withCoordinates(polygonCoordinates)
                      )
                      .withProperties(new Properties().with("count", rs.getLong("cnt")))
      );
    }
    return new FeatureCollection().withFeatures(features);
  }

  private FeatureCollection getStatus(String schema, List<String> tables, Character[] operations)
          throws SQLException {
    try (final Connection connection = dataSourceProvider.getWriter().getConnection()) {

      String query = createStausQuery(schema, tables, operations);

      try (PreparedStatement ps = connection.prepareStatement(query)) {
        try (ResultSet rs = ps.executeQuery()) {
          Properties properties = new Properties()
                  .with("I",0)
                  .with("U",0)
                  .with("D",0)
                  .with("H",0)
                  .with("J",0);

          while(rs.next()){
            properties.put(rs.getString("operation"),rs.getLong("cnt"));
          }

          return new FeatureCollection().withFeatures(List.of(
                    new Feature()
                            .withId(UUID.randomUUID().toString())
                            .withProperties(properties)));
          }
      }catch (SQLException e){
        logger.error(e);
        throw e;
      }
    }
  }

  private String createCountByRefQuadQuery(String schema, List<String> tables, PropertiesQueryInput input, int quadKeyLevel){
    String extensionTable = tables.get(0);
    String baseTable = tables.size() == 2 ? tables.get(1) : null;

<<<<<<< HEAD
    if(baseTable == null) {
      return ("WITH params AS (\n"
              + "    SELECT '$refQuad$'::text AS parent, $quadKeyLevel$ AS relative_level\n"
              + ")\n"
              + "SELECT LEFT(searchable->>'refQuad', LENGTH(parent) + relative_level) AS child_quad,\n"
              + "       COUNT(*) AS cnt\n"
              + "FROM \"$schema$\".\"$table$\", params\n"
              + "  WHERE searchable->>'refQuad' LIKE parent || '%'\n"
              + "GROUP BY child_quad;")
              .replace("$refQuad$", refQuad)
=======
    // Build optional globalVersion filter
    String globalVersionFilter = "";
    if (input.globalVersions != null && !input.globalVersions.isEmpty()) {
      String joinedVersions = input.globalVersions.stream()
              .map(v -> "to_jsonb(" + v + ")")
              .collect(java.util.stream.Collectors.joining(","));
      globalVersionFilter = " AND searchable->'globalVersion' IN (" + joinedVersions + ") ";
    }

    if (baseTable == null) {
      return """
               WITH params AS (
                   SELECT '$refQuad$'::text AS parent, $quadKeyLevel$ AS relative_level
               )
               SELECT LEFT(searchable->>'refQuad', LENGTH(parent) + relative_level) AS child_quad,
                      COUNT(*) AS cnt
               FROM "$schema$"."$table$", params
               WHERE searchable->>'refQuad' LIKE parent || '%'
                 $globalVersionFilter$
               GROUP BY child_quad;
              """
              .replace("$refQuad$", input.refQuad)
>>>>>>> bfb1d49f
              .replace("$quadKeyLevel$", Integer.toString(quadKeyLevel))
              .replace("$schema$", schema)
              .replace("$table$", extensionTable + "_head")
              .replace("$globalVersionFilter$", globalVersionFilter);
    }
<<<<<<< HEAD
    return ("WITH params AS (\n"
            + "    SELECT '$refQuad$'::text AS parent, $quadKeyLevel$ AS relative_level\n"
            + "),\n"
            + "combined AS (\n"
            + "  SELECT *\n"
            + "  FROM (\n"
            + "      SELECT\n"
            + "          id,\n"
            + "          searchable->>'refQuad' AS refquad,\n"
            + "          operation,\n"
            + "          next_version\n"
            + "      FROM \"$schema$\".\"$extensionTable$\"\n"
            + "      WHERE operation NOT IN ('D', 'H', 'J')\n"
            + "  )\n"
            + "  UNION ALL\n"
            + "  (\n"
            + "      SELECT *\n"
            + "      FROM (\n"
            + "          SELECT\n"
            + "              id,\n"
            + "              searchable->>'refQuad' AS refquad,\n"
            + "              operation,\n"
            + "              next_version\n"
            + "          FROM \"$schema$\".\"$baseTable$\"\n"
            + "      ) base\n"
            + "      WHERE NOT EXISTS (\n"
            + "          SELECT 1\n"
            + "          FROM \"$schema$\".\"$extensionTable$\"\n"
            + "          WHERE id = base.id\n"
            + "            AND next_version = 9223372036854775807::BIGINT\n"
            + "            AND operation != 'D'\n"
            + "      )\n"
            + "    )\n"
            + "  ),\n"
            + "  filtered AS (\n"
            + "      SELECT c.*\n"
            + "        FROM combined c\n"
            + "       WHERE c.refquad LIKE (SELECT parent FROM params) || '%'\n"
            + "  )\n"
            + "  SELECT LEFT(f.refquad, LENGTH(p.parent) + p.relative_level) AS child_quad,\n"
            + "         COUNT(f.refquad) AS cnt\n"
            + "    FROM filtered f, params p\n"
            + "   GROUP BY child_quad;")
            .replace("$refQuad$", refQuad)
=======

    return """
          WITH params AS (
              SELECT '$refQuad$'::text AS parent, $quadKeyLevel$ AS relative_level
          ),
          combined AS (
            SELECT *
            FROM (
                SELECT
                    id,
                    searchable->>'refQuad' AS refquad,
                    operation,
                    next_version
                FROM "$schema$"."$extensionTable$"
                WHERE operation NOT IN ('D', 'H', 'J')
                  $globalVersionFilter$
            )
            UNION ALL
            (
                SELECT *
                FROM (
                    SELECT
                        id,
                        searchable->>'refQuad' AS refquad,
                        operation,
                        next_version
                    FROM "$schema$"."$baseTable$"
                    WHERE 1=1
                      $globalVersionFilter$
                ) base
                WHERE NOT EXISTS (
                    SELECT 1
                    FROM "$schema$"."$extensionTable$"
                    WHERE id = base.id
                      AND next_version = 9223372036854775807::BIGINT
                      AND operation != 'D'
                )
              )
            ),
            filtered AS (
                SELECT c.*
                  FROM combined c
                 WHERE c.refquad LIKE (SELECT parent FROM params) || '%'
            )
            SELECT LEFT(f.refquad, LENGTH(p.parent) + p.relative_level) AS child_quad,
                   COUNT(f.refquad) AS cnt
              FROM filtered f, params p
             GROUP BY child_quad;
          """
            .replace("$refQuad$", input.refQuad)
>>>>>>> bfb1d49f
            .replace("$quadKeyLevel$", Integer.toString(quadKeyLevel))
            .replace("$schema$", schema)
            .replace("$extensionTable$", extensionTable + "_head")
            .replace("$baseTable$", baseTable + "_head")
            .replace("$globalVersionFilter$", globalVersionFilter);
  }

  private String createStausQuery(String schema, List<String> tables, Character[] operations){
    String extensionTable = tables.get(0);
    String baseTable = tables.size() == 2 ? tables.get(1) : null;

    String opsString = "";
    if (operations != null && operations.length > 0) {
      StringBuilder sb = new StringBuilder();
      for (int i = 0; i < operations.length; i++) {
        sb.append("'").append(operations[i].toString().toUpperCase()).append("'");
        if (i < operations.length - 1) sb.append(",");
      }
      opsString = sb.toString();
    }

    if(baseTable == null)
      return ("SELECT operation, COUNT(*) AS cnt\n"
             + " FROM \"$schema$\".\"$table$\"\n"
             + "WHERE operation IN($operations$)\n"
             + "GROUP BY operation;")
             .replace("$operations$", opsString)
             .replace("$schema$", schema)
             .replace("$table$", extensionTable + "_head");
    return ("SELECT operation, COUNT(*) AS cnt\n"
            + "FROM (\n"
            + "  SELECT operation FROM \"$schema$\".\"$baseTable$\"\n"
            + "    WHERE operation IN($operations$)\n"
            + "  UNION ALL\n"
            + "  SELECT operation FROM \"$schema$\".\"$extensionTable$\"\n"
            + "    WHERE operation IN($operations$)\n"
            + ") AS combined\n"
            + "GROUP BY operation")
            .replace("$operations$", opsString)
            .replace("$schema$", schema)
            .replace("$baseTable$", baseTable + "_head")
            .replace("$extensionTable$", extensionTable + "_head");
  }

  private String createReadByReferencesQuery(
          String schema,
          List<String> tables,
          List<String> references,
          long limit
  ) {
    if(references == null || references.isEmpty())
      throw new IllegalArgumentException("At least one reference must be provided!");

    String extensionTable = tables.get(0);
    String baseTable = tables.size() == 2 ? tables.get(1) : null;
    //('ref1'), ('ref2'), ('ref3'), ('ref4')
    String joinedReferences =  references.stream()
              .map(v -> "('" + v + "')")
              .collect(java.util.stream.Collectors.joining(","));

<<<<<<< HEAD
    String selection = "jsonb_build_object(\n" +
            "              'type', 'FeatureCollection',\n" +
            "              'features', jsonb_build_array(\n" +
            "                   jsonb_build_object(\n" +
            "                       'type', 'Feature',\n" +
            "                       'properties',jsonb_build_object('references', jsonb_object_agg(ref, ids))\n" +
            "                   )\n" +
            "               )\n" +
            "    ) AS featureCollection\n";

    String query = ("SELECT\n" +
            "    id,\n" +
            "    ref\n" +
            "FROM \"$schema$\".\"$table$\" t\n" +
            "CROSS JOIN (\n" +
            "    VALUES $joinedReferences$\n" +
            ") AS v(ref)\n" +
            "WHERE\n" +
            "    t.searchable->'references' @> jsonb_build_array(v.ref)\n" +
            "    AND t.operation NOT IN ('D','H','J')\n" +
            "    AND t.next_version = 9223372036854775807::BIGINT\n" +
            "    $limit$\n").replace("$joinedReferences$", joinedReferences)
=======
    String selection = """
            jsonb_build_object(
                          'type', 'FeatureCollection',
                          'features', jsonb_build_array(
                               jsonb_build_object(
                                   'type', 'Feature',
                                   'properties',jsonb_build_object('references', jsonb_object_agg(ref, ids))
                               )
                           )
            ) AS featureCollection
            """;

    String query = """
            SELECT
                id,
                ref
            FROM "$schema$"."$table$" t
            CROSS JOIN (
                VALUES $joinedReferences$
            ) AS v(ref)
            WHERE
                t.searchable->'references' @> jsonb_build_array(v.ref)
                AND t.operation NOT IN ('D','H','J')
                AND t.next_version = 9223372036854775807::BIGINT
                $limit$
            """.replace("$joinedReferences$", joinedReferences)
>>>>>>> bfb1d49f
               .replace("$limit$", limit > 0 ? " LIMIT " + limit : "");

    String inner1 = query.replace("$schema$", schema).replace("$table$", extensionTable + "_head");;

    if(baseTable == null) {
      return "SELECT " + selection + " FROM ( SELECT " +
              "  ref," +
              "  jsonb_agg(id ORDER BY id) AS ids " +
              "FROM (" + inner1 + ") t GROUP BY ref )";
    }
    //unified case
    String inner2 = query.replace("$schema$", schema).replace("$table$", baseTable + "_head");;
<<<<<<< HEAD
    String whereNotExistsCondition = ("WHERE NOT EXISTS (\n" +
            "      SELECT 1\n" +
            "        FROM \"$schema$\".\"$table$\"\n" +
            "      WHERE id = a.id\n" +
            "        AND next_version = 9223372036854775807::BIGINT\n" +
            "        AND operation != 'D'\n" +
            "    )\n")
=======
    String whereNotExistsCondition = """
            WHERE NOT EXISTS (
                  SELECT 1
                    FROM "$schema$"."$table$"
                  WHERE id = a.id
                    AND next_version = 9223372036854775807::BIGINT
                    AND operation != 'D'
                )
            """
>>>>>>> bfb1d49f
            .replace("$schema$", schema)
            .replace("$table$", extensionTable);

    return  "SELECT " + selection + " FROM " +
            "( " +
            "  SELECT " +
            "    ref, " +
            "    jsonb_agg(id ORDER BY id) AS ids "+
            "  FROM ( "+
            "    (" + inner1 + ") " +
            "    UNION ALL " +
            "    (SELECT * FROM(" + inner2 + ") a " + whereNotExistsCondition + ") "+
            "  ) AS all_data " +
            "  GROUP BY ref" +
            ") t";
  }

  private String createReadByRefQuadOrGlobalVersionsQuery(
          String schema,
          List<String> tables,
          String refQuad,
          List<Integer> globalVersions,
          //references are not getting used anymore in this method
          List<String> references,
          long limit
  ) {
    String extensionTable = tables.get(0);
    String baseTable = tables.size() == 2 ? tables.get(1) : null;

    // Build the WHERE filter fragment (shared)
    StringBuilder filter = new StringBuilder("WHERE  operation NOT IN (\n"
            + "  SELECT unnest(ARRAY['D','H','J']::CHAR[])\n"
            + ")\n"
            + "AND next_version = 9223372036854775807::BIGINT\n");
    if (refQuad != null) {
      filter.append(" AND searchable->'refQuad' >= to_jsonb('")
              .append(refQuad)
              .append("'::text) AND searchable->'refQuad' < to_jsonb('")
              .append(refQuad)
              .append("4'::text) ");
    }
    if (globalVersions != null && !globalVersions.isEmpty()) {
      String joinedVersions = globalVersions.stream()
              .map(v -> "to_jsonb(" + v + ")")
              .collect(java.util.stream.Collectors.joining(","));
      filter.append(" AND (searchable->'globalVersion') IN (")
              .append(joinedVersions)
              .append(") ");
    }
    if (references != null && !references.isEmpty()) {
      String joinedReferences = references.stream()
              .map(v -> "'" + v + "'")
              .collect(java.util.stream.Collectors.joining(","));
      filter.append(" AND searchable->'references' @> to_jsonb(ARRAY[")
              .append(joinedReferences)
              .append("]) ");
    }

    // Inner selects (no LIMIT yet, apply after UNION to keep global limit semantics)
    String inner1 = "SELECT * FROM \"" + schema + "\".\"" + extensionTable + "_head\" " + filter;

    String finalQuery;
    if(baseTable == null) {
      finalQuery = inner1;
    }else {
      String inner2 = "SELECT * FROM \"" + schema + "\".\"" + baseTable + "_head\" " + filter;
      String whereNotExistsCondition = ("WHERE NOT EXISTS (\n"
              + "      SELECT 1\n"
              + "      	FROM \"$schema$\".\"$table$\"\n"
              + "      WHERE id = a.id\n"
              + "        AND next_version = 9223372036854775807::BIGINT\n"
              + "        AND operation != 'D'\n"
              + "    )\n")
              .replace("$schema$", schema)
              .replace("$table$", extensionTable);
      // UNION ALL combined set
      finalQuery = "(" + inner1 + ") UNION ALL (SELECT * FROM(" + inner2 + ") a " + whereNotExistsCondition + ")";
    }

    // Apply global limit if > 0
    if (limit > 0) {
      finalQuery = finalQuery + " LIMIT " + limit;
    }

    // FeatureCollection aggregation across unioned rows
<<<<<<< HEAD
    String selection = "'{ \"type\": \"FeatureCollection\", \"features\": [' ||\n"
        + " COALESCE(\n"
        + "   string_agg(\n"
        + "     regexp_replace(\n"
        + "       regexp_replace(\n"
        + "         jsondata,\n"
        + "         '(\"(@ns:com:here:xyz)\"\\s*:\\s*\\{)',\n"
        + "         '\\1\"version\":' || version || ',\"author\":\"' || coalesce(author, 'ANONYMOUS') || '\",',\n"
        + "         'g'\n"
        + "       ),\n"
        + "       '^{',\n"
        + "       '{' || '\"geometry\":' || coalesce(ST_AsGeoJSON(geo, 8), 'null') || ',',\n"
        + "       'g'\n"
        + "     ),\n"
        + "     ','\n"
        + "   ),\n"
        + "   ''\n"
        + " )\n"
        + " || '] }' AS featureCollection\n";

    // This is used for a references search
    String referencesSelection = "'{ \"type\": \"FeatureCollection\", \"features\": ['\n"
        + "   || '{\"type\":\"Feature\",\"references\" : ['\n"
        + "   || COALESCE(\n"
        + "     string_agg(\n"
        + "        '\"'||id||'\"',\n"
        + "       ','\n"
        + "     ),\n"
        + "     ''\n"
        + "   )\n"
        + "   || ']}] }' AS featureCollection\n";
=======
    String selection = """
        '{ "type": "FeatureCollection", "features": [' ||
         COALESCE(
           string_agg(
             regexp_replace(
               regexp_replace(
                 jsondata,
                 '("(@ns:com:here:xyz)"\\s*:\\s*\\{)',
                 '\\1"version":' || version || ',"author":"' || coalesce(author, 'ANONYMOUS') || '",',
                 'g'
               ),
               '^{',
               '{' || '"geometry":' || coalesce(ST_AsGeoJSON(geo, 8), 'null') || ',',
               'g'
             ),
             ','
           ),
           ''
         )
         || '] }' AS featureCollection
        """;

    // This is used for a references search
    String referencesSelection = """
        '{ "type": "FeatureCollection", "features": ['
           || '{"type":"Feature","references" : ['
           || COALESCE(
             string_agg(
                '"'||id||'"',
               ','
             ),
             ''
           )
           || ']}] }' AS featureCollection
        """;
>>>>>>> bfb1d49f

    return "SELECT " + (references.isEmpty() ? selection : referencesSelection) + " FROM (" + finalQuery + ") t";
  }

  private void batchInsertFeatures(
          String schema,
          String table,
          FeatureCollection featureCollection,
          long version,
          String author,
          List<ModificationFailure> fails
  ) throws SQLException, JsonProcessingException {

    String insertSql = String.format("INSERT INTO %s.%s\n"
        + "  (id, geo, operation, author, version, jsondata, searchable)\n"
        + "VALUES (?, ?, ?, ?, ?, ?, ?)", schema, table);

    try (Connection connection = dataSourceProvider.getWriter().getConnection()) {
      connection.setAutoCommit(false);

      try (PreparedStatement ps = connection.prepareStatement(insertSql)) {
        for (Feature feature : featureCollection.getFeatures()) {
          Geometry geo = feature.getGeometry();

          if (geo != null) {
            for (Coordinate coord : geo.getJTSGeometry().getCoordinates()) {
              if (Double.isNaN(coord.z))
                coord.z = 0; // avoid NaN
            }
          }

          ensureFeatureId(feature);
          ps.setString(1, feature.getId());
          ps.setBytes(2, geo == null ? null : new WKBWriter(3).write(geo.getJTSGeometry()));
          ps.setString(3, "I"); // operation is always insert
          ps.setString(4, author == null ? "ANONYMOUS" : author);
          ps.setLong(5, version);
          ps.setString(6, enrichFeaturePayload(feature));
          ps.setObject(7, getSearchableObject(feature));
          ps.addBatch();
        }

        int[] inserted = ps.executeBatch();
        connection.commit();
        logger.info("Successfully inserted {} features.", inserted.length);

      } catch (SQLException e) {
        connection.rollback();
        logger.error("Insert failed", e);
        fails.add(new ModificationFailure().withMessage("Insert failed: " + e.getMessage()));
      }
    }
  }

  private void ensureFeatureId(Feature feature) {
    if(feature.getId() == null){
      feature.setId(Random.randomAlphaNumeric(16));
    }
  }

  private PGobject getSearchableObject(Feature feature) throws SQLException {
    PGobject jsonObject = new PGobject();
    jsonObject.setType("jsonb");

    JsonObject searchable = new JsonObject();
    if(feature.getProperties().get(REF_QUAD_PROPERTY_KEY) != null)
      searchable.put(REF_QUAD_PROPERTY_KEY, feature.getProperties().get(REF_QUAD_PROPERTY_KEY));
    if(feature.getProperties().get(GLOBAL_VERSION_PROPERTY_KEY) != null)
      searchable.put(GLOBAL_VERSION_PROPERTY_KEY, feature.getProperties().get(GLOBAL_VERSION_PROPERTY_KEY));
    if(feature.getProperties().get(REFERENCES_PROPERTY_KEY) != null)
      searchable.put(REFERENCES_PROPERTY_KEY, feature.getProperties().get(REFERENCES_PROPERTY_KEY));
    jsonObject.setValue(searchable.toString());
    return jsonObject;
  }

  private String enrichFeaturePayload(Feature feature) {
    //LFE is missing - so we do not have the createdAt from db | also patch possibility is missing
    //TODO: check if we want to use the same timestamp for all features in one request
    long currentTime = System.currentTimeMillis();
    //Remove Geometry
    feature.setGeometry(null);

    if(feature.getProperties() == null)
      feature.setProperties(new Properties());

    if(feature.getProperties().getXyzNamespace() != null){
      feature.getProperties().getXyzNamespace().setCreatedAt(0);
      //FIXME: remove a version if set
      feature.getProperties().getXyzNamespace().setVersion(-1);
    }else{
      feature.getProperties().setXyzNamespace(new XyzNamespace());
    }
    feature.getProperties().getXyzNamespace().setUpdatedAt(currentTime);
    return feature.serialize().replace("\"geometry\":null,", "");
  }

  /** Currently unsued functions */
  private String getRefQuad(Feature feature) {
    return feature.getProperties().get(REF_QUAD_PROPERTY_KEY);
  }

  private Integer getGlobalVersion(Feature feature) {
    Integer globalVersion = feature.getProperties().get(GLOBAL_VERSION_PROPERTY_KEY);
    return globalVersion == null ? -1 : globalVersion;
  }

  private void batchMergeFeatures(
          String schema,
          String table,
          FeatureCollection featureCollection,
          long version,
          String author,
          List<ModificationFailure> fails
  ) throws SQLException, JsonProcessingException {

    String mergeSql = String.format("MERGE INTO %s.%s AS t\n"
        + "USING (\n"
        + "  VALUES (?, ?, ?, ?, ?, ?, ?)\n"
        + ") AS s(id, geo, operation, author, version, jsondata, searchable)\n"
        + "--ON (t.id = s.id AND t.next_version = 9223372036854775807 AND t.global_version = s.global_version)\n"
        + "ON (t.id = s.id AND t.version = s.version AND t.next_version = 9223372036854775807)\n"
        + "WHEN MATCHED THEN\n"
        + "  UPDATE SET\n"
        + "    jsondata  = s.jsondata,\n"
        + "    geo       = s.geo,\n"
        + "    version   = s.version,\n"
        + "    author    = s.author,\n"
        + "    operation = 'U',\n"
        + "    searchable = s.searchable\n"
        + "WHEN NOT MATCHED THEN\n"
        + "  INSERT (id, geo, operation, author, version, jsondata, searchable)\n"
        + "  VALUES (s.id, s.geo, s.operation, s.author, s.version, s.jsondata, s.searchable);", schema, table);

    try (Connection connection = dataSourceProvider.getWriter().getConnection()) {
      connection.setAutoCommit(false);

      try (PreparedStatement ps = connection.prepareStatement(mergeSql)) {
        for (Feature feature : featureCollection.getFeatures()) {
          Geometry geo = feature.getGeometry();

          if (geo != null) {
            for (Coordinate coord : geo.getJTSGeometry().getCoordinates()) {
              if (Double.isNaN(coord.z))
                coord.z = 0; // avoid NaN
            }
          }

          ensureFeatureId(feature);
          ps.setString(1, feature.getId());
          ps.setBytes(2, geo == null ? null : new WKBWriter(3).write(geo.getJTSGeometry()));
          ps.setString(3, "I"); // operation always insert initially
          ps.setString(4, author == null ? "ANONYMOUS" : author);
          ps.setLong(5, version);
          ps.setString(6, enrichFeaturePayload(feature));
          ps.setObject(7, getSearchableObject(feature));
          ps.addBatch();
        }

        int[] updated = ps.executeBatch();
        connection.commit();
        logger.info("Successfully upserted {} features.", updated);

      } catch (SQLException e) {
        connection.rollback();
        logger.error("Upsert failed", e);
        fails.add(new ModificationFailure().withMessage("Upsert failed: " + e.getMessage()));
      }
    }
  }

  private void batchDeleteFeatures(String schema, String table, List<String> featureIds,
                                   List<ModificationFailure> fails)
          throws SQLException {
    String deletionSql = "DELETE FROM $table$ WHERE id = ANY(?)".replace("$table$","\""+schema+"\".\""+table+"\"");

    try (final Connection connection = dataSourceProvider.getWriter().getConnection()) {
      try (PreparedStatement ps = connection.prepareStatement(deletionSql)) {
        connection.setAutoCommit(false);

        Array idArray = connection.createArrayOf("text", featureIds.toArray());
        ps.setArray(1, idArray);

        int deleted = ps.executeUpdate();
        if(deleted != featureIds.size()){
          logger.warn("Requested to delete {} features, but only {} are available for deletion!", featureIds.size(), deleted);
          fails.add(new ModificationFailure().withMessage("Deletion failed: not all requested IDs exist."));
          connection.rollback();
        }else {
          logger.info("Successfully deleted {} features.", deleted);
          connection.commit();
        }
      }catch (SQLException e){
        logger.error(e);
      }
    }
  }
}<|MERGE_RESOLUTION|>--- conflicted
+++ resolved
@@ -264,17 +264,16 @@
         else if (key.equalsIgnoreCase("properties." + GLOBAL_VERSION_SEARCH_KEY)
                 && operation.equals(PropertyQuery.QueryOperation.EQUALS)) {
           for(Object v : values){
-            if(v instanceof Integer)
-              globalVersions.add((Integer) v);
-            else if(v instanceof Long)
-              globalVersions.add(((Long) v).intValue());
-            else if(v instanceof List<?>){
-              List<?> globalVersionList = (List<?>) v;
+            if(v instanceof Integer globalVersion)
+              globalVersions.add(globalVersion);
+            else if(v instanceof Long globalVersion)
+              globalVersions.add(globalVersion.intValue());
+            else if(v instanceof List<?> globalVersionList){
               for(Object vv : globalVersionList){
-                if(vv instanceof Integer)
-                  globalVersions.add((Integer) vv);
-                else if(vv instanceof Long)
-                  globalVersions.add(((Long) vv).intValue());
+                if(vv instanceof Integer globalVersion)
+                  globalVersions.add(globalVersion);
+                else if(vv instanceof Long globalVersion)
+                  globalVersions.add(globalVersion.intValue());
                 else
                   throw new IllegalArgumentException("Value for 'p." + GLOBAL_VERSION_SEARCH_KEY + "' must be an Integer or a List<Integer>!");
               }
@@ -286,22 +285,12 @@
         else if (key.equalsIgnoreCase("properties." + REFERENCES_PROPERTY_KEY)
                 && operation.equals(PropertyQuery.QueryOperation.EQUALS)) {
           for(Object v : values){
-<<<<<<< HEAD
-            if(v instanceof String)
-              references.add((String) v);
-            else if(v instanceof List<?>){
-              List<?> referenceList = (List<?>) v;
-              for(Object vv : referenceList){
-                if(vv instanceof String)
-                  references.add((String) vv);
-=======
             if(v instanceof String reference)
               references.add(reference);
             else if(v instanceof List<?> referenceList){
               for(Object vv : referenceList){
                 if(vv instanceof String reference)
                   references.add(reference);
->>>>>>> bfb1d49f
                 else
                   throw new IllegalArgumentException("Value for 'p." + REFERENCES_PROPERTY_KEY + "' must be an String or a List<String>!");
               }
@@ -334,23 +323,7 @@
     return run( new EraseSpace(event).withTableLayout(NEW_LAYOUT));
   }
 
-<<<<<<< HEAD
-  public static class PropertiesQueryInput {
-    public final String refQuad;
-    public final List<Integer> globalVersions;
-    public final String status;
-    public final List<String> references;
-
-    public PropertiesQueryInput(String refQuad, List<Integer> globalVersions, String status, List<String> references) {
-      this.refQuad = refQuad;
-      this.globalVersions = globalVersions;
-      this.status = status;
-      this.references = references;
-    }
-
-=======
   public record PropertiesQueryInput(String refQuad, List<Integer> globalVersions, String status, List<String> references) {
->>>>>>> bfb1d49f
     public Character[] getOperations(){
       if (status == null || status.isEmpty()) return new Character[0];
       String[] ops = status.split(",");
@@ -546,18 +519,6 @@
     String extensionTable = tables.get(0);
     String baseTable = tables.size() == 2 ? tables.get(1) : null;
 
-<<<<<<< HEAD
-    if(baseTable == null) {
-      return ("WITH params AS (\n"
-              + "    SELECT '$refQuad$'::text AS parent, $quadKeyLevel$ AS relative_level\n"
-              + ")\n"
-              + "SELECT LEFT(searchable->>'refQuad', LENGTH(parent) + relative_level) AS child_quad,\n"
-              + "       COUNT(*) AS cnt\n"
-              + "FROM \"$schema$\".\"$table$\", params\n"
-              + "  WHERE searchable->>'refQuad' LIKE parent || '%'\n"
-              + "GROUP BY child_quad;")
-              .replace("$refQuad$", refQuad)
-=======
     // Build optional globalVersion filter
     String globalVersionFilter = "";
     if (input.globalVersions != null && !input.globalVersions.isEmpty()) {
@@ -580,58 +541,11 @@
                GROUP BY child_quad;
               """
               .replace("$refQuad$", input.refQuad)
->>>>>>> bfb1d49f
               .replace("$quadKeyLevel$", Integer.toString(quadKeyLevel))
               .replace("$schema$", schema)
               .replace("$table$", extensionTable + "_head")
               .replace("$globalVersionFilter$", globalVersionFilter);
     }
-<<<<<<< HEAD
-    return ("WITH params AS (\n"
-            + "    SELECT '$refQuad$'::text AS parent, $quadKeyLevel$ AS relative_level\n"
-            + "),\n"
-            + "combined AS (\n"
-            + "  SELECT *\n"
-            + "  FROM (\n"
-            + "      SELECT\n"
-            + "          id,\n"
-            + "          searchable->>'refQuad' AS refquad,\n"
-            + "          operation,\n"
-            + "          next_version\n"
-            + "      FROM \"$schema$\".\"$extensionTable$\"\n"
-            + "      WHERE operation NOT IN ('D', 'H', 'J')\n"
-            + "  )\n"
-            + "  UNION ALL\n"
-            + "  (\n"
-            + "      SELECT *\n"
-            + "      FROM (\n"
-            + "          SELECT\n"
-            + "              id,\n"
-            + "              searchable->>'refQuad' AS refquad,\n"
-            + "              operation,\n"
-            + "              next_version\n"
-            + "          FROM \"$schema$\".\"$baseTable$\"\n"
-            + "      ) base\n"
-            + "      WHERE NOT EXISTS (\n"
-            + "          SELECT 1\n"
-            + "          FROM \"$schema$\".\"$extensionTable$\"\n"
-            + "          WHERE id = base.id\n"
-            + "            AND next_version = 9223372036854775807::BIGINT\n"
-            + "            AND operation != 'D'\n"
-            + "      )\n"
-            + "    )\n"
-            + "  ),\n"
-            + "  filtered AS (\n"
-            + "      SELECT c.*\n"
-            + "        FROM combined c\n"
-            + "       WHERE c.refquad LIKE (SELECT parent FROM params) || '%'\n"
-            + "  )\n"
-            + "  SELECT LEFT(f.refquad, LENGTH(p.parent) + p.relative_level) AS child_quad,\n"
-            + "         COUNT(f.refquad) AS cnt\n"
-            + "    FROM filtered f, params p\n"
-            + "   GROUP BY child_quad;")
-            .replace("$refQuad$", refQuad)
-=======
 
     return """
           WITH params AS (
@@ -682,7 +596,6 @@
              GROUP BY child_quad;
           """
             .replace("$refQuad$", input.refQuad)
->>>>>>> bfb1d49f
             .replace("$quadKeyLevel$", Integer.toString(quadKeyLevel))
             .replace("$schema$", schema)
             .replace("$extensionTable$", extensionTable + "_head")
@@ -705,22 +618,26 @@
     }
 
     if(baseTable == null)
-      return ("SELECT operation, COUNT(*) AS cnt\n"
-             + " FROM \"$schema$\".\"$table$\"\n"
-             + "WHERE operation IN($operations$)\n"
-             + "GROUP BY operation;")
+      return """
+               SELECT operation, COUNT(*) AS cnt
+                FROM "$schema$"."$table$"
+               WHERE operation IN($operations$)
+               GROUP BY operation;
+              """
              .replace("$operations$", opsString)
              .replace("$schema$", schema)
              .replace("$table$", extensionTable + "_head");
-    return ("SELECT operation, COUNT(*) AS cnt\n"
-            + "FROM (\n"
-            + "  SELECT operation FROM \"$schema$\".\"$baseTable$\"\n"
-            + "    WHERE operation IN($operations$)\n"
-            + "  UNION ALL\n"
-            + "  SELECT operation FROM \"$schema$\".\"$extensionTable$\"\n"
-            + "    WHERE operation IN($operations$)\n"
-            + ") AS combined\n"
-            + "GROUP BY operation")
+    return """
+            SELECT operation, COUNT(*) AS cnt
+            FROM (
+              SELECT operation FROM "$schema$"."$baseTable$"
+                WHERE operation IN($operations$)
+              UNION ALL
+              SELECT operation FROM "$schema$"."$extensionTable$"
+                WHERE operation IN($operations$)
+            ) AS combined
+            GROUP BY operation
+            """
             .replace("$operations$", opsString)
             .replace("$schema$", schema)
             .replace("$baseTable$", baseTable + "_head")
@@ -743,30 +660,6 @@
               .map(v -> "('" + v + "')")
               .collect(java.util.stream.Collectors.joining(","));
 
-<<<<<<< HEAD
-    String selection = "jsonb_build_object(\n" +
-            "              'type', 'FeatureCollection',\n" +
-            "              'features', jsonb_build_array(\n" +
-            "                   jsonb_build_object(\n" +
-            "                       'type', 'Feature',\n" +
-            "                       'properties',jsonb_build_object('references', jsonb_object_agg(ref, ids))\n" +
-            "                   )\n" +
-            "               )\n" +
-            "    ) AS featureCollection\n";
-
-    String query = ("SELECT\n" +
-            "    id,\n" +
-            "    ref\n" +
-            "FROM \"$schema$\".\"$table$\" t\n" +
-            "CROSS JOIN (\n" +
-            "    VALUES $joinedReferences$\n" +
-            ") AS v(ref)\n" +
-            "WHERE\n" +
-            "    t.searchable->'references' @> jsonb_build_array(v.ref)\n" +
-            "    AND t.operation NOT IN ('D','H','J')\n" +
-            "    AND t.next_version = 9223372036854775807::BIGINT\n" +
-            "    $limit$\n").replace("$joinedReferences$", joinedReferences)
-=======
     String selection = """
             jsonb_build_object(
                           'type', 'FeatureCollection',
@@ -793,7 +686,6 @@
                 AND t.next_version = 9223372036854775807::BIGINT
                 $limit$
             """.replace("$joinedReferences$", joinedReferences)
->>>>>>> bfb1d49f
                .replace("$limit$", limit > 0 ? " LIMIT " + limit : "");
 
     String inner1 = query.replace("$schema$", schema).replace("$table$", extensionTable + "_head");;
@@ -806,15 +698,6 @@
     }
     //unified case
     String inner2 = query.replace("$schema$", schema).replace("$table$", baseTable + "_head");;
-<<<<<<< HEAD
-    String whereNotExistsCondition = ("WHERE NOT EXISTS (\n" +
-            "      SELECT 1\n" +
-            "        FROM \"$schema$\".\"$table$\"\n" +
-            "      WHERE id = a.id\n" +
-            "        AND next_version = 9223372036854775807::BIGINT\n" +
-            "        AND operation != 'D'\n" +
-            "    )\n")
-=======
     String whereNotExistsCondition = """
             WHERE NOT EXISTS (
                   SELECT 1
@@ -824,7 +707,6 @@
                     AND operation != 'D'
                 )
             """
->>>>>>> bfb1d49f
             .replace("$schema$", schema)
             .replace("$table$", extensionTable);
 
@@ -855,10 +737,12 @@
     String baseTable = tables.size() == 2 ? tables.get(1) : null;
 
     // Build the WHERE filter fragment (shared)
-    StringBuilder filter = new StringBuilder("WHERE  operation NOT IN (\n"
-            + "  SELECT unnest(ARRAY['D','H','J']::CHAR[])\n"
-            + ")\n"
-            + "AND next_version = 9223372036854775807::BIGINT\n");
+    StringBuilder filter = new StringBuilder("""
+            WHERE  operation NOT IN (
+              SELECT unnest(ARRAY['D','H','J']::CHAR[])
+            )
+            AND next_version = 9223372036854775807::BIGINT
+            """);
     if (refQuad != null) {
       filter.append(" AND searchable->'refQuad' >= to_jsonb('")
               .append(refQuad)
@@ -891,13 +775,15 @@
       finalQuery = inner1;
     }else {
       String inner2 = "SELECT * FROM \"" + schema + "\".\"" + baseTable + "_head\" " + filter;
-      String whereNotExistsCondition = ("WHERE NOT EXISTS (\n"
-              + "      SELECT 1\n"
-              + "      	FROM \"$schema$\".\"$table$\"\n"
-              + "      WHERE id = a.id\n"
-              + "        AND next_version = 9223372036854775807::BIGINT\n"
-              + "        AND operation != 'D'\n"
-              + "    )\n")
+      String whereNotExistsCondition = """
+            WHERE NOT EXISTS (
+                  SELECT 1
+                  	FROM "$schema$"."$table$"
+                  WHERE id = a.id
+                    AND next_version = 9223372036854775807::BIGINT
+                    AND operation != 'D'
+                )
+            """
               .replace("$schema$", schema)
               .replace("$table$", extensionTable);
       // UNION ALL combined set
@@ -910,39 +796,6 @@
     }
 
     // FeatureCollection aggregation across unioned rows
-<<<<<<< HEAD
-    String selection = "'{ \"type\": \"FeatureCollection\", \"features\": [' ||\n"
-        + " COALESCE(\n"
-        + "   string_agg(\n"
-        + "     regexp_replace(\n"
-        + "       regexp_replace(\n"
-        + "         jsondata,\n"
-        + "         '(\"(@ns:com:here:xyz)\"\\s*:\\s*\\{)',\n"
-        + "         '\\1\"version\":' || version || ',\"author\":\"' || coalesce(author, 'ANONYMOUS') || '\",',\n"
-        + "         'g'\n"
-        + "       ),\n"
-        + "       '^{',\n"
-        + "       '{' || '\"geometry\":' || coalesce(ST_AsGeoJSON(geo, 8), 'null') || ',',\n"
-        + "       'g'\n"
-        + "     ),\n"
-        + "     ','\n"
-        + "   ),\n"
-        + "   ''\n"
-        + " )\n"
-        + " || '] }' AS featureCollection\n";
-
-    // This is used for a references search
-    String referencesSelection = "'{ \"type\": \"FeatureCollection\", \"features\": ['\n"
-        + "   || '{\"type\":\"Feature\",\"references\" : ['\n"
-        + "   || COALESCE(\n"
-        + "     string_agg(\n"
-        + "        '\"'||id||'\"',\n"
-        + "       ','\n"
-        + "     ),\n"
-        + "     ''\n"
-        + "   )\n"
-        + "   || ']}] }' AS featureCollection\n";
-=======
     String selection = """
         '{ "type": "FeatureCollection", "features": [' ||
          COALESCE(
@@ -978,7 +831,6 @@
            )
            || ']}] }' AS featureCollection
         """;
->>>>>>> bfb1d49f
 
     return "SELECT " + (references.isEmpty() ? selection : referencesSelection) + " FROM (" + finalQuery + ") t";
   }
@@ -992,9 +844,11 @@
           List<ModificationFailure> fails
   ) throws SQLException, JsonProcessingException {
 
-    String insertSql = String.format("INSERT INTO %s.%s\n"
-        + "  (id, geo, operation, author, version, jsondata, searchable)\n"
-        + "VALUES (?, ?, ?, ?, ?, ?, ?)", schema, table);
+    String insertSql = """
+        INSERT INTO %s.%s
+          (id, geo, operation, author, version, jsondata, searchable)
+        VALUES (?, ?, ?, ?, ?, ?, ?)
+        """.formatted(schema, table);
 
     try (Connection connection = dataSourceProvider.getWriter().getConnection()) {
       connection.setAutoCommit(false);
@@ -1094,23 +948,25 @@
           List<ModificationFailure> fails
   ) throws SQLException, JsonProcessingException {
 
-    String mergeSql = String.format("MERGE INTO %s.%s AS t\n"
-        + "USING (\n"
-        + "  VALUES (?, ?, ?, ?, ?, ?, ?)\n"
-        + ") AS s(id, geo, operation, author, version, jsondata, searchable)\n"
-        + "--ON (t.id = s.id AND t.next_version = 9223372036854775807 AND t.global_version = s.global_version)\n"
-        + "ON (t.id = s.id AND t.version = s.version AND t.next_version = 9223372036854775807)\n"
-        + "WHEN MATCHED THEN\n"
-        + "  UPDATE SET\n"
-        + "    jsondata  = s.jsondata,\n"
-        + "    geo       = s.geo,\n"
-        + "    version   = s.version,\n"
-        + "    author    = s.author,\n"
-        + "    operation = 'U',\n"
-        + "    searchable = s.searchable\n"
-        + "WHEN NOT MATCHED THEN\n"
-        + "  INSERT (id, geo, operation, author, version, jsondata, searchable)\n"
-        + "  VALUES (s.id, s.geo, s.operation, s.author, s.version, s.jsondata, s.searchable);", schema, table);
+    String mergeSql = """
+        MERGE INTO %s.%s AS t
+        USING (
+          VALUES (?, ?, ?, ?, ?, ?, ?)
+        ) AS s(id, geo, operation, author, version, jsondata, searchable)
+        --ON (t.id = s.id AND t.next_version = 9223372036854775807 AND t.global_version = s.global_version)
+        ON (t.id = s.id AND t.version = s.version AND t.next_version = 9223372036854775807)
+        WHEN MATCHED THEN
+          UPDATE SET
+            jsondata  = s.jsondata,
+            geo       = s.geo,
+            version   = s.version,
+            author    = s.author,
+            operation = 'U',
+            searchable = s.searchable
+        WHEN NOT MATCHED THEN
+          INSERT (id, geo, operation, author, version, jsondata, searchable)
+          VALUES (s.id, s.geo, s.operation, s.author, s.version, s.jsondata, s.searchable);
+        """.formatted(schema, table);
 
     try (Connection connection = dataSourceProvider.getWriter().getConnection()) {
       connection.setAutoCommit(false);
