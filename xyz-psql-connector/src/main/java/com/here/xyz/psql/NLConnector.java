/*
 * Copyright (C) 2017-2025 HERE Europe B.V.
 *
 * Licensed under the Apache License, Version 2.0 (the "License");
 * you may not use this file except in compliance with the License.
 * You may obtain a copy of the License at
 *
 *     http://www.apache.org/licenses/LICENSE-2.0
 *
 * Unless required by applicable law or agreed to in writing, software
 * distributed under the License is distributed on an "AS IS" BASIS,
 * WITHOUT WARRANTIES OR CONDITIONS OF ANY KIND, either express or implied.
 * See the License for the specific language governing permissions and
 * limitations under the License.
 *
 * SPDX-License-Identifier: Apache-2.0
 * License-Filename: LICENSE
 */

package com.here.xyz.psql;

import com.fasterxml.jackson.core.JsonProcessingException;
import com.here.xyz.XyzSerializable;
import com.here.xyz.connectors.ErrorResponseException;
import com.here.xyz.connectors.StorageConnector;
import com.here.xyz.events.DeleteChangesetsEvent;
import com.here.xyz.events.GetChangesetStatisticsEvent;
import com.here.xyz.events.GetFeaturesByBBoxEvent;
import com.here.xyz.events.GetFeaturesByGeometryEvent;
import com.here.xyz.events.GetFeaturesByIdEvent;
import com.here.xyz.events.GetFeaturesByTileEvent;
import com.here.xyz.events.GetStatisticsEvent;
import com.here.xyz.events.IterateChangesetsEvent;
import com.here.xyz.events.IterateFeaturesEvent;
import com.here.xyz.events.LoadFeaturesEvent;
import com.here.xyz.events.ModifyFeaturesEvent;
import com.here.xyz.events.ModifySpaceEvent;
import com.here.xyz.events.ModifySubscriptionEvent;
import com.here.xyz.events.PropertiesQuery;
import com.here.xyz.events.PropertyQuery;
import com.here.xyz.events.PropertyQuery.QueryOperation;
import com.here.xyz.events.PropertyQueryList;
import com.here.xyz.events.SearchForFeaturesEvent;
import com.here.xyz.events.UpdateStrategy;
import com.here.xyz.events.WriteFeaturesEvent;
import com.here.xyz.models.geojson.WebMercatorTile;
import com.here.xyz.models.geojson.coordinates.BBox;
import com.here.xyz.models.geojson.coordinates.LinearRingCoordinates;
import com.here.xyz.models.geojson.coordinates.PolygonCoordinates;
import com.here.xyz.models.geojson.coordinates.Position;
import com.here.xyz.models.geojson.implementation.Feature;
import com.here.xyz.models.geojson.implementation.FeatureCollection;
import com.here.xyz.models.geojson.implementation.FeatureCollection.ModificationFailure;
import com.here.xyz.models.geojson.implementation.Geometry;
import com.here.xyz.models.geojson.implementation.Polygon;
import com.here.xyz.models.geojson.implementation.Properties;
import com.here.xyz.models.geojson.implementation.XyzNamespace;
import com.here.xyz.psql.query.EraseSpace;
import com.here.xyz.psql.query.GetFastStatistics;
import com.here.xyz.psql.query.GetFeaturesByBBox;
import com.here.xyz.psql.query.GetFeaturesByGeometry;
import com.here.xyz.psql.query.GetFeaturesById;
import com.here.xyz.psql.query.IterateFeatures;
import com.here.xyz.psql.query.ModifySpace;
import com.here.xyz.psql.query.WriteFeatures;
import com.here.xyz.psql.query.XyzEventBasedQueryRunner;
import com.here.xyz.psql.query.helpers.versioning.GetNextVersion;
import com.here.xyz.responses.BinaryResponse;
import com.here.xyz.responses.ChangesetsStatisticsResponse;
import com.here.xyz.responses.StatisticsResponse;
import com.here.xyz.responses.SuccessResponse;
import com.here.xyz.responses.changesets.ChangesetCollection;
import com.here.xyz.util.Random;
import io.vertx.core.json.JsonObject;
import org.apache.logging.log4j.LogManager;
import org.apache.logging.log4j.Logger;
import org.locationtech.jts.geom.Coordinate;
import org.locationtech.jts.io.WKBWriter;
import org.postgresql.util.PGobject;

import java.sql.Array;
import java.sql.Connection;
import java.sql.PreparedStatement;
import java.sql.ResultSet;
import java.sql.SQLException;
import java.util.ArrayList;
import java.util.List;
import java.util.Map;
import java.util.Set;
import java.util.UUID;

import static com.here.xyz.util.db.ConnectorParameters.TableLayout.NEW_LAYOUT;
import static com.here.xyz.events.UpdateStrategy.OnExists;
import static com.here.xyz.events.UpdateStrategy.OnNotExists;
import static com.here.xyz.util.db.pg.XyzSpaceTableHelper.REF_QUAD_PROPERTY_KEY;
import static com.here.xyz.util.db.pg.XyzSpaceTableHelper.GLOBAL_VERSION_PROPERTY_KEY;
import static com.here.xyz.util.db.pg.XyzSpaceTableHelper.REFERENCES_PROPERTY_KEY;

import static com.here.xyz.responses.XyzError.NOT_IMPLEMENTED;

public class NLConnector extends PSQLXyzConnector {
  private static final Logger logger = LogManager.getLogger();
  private static final String STATUS_PROPERTY_KEY = "status";
<<<<<<< HEAD
  private static final String GLOBAL_VERSION_PROPERTY_KEY = "globalVersion";
=======

>>>>>>> d2acb465
  private static final String GLOBAL_VERSION_SEARCH_KEY = "globalVersions";
  private static final String REF_QUAD_COUNT_SELECTION_KEY = "f.refQuadCount";
  //If seedingMode is active, we do not use the FeatureWriter, but a simple batch upsert and delete
  private boolean seedingMode = false;

  @Override
  protected StatisticsResponse processGetStatistics(GetStatisticsEvent event) throws Exception {
    //Only support fast statistics
    return run(new GetFastStatistics(event).withTableLayout(NEW_LAYOUT));
  }

  @Override
  protected FeatureCollection processGetFeaturesByIdEvent(GetFeaturesByIdEvent event) throws Exception {
    return run(new GetFeaturesById(event).withTableLayout(NEW_LAYOUT));
  }

  @Override
  protected FeatureCollection processGetFeaturesByGeometryEvent(GetFeaturesByGeometryEvent event) throws Exception {
    return run(new GetFeaturesByGeometry(event).withTableLayout(NEW_LAYOUT));
  }

  @Override
  protected FeatureCollection processGetFeaturesByTileEvent(GetFeaturesByTileEvent event) throws Exception {
    checkForInvalidHereTileClustering(event);
    return getBBox(event);
  }

  private FeatureCollection getBBox(GetFeaturesByBBoxEvent event) throws ErrorResponseException, SQLException {
    if (event.getClusteringType() != null || event.getTweakType() != null)
      throw new ErrorResponseException(NOT_IMPLEMENTED, "Method not implemented in NLConnector!");
    //TODO: Check Cast
    return (FeatureCollection) run(new GetFeaturesByBBox<>(event).withTableLayout(NEW_LAYOUT));
  }

  @Override
  protected FeatureCollection processGetFeaturesByBBoxEvent(GetFeaturesByBBoxEvent event) throws Exception {
    return getBBox(event);
  }

  @Override
  protected SuccessResponse processModifySpaceEvent(ModifySpaceEvent event) throws Exception {
    return write(new ModifySpace(event).withTableLayout(NEW_LAYOUT));
  }

  @Override
  protected FeatureCollection processIterateFeaturesEvent(IterateFeaturesEvent event) throws Exception {
    return (FeatureCollection) run(new IterateFeatures<>(event).withTableLayout(NEW_LAYOUT));
  }

  @Override
  protected FeatureCollection processWriteFeaturesEvent(WriteFeaturesEvent event) throws Exception {
    return writeFeatures(event);
  }

  @Override
  protected FeatureCollection processSearchForFeaturesEvent(SearchForFeaturesEvent event) throws Exception {
    if (event.getPropertiesQuery() != null && !event.getPropertiesQuery().isEmpty()) {
      PropertiesQueryInput propertiesQueryInput = getPropertiesQueryInput(event.getPropertiesQuery());
      String selectionValue = getSelectionValue(event.getSelection());

      List<String> tables = new ArrayList<>();
      tables.add(XyzEventBasedQueryRunner.readTableFromEvent(event));

      if(event.getParams() != null && event.getParams().get("extends") != null) {
        //TODO: check if we need to support hashing
        tables.add(((Map<String, Object>) event.getParams().get("extends")).get("spaceId").toString());
      }

      logger.info("refquad: {}, globalVersion: {}, selection: {}", propertiesQueryInput.refQuad,
              propertiesQueryInput.globalVersions, selectionValue);

      //Get all status counts
      if(propertiesQueryInput.status != null)
        return getStatus(dbSettings.getSchema(), tables, propertiesQueryInput.getOperations());

      if (selectionValue == null) {
        //Get Features by refQuad or globalVersions
        return getFeaturesByRefOrGlobalVersionsQuad(dbSettings.getSchema(),
                tables, propertiesQueryInput, event.getLimit());
      }else {
        //Get FeatureCount by refQuad and quadLevel
        int refQuadLevel = extractRefQuadLevelValue(selectionValue);
        return getFeatureCountByRefQuadAndLevel(dbSettings.getSchema(),
                tables, propertiesQueryInput.refQuad, refQuadLevel);
      }
    }

    throw new IllegalArgumentException("Search without propertiesQuery is not supported in NLConnector!");
  }

  public boolean isSeedingMode() {
    return seedingMode;
  }

  public void setSeedingMode(boolean seedingMode) {
    this.seedingMode = seedingMode;
  }

  public StorageConnector withSeedingMode(boolean seedingMode) {
    setSeedingMode(seedingMode);
    return this;
  }

  private String getSelectionValue(List<String> selection){
    String errorMessageSelection = "Property based search supports only selection=" + REF_QUAD_COUNT_SELECTION_KEY
            + " or selection=" + REF_QUAD_COUNT_SELECTION_KEY + "@[0-32] search in NLConnector!";
    if(selection == null)
      return null;

    for(String selectionValue : selection){
      if (selectionValue.equals(REF_QUAD_COUNT_SELECTION_KEY)) {
        return selectionValue;
      }
      if (selectionValue.startsWith(REF_QUAD_COUNT_SELECTION_KEY + "@")) {
        Integer level = extractRefQuadLevelValue(selectionValue);
        if(level == null || (level >=0 && level <= 32)){
          return selectionValue;
        }
      }
      if(!selectionValue.equalsIgnoreCase("type") && !selectionValue.equalsIgnoreCase("id"))
        throw new IllegalArgumentException(errorMessageSelection);
    }

    return null;
<<<<<<< HEAD
  }

  public static int extractRefQuadLevelValue(String selection) {
    if (selection != null && selection.startsWith(REF_QUAD_COUNT_SELECTION_KEY + "@")) {
      try {
        return Integer.parseInt(selection.substring((REF_QUAD_COUNT_SELECTION_KEY + "@").length()));
      } catch (NumberFormatException ignored) {}
    }
    return 0;
  }

  private PropertiesQueryInput getPropertiesQueryInput(PropertiesQuery propertiesQuery) {
    String errorMessageProperties = "Property based search supports only p." + REF_QUAD_PROPERTY_KEY
            + "^=string || globalversions=int|List<int> || status=string searches in NLConnector!";
=======
  }

  public static int extractRefQuadLevelValue(String selection) {
    if (selection != null && selection.startsWith(REF_QUAD_COUNT_SELECTION_KEY + "@")) {
      try {
        return Integer.parseInt(selection.substring((REF_QUAD_COUNT_SELECTION_KEY + "@").length()));
      } catch (NumberFormatException ignored) {}
    }
    return 0;
  }

  private PropertiesQueryInput getPropertiesQueryInput(PropertiesQuery propertiesQuery) {
    String errorMessageProperties = "Property based search supports only p." + REF_QUAD_PROPERTY_KEY +" ^=string || "
            + "p." + GLOBAL_VERSION_PROPERTY_KEY + "=int|List<int> || "
            + "p." + STATUS_PROPERTY_KEY+"=String "
            + "p." + REFERENCES_PROPERTY_KEY+"=string|List<String> "
            + "searches in NLConnector!";

>>>>>>> d2acb465
    String status = null;
    String refQuad = null;
    List<Integer> globalVersions = new ArrayList<>();
    List<String> references = new ArrayList<>();

    for (PropertyQueryList propertyQueries : propertiesQuery) {
      for (PropertyQuery pq : propertyQueries) {
        String key = pq.getKey();
        QueryOperation operation = pq.getOperation();
        List<Object> values = pq.getValues();

        if (key.equalsIgnoreCase("properties." + REF_QUAD_PROPERTY_KEY)
                && operation.equals(PropertyQuery.QueryOperation.BEGINS_WITH)) {
          if (!(values.get(0) instanceof String))
            throw new IllegalArgumentException("p." + REF_QUAD_PROPERTY_KEY + " must be a single String!");
          refQuad = values.get(0).toString();
        }
        else if (key.equalsIgnoreCase("properties." + GLOBAL_VERSION_SEARCH_KEY)
                && operation.equals(PropertyQuery.QueryOperation.EQUALS)) {
          for(Object v : values){
            if(v instanceof Integer) {
              Integer globalVersion = (Integer) v;
              globalVersions.add(globalVersion);
            }
            else if(v instanceof Long) {
              Long globalVersion = (Long) v;
              globalVersions.add(globalVersion.intValue());
            }
            else if(v instanceof List<?>){
              List<?> globalVersionList = (List<?>) v;
              for(Object vv : globalVersionList){
                if(vv instanceof Integer) {
                  Integer globalVersion = (Integer) vv;
                  globalVersions.add(globalVersion);
                }
                else if(vv instanceof Long) {
                  Long globalVersion = (Long) vv;
                  globalVersions.add(globalVersion.intValue());
                }
                else
                  throw new IllegalArgumentException("Value for 'p." + GLOBAL_VERSION_SEARCH_KEY + "' must be an Integer or a List<Integer>!");
              }
            }
            else
              throw new IllegalArgumentException("Value for 'p." + GLOBAL_VERSION_SEARCH_KEY + "' must be an Integer or a List<Integer>!");
          }
        }
<<<<<<< HEAD
=======
        else if (key.equalsIgnoreCase("properties." + REFERENCES_PROPERTY_KEY)
                && operation.equals(PropertyQuery.QueryOperation.EQUALS)) {
          for(Object v : values){
            if(v instanceof String reference)
              references.add(reference);
            else if(v instanceof List<?> referenceList){
              for(Object vv : referenceList){
                if(vv instanceof String reference)
                  references.add(reference);
                else
                  throw new IllegalArgumentException("Value for 'p." + REFERENCES_PROPERTY_KEY + "' must be an String or a List<String>!");
              }
            }
            else
              throw new IllegalArgumentException("Value for 'p." + REFERENCES_PROPERTY_KEY + "' must be an String or a List<String>!");
          }
        }
>>>>>>> d2acb465
        else if (key.equalsIgnoreCase("properties." + STATUS_PROPERTY_KEY)
                && operation.equals(QueryOperation.EQUALS)) {
          if (!(values.get(0) instanceof String))
            throw new IllegalArgumentException("p." + REF_QUAD_PROPERTY_KEY + " must be a single String!");
          else
            status = values.get(0).toString();
          if(status.equalsIgnoreCase("global"))
            status = "I,U,D,H,J";
        }
        else {
          throw new IllegalArgumentException(errorMessageProperties);
        }
      }
    }
<<<<<<< HEAD
    return new PropertiesQueryInput(refQuad, globalVersions, status);
=======
    return new PropertiesQueryInput(refQuad, globalVersions, status, references);
>>>>>>> d2acb465
  }

  @Override
  protected FeatureCollection processModifyFeaturesEvent(ModifyFeaturesEvent event) throws Exception {
    if(!event.isEraseContent())
      throw new ErrorResponseException(NOT_IMPLEMENTED, "Method not implemented in NLConnector!");
    return run( new EraseSpace(event).withTableLayout(NEW_LAYOUT));
  }

<<<<<<< HEAD
  public static class PropertiesQueryInput {
    private final String refQuad;
    private final String status;
    private final List<Integer> globalVersions;

    public PropertiesQueryInput(String refQuad, List<Integer> globalVersions, String status) {
      this.refQuad = refQuad;
      this.globalVersions = globalVersions;
      this.status = status;
    }

    public String refQuad() {
      return refQuad;
    }

    public List<Integer> globalVersions() {
      return globalVersions;
    }

      public Character[] getOperations(){
          if (status == null || status.isEmpty()) return new Character[0];
          String[] ops = status.split(",");
          Character[] result = new Character[ops.length];
          for (int i = 0; i < ops.length; i++) {
              result[i] = ops[i].trim().charAt(0);
          }
          return result;
      }
=======
  public record PropertiesQueryInput(String refQuad, List<Integer> globalVersions, String status, List<String> references) {
    public Character[] getOperations(){
      if (status == null || status.isEmpty()) return new Character[0];
      String[] ops = status.split(",");
      Character[] result = new Character[ops.length];
      for (int i = 0; i < ops.length; i++) {
        result[i] = ops[i].trim().charAt(0);
      }
      return result;
    }
>>>>>>> d2acb465
  }

  @Override
  protected BinaryResponse processBinaryGetFeaturesByTileEvent(GetFeaturesByTileEvent event) throws Exception {
    throw new ErrorResponseException(NOT_IMPLEMENTED, "Method not implemented in NLConnector!");
  }

  @Override
  protected FeatureCollection processLoadFeaturesEvent(LoadFeaturesEvent event) throws Exception {
    throw new ErrorResponseException(NOT_IMPLEMENTED, "Method not implemented in NLConnector!");
  }

  @Deprecated
  @Override
  protected SuccessResponse processModifySubscriptionEvent(ModifySubscriptionEvent event) throws Exception {
    throw new ErrorResponseException(NOT_IMPLEMENTED, "Method not implemented in NLConnector!");
  }

  //protected StorageStatistics processGetStorageStatisticsEvent() get used from PSQLXyzConnector

  @Override
  protected SuccessResponse processDeleteChangesetsEvent(DeleteChangesetsEvent event) throws Exception {
    throw new ErrorResponseException(NOT_IMPLEMENTED, "Method not implemented in NLConnector!");
  }

  @Override
  protected ChangesetCollection processIterateChangesetsEvent(IterateChangesetsEvent event) throws Exception {
    throw new ErrorResponseException(NOT_IMPLEMENTED, "Method not implemented in NLConnector!");
  }

  @Override
  protected ChangesetsStatisticsResponse processGetChangesetsStatisticsEvent(GetChangesetStatisticsEvent event) throws Exception {
    throw new ErrorResponseException(NOT_IMPLEMENTED, "Method not implemented in NLConnector!");
  }

  private FeatureCollection writeFeatures(WriteFeaturesEvent event) throws Exception {
    if(!seedingMode /* TBD: && event.getVersionsToKeep() > 1*/){
      //Use FeatureWriter
      return run(new WriteFeatures(event).withTableLayout(NEW_LAYOUT));
    }

    Set<WriteFeaturesEvent.Modification> modifications = event.getModifications();

    FeatureCollection insertFeatures = new FeatureCollection();
    List<ModificationFailure> fails = new ArrayList<>();

    for (WriteFeaturesEvent.Modification modification : modifications) {
      validateUpdateStrategy(modification.getUpdateStrategy());
      //Batch insert
      insertFeatures.getFeatures().addAll(modification.getFeatureData().getFeatures());
    }

    if(!insertFeatures.getFeatures().isEmpty()) {
      //retrieve Version
      Long version = run(new GetNextVersion<>(event));
      batchInsertFeatures(dbSettings.getSchema(), XyzEventBasedQueryRunner.readTableFromEvent(event),
              insertFeatures, version, event.getAuthor(), fails);
    }

    if(!fails.isEmpty())
      return new FeatureCollection().withFailed(fails);
    return new FeatureCollection();
  }

  private void validateUpdateStrategy(UpdateStrategy updateStrategy) throws ErrorResponseException {
    List<UpdateStrategy.OnExists> supportedOnExistsStrategies = List.of(OnExists.ERROR);
    List<UpdateStrategy.OnNotExists> supportedOnNotExistsStrategies = List.of(OnNotExists.CREATE);

    if(updateStrategy == null || updateStrategy.onExists() == null || updateStrategy.onNotExists() == null)
      logger.error("UpdateStrategy with OnExists and OnNotExists must be provided in NLConnector!");

    if (updateStrategy.onVersionConflict() != null || updateStrategy.onMergeConflict() != null)
      logger.error("onVersionConflict and onMergeConflict are not supported in NLConnector!");
    if(!supportedOnExistsStrategies.contains(updateStrategy.onExists()))
      logger.error("OnExists Strategy '{}' is not supported in NLConnector!", updateStrategy.onExists());
    if(!supportedOnNotExistsStrategies.contains(updateStrategy.onNotExists()))
      logger.error("OnNotExists Strategy '{}' is not supported in NLConnector!", updateStrategy.onNotExists());
  }

  private FeatureCollection getFeaturesByRefOrGlobalVersionsQuad(String schema, List<String> tables,
              PropertiesQueryInput propertiesQueryInput, long limit)  throws SQLException, JsonProcessingException {
<<<<<<< HEAD
    try (final Connection connection = dataSourceProvider.getWriter().getConnection()) {
      String query = createReadByRefQuadOrGlobalVersionsQuery(schema, tables, propertiesQueryInput.refQuad,
              propertiesQueryInput.globalVersions, limit);
=======
    try (final Connection connection = dataSourceProvider.getWriter().getConnection()) {
      String query = createReadByRefQuadOrGlobalVersionsQuery(schema, tables, propertiesQueryInput.refQuad,
              propertiesQueryInput.globalVersions, propertiesQueryInput.references, limit);
      try (PreparedStatement ps = connection.prepareStatement(query)) {
        try (ResultSet rs = ps.executeQuery()) {
          if(rs.next()){
            return XyzSerializable.deserialize(rs.getString("featureCollection"), FeatureCollection.class);
          }
        }
      }catch (SQLException e){
        logger.error(e);
        throw e;
      }
    }
    //should not happen - but for compiler
    return null;
  }

  private FeatureCollection getFeatureCountByRefQuadAndLevel(String schema, List<String> tables, String refQuad, Integer refQuadLevel)
          throws SQLException {
    try (final Connection connection = dataSourceProvider.getWriter().getConnection()) {
      String query = createCountByRefQuadQuery(schema, tables, refQuad, refQuadLevel);

>>>>>>> d2acb465
      try (PreparedStatement ps = connection.prepareStatement(query)) {
        try (ResultSet rs = ps.executeQuery()) {
          return getRefQuadCountFc(refQuad, rs);
        }
      }catch (SQLException e){
        logger.error(e);
        throw e;
      }
    }
  }

<<<<<<< HEAD
  private FeatureCollection getFeatureCountByRefQuadAndLevel(String schema, List<String> tables, String refQuad, Integer refQuadLevel)
          throws SQLException {
    try (final Connection connection = dataSourceProvider.getWriter().getConnection()) {
      String query = createCountByRefQuadQuery(schema, tables, refQuad, refQuadLevel);

      try (PreparedStatement ps = connection.prepareStatement(query)) {
        try (ResultSet rs = ps.executeQuery()) {
          return getRefQuadCountFc(refQuad, rs);
        }
      }catch (SQLException e){
        logger.error(e);
        throw e;
      }
    }
  }

  private static FeatureCollection getRefQuadCountFc(String refQuad, ResultSet rs) throws SQLException {
    List<Feature> features = new ArrayList<>();
    while(rs.next()){
      String childQuad = rs.getString("child_quad");
      PolygonCoordinates polygonCoordinates = new PolygonCoordinates();

      if(childQuad != null){
        BBox bBox = WebMercatorTile.forQuadkey(childQuad).getBBox(false);
        LinearRingCoordinates lrc = new LinearRingCoordinates();
        lrc.add(new Position(bBox.minLon(), bBox.minLat()));
        lrc.add(new Position(bBox.maxLon(), bBox.minLat()));
        lrc.add(new Position(bBox.maxLon(), bBox.maxLat()));
        lrc.add(new Position(bBox.minLon(), bBox.maxLat()));
        lrc.add(new Position(bBox.minLon(), bBox.minLat()));
        polygonCoordinates.add(lrc);
      }

      features.add(
              new Feature()
                      .withId(childQuad)
                      .withGeometry(
                              refQuad == null ? null : new Polygon().withCoordinates(polygonCoordinates)
                      )
                      .withProperties(new Properties().with("count", rs.getLong("cnt")))
      );
    }
    return new FeatureCollection().withFeatures(features);
  }

  private FeatureCollection getStatus(String schema, List<String> tables, Character[] operations)
          throws SQLException {
    try (final Connection connection = dataSourceProvider.getWriter().getConnection()) {

      String query = createStausQuery(schema, tables, operations);

      try (PreparedStatement ps = connection.prepareStatement(query)) {
=======
  private static FeatureCollection getRefQuadCountFc(String refQuad, ResultSet rs) throws SQLException {
    List<Feature> features = new ArrayList<>();
    while(rs.next()){
      String childQuad = rs.getString("child_quad");
      PolygonCoordinates polygonCoordinates = new PolygonCoordinates();

      if(childQuad != null){
        BBox bBox = WebMercatorTile.forQuadkey(childQuad).getBBox(false);
        LinearRingCoordinates lrc = new LinearRingCoordinates();
        lrc.add(new Position(bBox.minLon(), bBox.minLat()));
        lrc.add(new Position(bBox.maxLon(), bBox.minLat()));
        lrc.add(new Position(bBox.maxLon(), bBox.maxLat()));
        lrc.add(new Position(bBox.minLon(), bBox.maxLat()));
        lrc.add(new Position(bBox.minLon(), bBox.minLat()));
        polygonCoordinates.add(lrc);
      }

      features.add(
              new Feature()
                      .withId(childQuad)
                      .withGeometry(
                              refQuad == null ? null : new Polygon().withCoordinates(polygonCoordinates)
                      )
                      .withProperties(new Properties().with("count", rs.getLong("cnt")))
      );
    }
    return new FeatureCollection().withFeatures(features);
  }

  private FeatureCollection getStatus(String schema, List<String> tables, Character[] operations)
          throws SQLException {
    try (final Connection connection = dataSourceProvider.getWriter().getConnection()) {

      String query = createStausQuery(schema, tables, operations);

      try (PreparedStatement ps = connection.prepareStatement(query)) {
>>>>>>> d2acb465
        try (ResultSet rs = ps.executeQuery()) {
          Properties properties = new Properties()
                  .with("I",0)
                  .with("U",0)
                  .with("D",0)
                  .with("H",0)
                  .with("J",0);

          while(rs.next()){
            properties.put(rs.getString("operation"),rs.getLong("cnt"));
          }

          return new FeatureCollection().withFeatures(List.of(
                    new Feature()
                            .withId(UUID.randomUUID().toString())
                            .withProperties(properties)));
          }
      }catch (SQLException e){
        logger.error(e);
        throw e;
      }
    }
  }

  private String createCountByRefQuadQuery(String schema, List<String> tables, String refQuad, int quadKeyLevel){
    String extensionTable = tables.get(0);
    String baseTable = tables.size() == 2 ? tables.get(1) : null;

    if(baseTable == null) {
<<<<<<< HEAD
      return ("WITH params AS (\n"
              + "    SELECT '$refQuad$'::text AS parent, $quadKeyLevel$ AS relative_level\n"
              + ")\n"
              + "SELECT LEFT(searchable->>'refQuad', LENGTH(parent) + relative_level) AS child_quad,\n"
              + "       COUNT(*) AS cnt\n"
              + "FROM \"$schema$\".\"$table$\", params\n"
              + "	  WHERE searchable->>'refQuad' LIKE parent || '%'\n"
              + "GROUP BY child_quad;\n")
=======
      return """
               WITH params AS (
                   SELECT '$refQuad$'::text AS parent, $quadKeyLevel$ AS relative_level
               )
               SELECT LEFT(searchable->>'refQuad', LENGTH(parent) + relative_level) AS child_quad,
                      COUNT(*) AS cnt
               FROM "$schema$"."$table$", params
               	  WHERE searchable->>'refQuad' LIKE parent || '%'
               GROUP BY child_quad;
              """
>>>>>>> d2acb465
              .replace("$refQuad$", refQuad)
              .replace("$quadKeyLevel$", Integer.toString(quadKeyLevel))
              .replace("$schema$", schema)
              .replace("$table$", extensionTable + "_head");
    }
<<<<<<< HEAD
    return ("WITH params AS (\n"
          + "    SELECT '$refQuad$'::text AS parent, $quadKeyLevel$ AS relative_level\n"
          + "),\n"
          + "combined AS (\n"
          + "  SELECT *\n"
          + "  FROM (\n"
          + "      SELECT\n"
          + "          id,\n"
          + "          searchable->>'refQuad' AS refquad,\n"
          + "          operation,\n"
          + "          next_version\n"
          + "      FROM \"$schema$\".\"$extensionTable$\"\n"
          + "      WHERE operation NOT IN ('D', 'H', 'J')\n"
          + "  )\n"
          + "  UNION ALL\n"
          + "  (\n"
          + "      SELECT *\n"
          + "      FROM (\n"
          + "          SELECT\n"
          + "              id,\n"
          + "              searchable->>'refQuad' AS refquad,\n"
          + "              operation,\n"
          + "              next_version\n"
          + "          FROM \"$schema$\".\"$baseTable$\"\n"
          + "      ) base\n"
          + "      WHERE NOT EXISTS (\n"
          + "          SELECT 1\n"
          + "          FROM \"$schema$\".\"$extensionTable$\"\n"
          + "          WHERE id = base.id\n"
          + "            AND next_version = 9223372036854775807::BIGINT\n"
          + "            AND operation != 'D'\n"
          + "      )\n"
          + "    )\n"
          + "  ),\n"
          + "  filtered AS (\n"
          + "      SELECT c.*\n"
          + "        FROM combined c\n"
          + "       WHERE c.refquad LIKE (SELECT parent FROM params) || '%'\n"
          + "  )\n"
          + "  SELECT LEFT(f.refquad, LENGTH(p.parent) + p.relative_level) AS child_quad,\n"
          + "         COUNT(f.refquad) AS cnt\n"
          + "    FROM filtered f, params p\n"
          + "   GROUP BY child_quad;\n")
            .replace("$refQuad$", refQuad)
=======
    return """
          WITH params AS (
              SELECT '$refQuad$'::text AS parent, $quadKeyLevel$ AS relative_level
          ),
          combined AS (
            SELECT *
            FROM (
                SELECT
                    id,
                    searchable->>'refQuad' AS refquad,
                    operation,
                    next_version
                FROM "$schema$"."$extensionTable$"
                WHERE operation NOT IN ('D', 'H', 'J')
            )
            UNION ALL
            (
                SELECT *
                FROM (
                    SELECT
                        id,
                        searchable->>'refQuad' AS refquad,
                        operation,
                        next_version
                    FROM "$schema$"."$baseTable$"
                ) base
                WHERE NOT EXISTS (
                    SELECT 1
                    FROM "$schema$"."$extensionTable$"
                    WHERE id = base.id
                      AND next_version = 9223372036854775807::BIGINT
                      AND operation != 'D'
                )
              )
            ),
            filtered AS (
                SELECT c.*
                  FROM combined c
                 WHERE c.refquad LIKE (SELECT parent FROM params) || '%'
            )
            SELECT LEFT(f.refquad, LENGTH(p.parent) + p.relative_level) AS child_quad,
                   COUNT(f.refquad) AS cnt
              FROM filtered f, params p
             GROUP BY child_quad;
          """.replace("$refQuad$", refQuad)
>>>>>>> d2acb465
            .replace("$quadKeyLevel$", Integer.toString(quadKeyLevel))
            .replace("$schema$", schema)
            .replace("$baseTable$", baseTable + "_head")
            .replace("$extensionTable$", extensionTable + "_head");
  }

  private String createStausQuery(String schema, List<String> tables, Character[] operations){
    String extensionTable = tables.get(0);
    String baseTable = tables.size() == 2 ? tables.get(1) : null;

    String opsString = "";
    if (operations != null && operations.length > 0) {
      StringBuilder sb = new StringBuilder();
      for (int i = 0; i < operations.length; i++) {
        sb.append("'").append(operations[i].toString().toUpperCase()).append("'");
        if (i < operations.length - 1) sb.append(",");
      }
      opsString = sb.toString();
    }

    if(baseTable == null)
<<<<<<< HEAD
      return ("SELECT operation, COUNT(*) AS cnt\n"
               + " FROM \"$schema$\".\"$table$\"\n"
               + "WHERE operation IN($operations$)\n"
               + "GROUP BY operation;\n")
             .replace("$operations$", opsString)
             .replace("$schema$", schema)
             .replace("$table$", extensionTable + "_head");
    return ("SELECT operation, COUNT(*) AS cnt\n"
            + "FROM (\n"
            + "  SELECT operation FROM \"$schema$\".\"$baseTable$\"\n"
            + "    WHERE operation IN($operations$)\n"
            + "  UNION ALL\n"
            + "  SELECT operation FROM \"$schema$\".\"$extensionTable$\"\n"
            + "    WHERE operation IN($operations$)\n"
            + ") AS combined\n"
            + "GROUP BY operation\n")
=======
      return """
               SELECT operation, COUNT(*) AS cnt
                FROM "$schema$"."$table$"
               WHERE operation IN($operations$)
               GROUP BY operation;
              """
             .replace("$operations$", opsString)
             .replace("$schema$", schema)
             .replace("$table$", extensionTable + "_head");
    return """
            SELECT operation, COUNT(*) AS cnt
            FROM (
              SELECT operation FROM "$schema$"."$baseTable$"
                WHERE operation IN($operations$)
              UNION ALL
              SELECT operation FROM "$schema$"."$extensionTable$"
                WHERE operation IN($operations$)
            ) AS combined
            GROUP BY operation
            """
>>>>>>> d2acb465
            .replace("$operations$", opsString)
            .replace("$schema$", schema)
            .replace("$baseTable$", baseTable + "_head")
            .replace("$extensionTable$", extensionTable + "_head");
  }

  private String createReadByRefQuadOrGlobalVersionsQuery(
          String schema,
          List<String> tables,
          String refQuad,
          List<Integer> globalVersions,
<<<<<<< HEAD
=======
          List<String> references,
>>>>>>> d2acb465
          long limit
  ) {
    String extensionTable = tables.get(0);
    String baseTable = tables.size() == 2 ? tables.get(1) : null;

    // Build the WHERE filter fragment (shared)
    StringBuilder filter = new StringBuilder(
            "WHERE  operation NOT IN (\n" +
            "  SELECT unnest(ARRAY['D','H','J']::CHAR[])\n" +
            ")\n" +
            "AND next_version = 9223372036854775807::BIGINT\n");
    if (refQuad != null) {
      filter.append(" AND searchable->'refQuad' >= to_jsonb('")
              .append(refQuad)
              .append("'::text) AND searchable->'refQuad' < to_jsonb('")
              .append(refQuad)
              .append("4'::text) ");
    }
    if (globalVersions != null && !globalVersions.isEmpty()) {
      String joinedVersions = globalVersions.stream()
              .map(v -> "to_jsonb(" + v + ")")
              .collect(java.util.stream.Collectors.joining(","));
      filter.append(" AND (searchable->'globalVersion') IN (")
              .append(joinedVersions)
              .append(") ");
    }
    if (references != null && !references.isEmpty()) {
      String joinedReferences = references.stream()
              .map(v -> "'" + v + "'")
              .collect(java.util.stream.Collectors.joining(","));
      filter.append(" AND searchable->'references' @> to_jsonb(ARRAY[")
              .append(joinedReferences)
              .append("]) ");
    }

    // Inner selects (no LIMIT yet, apply after UNION to keep global limit semantics)
    String inner1 = "SELECT * FROM \"" + schema + "\".\"" + extensionTable + "_head\" " + filter;

    String finalQuery;
    if(baseTable == null) {
      finalQuery = inner1;
    }else {
      String inner2 = "SELECT * FROM \"" + schema + "\".\"" + baseTable + "_head\" " + filter;
<<<<<<< HEAD
      String whereNotExistsCondition = ("WHERE NOT EXISTS (\n"
            + "      SELECT 1\n"
            + "      	FROM \"$schema$\".\"$table$\"\n"
            + "      WHERE id = a.id\n"
            + "        AND next_version = 9223372036854775807::BIGINT\n"
            + "        AND operation != 'D'\n"
            + "    )\n")
=======
      String whereNotExistsCondition = """
            WHERE NOT EXISTS (
                  SELECT 1
                  	FROM "$schema$"."$table$"
                  WHERE id = a.id
                    AND next_version = 9223372036854775807::BIGINT
                    AND operation != 'D'
                )
            """
>>>>>>> d2acb465
              .replace("$schema$", schema)
              .replace("$table$", extensionTable);
      // UNION ALL combined set
      finalQuery = "(" + inner1 + ") UNION ALL (SELECT * FROM(" + inner2 + ") a " + whereNotExistsCondition + ")";
    }

    // Apply global limit if > 0
    if (limit > 0) {
      finalQuery = finalQuery + " LIMIT " + limit;
    }

    // FeatureCollection aggregation across unioned rows
    String selection =
        "'{ \"type\": \"FeatureCollection\", \"features\": [' ||\n" +
        " COALESCE(\n" +
        "   string_agg(\n" +
        "     regexp_replace(\n" +
        "       regexp_replace(\n" +
        "         jsondata,\n" +
        "         '(\"(@ns:com:here:xyz)\"\\s*:\\s*\\{)',\n" +
        "         '\\1\"version\":' || version || ',\"author\":\"' || coalesce(author, 'ANONYMOUS') || '\",',\n" +
        "         'g'\n" +
        "       ),\n" +
        "       '^{',\n" +
        "       '{' || '\"geometry\":' || coalesce(ST_AsGeoJSON(geo, 8), 'null') || ',',\n" +
        "       'g'\n" +
        "     ),\n" +
        "     ','\n" +
        "   ),\n" +
        "   ''\n" +
        " )\n" +
        " || '] }' AS featureCollection\n";

<<<<<<< HEAD
    return "SELECT " + selection + " FROM (" + finalQuery + ") t";
=======
    // This is used for a references search
    String referencesSelection = """
        '{ "type": "FeatureCollection", "features": ['
           || '{"type":"Feature","references" : ['
           || COALESCE(
             string_agg(
                '"'||id||'"',
               ','
             ),
             ''
           )
           || ']}] }' AS featureCollection
        """;

    return "SELECT " + (references.isEmpty() ? selection : referencesSelection) + " FROM (" + finalQuery + ") t";
>>>>>>> d2acb465
  }

  private void batchInsertFeatures(
          String schema,
          String table,
          FeatureCollection featureCollection,
          long version,
          String author,
          List<ModificationFailure> fails
  ) throws SQLException, JsonProcessingException {

    String insertSql = String.format(
        "INSERT INTO %s.%s\n" +
        "  (id, geo, operation, author, version, jsondata, searchable)\n" +
        "VALUES (?, ?, ?, ?, ?, ?, ?)\n", schema, table);

    try (Connection connection = dataSourceProvider.getWriter().getConnection()) {
      connection.setAutoCommit(false);

      try (PreparedStatement ps = connection.prepareStatement(insertSql)) {
        for (Feature feature : featureCollection.getFeatures()) {
          Geometry geo = feature.getGeometry();

          if (geo != null) {
            for (Coordinate coord : geo.getJTSGeometry().getCoordinates()) {
              if (Double.isNaN(coord.z))
                coord.z = 0; // avoid NaN
            }
          }

          ensureFeatureId(feature);
          ps.setString(1, feature.getId());
          ps.setBytes(2, geo == null ? null : new WKBWriter(3).write(geo.getJTSGeometry()));
          ps.setString(3, "I"); // operation is always insert
          ps.setString(4, author == null ? "ANONYMOUS" : author);
          ps.setLong(5, version);
          ps.setString(6, enrichFeaturePayload(feature));
          ps.setObject(7, getSearchableObject(feature));
          ps.addBatch();
        }

        int[] inserted = ps.executeBatch();
        connection.commit();
        logger.info("Successfully inserted {} features.", inserted.length);

      } catch (SQLException e) {
        connection.rollback();
        logger.error("Insert failed", e);
        fails.add(new ModificationFailure().withMessage("Insert failed: " + e.getMessage()));
      }
    }
  }

  private void ensureFeatureId(Feature feature) {
    if(feature.getId() == null){
      feature.setId(Random.randomAlphaNumeric(16));
    }
  }

  private PGobject getSearchableObject(Feature feature) throws SQLException {
    PGobject jsonObject = new PGobject();
    jsonObject.setType("jsonb");

    JsonObject searchable = new JsonObject();
    if(feature.getProperties().get(REF_QUAD_PROPERTY_KEY) != null)
      searchable.put(REF_QUAD_PROPERTY_KEY, feature.getProperties().get(REF_QUAD_PROPERTY_KEY));
    if(feature.getProperties().get(GLOBAL_VERSION_PROPERTY_KEY) != null)
      searchable.put(GLOBAL_VERSION_PROPERTY_KEY, feature.getProperties().get(GLOBAL_VERSION_PROPERTY_KEY));
    if(feature.getProperties().get(REFERENCES_PROPERTY_KEY) != null)
      searchable.put(REFERENCES_PROPERTY_KEY, feature.getProperties().get(REFERENCES_PROPERTY_KEY));
    jsonObject.setValue(searchable.toString());
    return jsonObject;
  }

  private String enrichFeaturePayload(Feature feature) {
    //LFE is missing - so we do not have the createdAt from db | also patch possibility is missing
    //TODO: check if we want to use the same timestamp for all features in one request
    long currentTime = System.currentTimeMillis();
    //Remove Geometry
    feature.setGeometry(null);

    if(feature.getProperties() == null)
      feature.setProperties(new Properties());

    if(feature.getProperties().getXyzNamespace() != null){
      feature.getProperties().getXyzNamespace().setCreatedAt(0);
      //FIXME: remove a version if set
      feature.getProperties().getXyzNamespace().setVersion(-1);
    }else{
      feature.getProperties().setXyzNamespace(new XyzNamespace());
    }
    feature.getProperties().getXyzNamespace().setUpdatedAt(currentTime);
    return feature.serialize().replace("\"geometry\":null,", "");
  }

  /** Currently unsued functions */
  private String getRefQuad(Feature feature) {
    return feature.getProperties().get(REF_QUAD_PROPERTY_KEY);
  }

  private Integer getGlobalVersion(Feature feature) {
    Integer globalVersion = feature.getProperties().get(GLOBAL_VERSION_PROPERTY_KEY);
    return globalVersion == null ? -1 : globalVersion;
  }

  private void batchMergeFeatures(
          String schema,
          String table,
          FeatureCollection featureCollection,
          long version,
          String author,
          List<ModificationFailure> fails
  ) throws SQLException, JsonProcessingException {

<<<<<<< HEAD
    String mergeSql = String.format(
        "MERGE INTO %s.%s AS t\n"
        + "USING (\n"
        + "  VALUES (?, ?, ?, ?, ?, ?, ?)\n"
        + ") AS s(id, geo, operation, author, version, jsondata, searchable)\n"
        + "--ON (t.id = s.id AND t.next_version = 9223372036854775807 AND t.global_version = s.global_version)\n"
        + "ON (t.id = s.id AND t.version = s.version AND t.next_version = 9223372036854775807)\n"
        + "WHEN MATCHED THEN\n"
        + "  UPDATE SET\n"
        + "    jsondata  = s.jsondata,\n"
        + "    geo       = s.geo,\n"
        + "    version   = s.version,\n"
        + "    author    = s.author,\n"
        + "    operation = 'U',\n"
        + "    searchable = s.searchable\n"
        + "WHEN NOT MATCHED THEN\n"
        + "  INSERT (id, geo, operation, author, version, jsondata, searchable)\n"
        + "  VALUES (s.id, s.geo, s.operation, s.author, s.version, s.jsondata, s.searchable);\n",
        schema, table);
=======
    String mergeSql = """
        MERGE INTO %s.%s AS t
        USING (
          VALUES (?, ?, ?, ?, ?, ?, ?)
        ) AS s(id, geo, operation, author, version, jsondata, searchable)
        --ON (t.id = s.id AND t.next_version = 9223372036854775807 AND t.global_version = s.global_version)
        ON (t.id = s.id AND t.version = s.version AND t.next_version = 9223372036854775807)
        WHEN MATCHED THEN
          UPDATE SET
            jsondata  = s.jsondata,
            geo       = s.geo,
            version   = s.version,
            author    = s.author,
            operation = 'U',
            searchable = s.searchable
        WHEN NOT MATCHED THEN
          INSERT (id, geo, operation, author, version, jsondata, searchable)
          VALUES (s.id, s.geo, s.operation, s.author, s.version, s.jsondata, s.searchable);
        """.formatted(schema, table);
>>>>>>> d2acb465

    try (Connection connection = dataSourceProvider.getWriter().getConnection()) {
      connection.setAutoCommit(false);

      try (PreparedStatement ps = connection.prepareStatement(mergeSql)) {
        for (Feature feature : featureCollection.getFeatures()) {
          Geometry geo = feature.getGeometry();

          if (geo != null) {
            for (Coordinate coord : geo.getJTSGeometry().getCoordinates()) {
              if (Double.isNaN(coord.z))
                coord.z = 0; // avoid NaN
            }
          }

          ensureFeatureId(feature);
          ps.setString(1, feature.getId());
          ps.setBytes(2, geo == null ? null : new WKBWriter(3).write(geo.getJTSGeometry()));
          ps.setString(3, "I"); // operation always insert initially
          ps.setString(4, author == null ? "ANONYMOUS" : author);
          ps.setLong(5, version);
          ps.setString(6, enrichFeaturePayload(feature));
          ps.setObject(7, getSearchableObject(feature));
          ps.addBatch();
        }

        int[] updated = ps.executeBatch();
        connection.commit();
        logger.info("Successfully upserted {} features.", updated);

      } catch (SQLException e) {
        connection.rollback();
        logger.error("Upsert failed", e);
        fails.add(new ModificationFailure().withMessage("Upsert failed: " + e.getMessage()));
      }
    }
  }

  private void batchDeleteFeatures(String schema, String table, List<String> featureIds,
                                   List<ModificationFailure> fails)
          throws SQLException {
    String deletionSql = "DELETE FROM $table$ WHERE id = ANY(?)".replace("$table$","\""+schema+"\".\""+table+"\"");

    try (final Connection connection = dataSourceProvider.getWriter().getConnection()) {
      try (PreparedStatement ps = connection.prepareStatement(deletionSql)) {
        connection.setAutoCommit(false);

        Array idArray = connection.createArrayOf("text", featureIds.toArray());
        ps.setArray(1, idArray);

        int deleted = ps.executeUpdate();
        if(deleted != featureIds.size()){
          logger.warn("Requested to delete {} features, but only {} are available for deletion!", featureIds.size(), deleted);
          fails.add(new ModificationFailure().withMessage("Deletion failed: not all requested IDs exist."));
          connection.rollback();
        }else {
          logger.info("Successfully deleted {} features.", deleted);
          connection.commit();
        }
      }catch (SQLException e){
        logger.error(e);
      }
    }
  }
}<|MERGE_RESOLUTION|>--- conflicted
+++ resolved
@@ -101,11 +101,7 @@
 public class NLConnector extends PSQLXyzConnector {
   private static final Logger logger = LogManager.getLogger();
   private static final String STATUS_PROPERTY_KEY = "status";
-<<<<<<< HEAD
-  private static final String GLOBAL_VERSION_PROPERTY_KEY = "globalVersion";
-=======
-
->>>>>>> d2acb465
+
   private static final String GLOBAL_VERSION_SEARCH_KEY = "globalVersions";
   private static final String REF_QUAD_COUNT_SELECTION_KEY = "f.refQuadCount";
   //If seedingMode is active, we do not use the FeatureWriter, but a simple batch upsert and delete
@@ -230,22 +226,6 @@
     }
 
     return null;
-<<<<<<< HEAD
-  }
-
-  public static int extractRefQuadLevelValue(String selection) {
-    if (selection != null && selection.startsWith(REF_QUAD_COUNT_SELECTION_KEY + "@")) {
-      try {
-        return Integer.parseInt(selection.substring((REF_QUAD_COUNT_SELECTION_KEY + "@").length()));
-      } catch (NumberFormatException ignored) {}
-    }
-    return 0;
-  }
-
-  private PropertiesQueryInput getPropertiesQueryInput(PropertiesQuery propertiesQuery) {
-    String errorMessageProperties = "Property based search supports only p." + REF_QUAD_PROPERTY_KEY
-            + "^=string || globalversions=int|List<int> || status=string searches in NLConnector!";
-=======
   }
 
   public static int extractRefQuadLevelValue(String selection) {
@@ -264,7 +244,6 @@
             + "p." + REFERENCES_PROPERTY_KEY+"=string|List<String> "
             + "searches in NLConnector!";
 
->>>>>>> d2acb465
     String status = null;
     String refQuad = null;
     List<Integer> globalVersions = new ArrayList<>();
@@ -285,25 +264,16 @@
         else if (key.equalsIgnoreCase("properties." + GLOBAL_VERSION_SEARCH_KEY)
                 && operation.equals(PropertyQuery.QueryOperation.EQUALS)) {
           for(Object v : values){
-            if(v instanceof Integer) {
-              Integer globalVersion = (Integer) v;
+            if(v instanceof Integer globalVersion)
               globalVersions.add(globalVersion);
-            }
-            else if(v instanceof Long) {
-              Long globalVersion = (Long) v;
+            else if(v instanceof Long globalVersion)
               globalVersions.add(globalVersion.intValue());
-            }
-            else if(v instanceof List<?>){
-              List<?> globalVersionList = (List<?>) v;
+            else if(v instanceof List<?> globalVersionList){
               for(Object vv : globalVersionList){
-                if(vv instanceof Integer) {
-                  Integer globalVersion = (Integer) vv;
+                if(vv instanceof Integer globalVersion)
                   globalVersions.add(globalVersion);
-                }
-                else if(vv instanceof Long) {
-                  Long globalVersion = (Long) vv;
+                else if(vv instanceof Long globalVersion)
                   globalVersions.add(globalVersion.intValue());
-                }
                 else
                   throw new IllegalArgumentException("Value for 'p." + GLOBAL_VERSION_SEARCH_KEY + "' must be an Integer or a List<Integer>!");
               }
@@ -312,8 +282,6 @@
               throw new IllegalArgumentException("Value for 'p." + GLOBAL_VERSION_SEARCH_KEY + "' must be an Integer or a List<Integer>!");
           }
         }
-<<<<<<< HEAD
-=======
         else if (key.equalsIgnoreCase("properties." + REFERENCES_PROPERTY_KEY)
                 && operation.equals(PropertyQuery.QueryOperation.EQUALS)) {
           for(Object v : values){
@@ -331,7 +299,6 @@
               throw new IllegalArgumentException("Value for 'p." + REFERENCES_PROPERTY_KEY + "' must be an String or a List<String>!");
           }
         }
->>>>>>> d2acb465
         else if (key.equalsIgnoreCase("properties." + STATUS_PROPERTY_KEY)
                 && operation.equals(QueryOperation.EQUALS)) {
           if (!(values.get(0) instanceof String))
@@ -346,11 +313,7 @@
         }
       }
     }
-<<<<<<< HEAD
-    return new PropertiesQueryInput(refQuad, globalVersions, status);
-=======
     return new PropertiesQueryInput(refQuad, globalVersions, status, references);
->>>>>>> d2acb465
   }
 
   @Override
@@ -360,36 +323,6 @@
     return run( new EraseSpace(event).withTableLayout(NEW_LAYOUT));
   }
 
-<<<<<<< HEAD
-  public static class PropertiesQueryInput {
-    private final String refQuad;
-    private final String status;
-    private final List<Integer> globalVersions;
-
-    public PropertiesQueryInput(String refQuad, List<Integer> globalVersions, String status) {
-      this.refQuad = refQuad;
-      this.globalVersions = globalVersions;
-      this.status = status;
-    }
-
-    public String refQuad() {
-      return refQuad;
-    }
-
-    public List<Integer> globalVersions() {
-      return globalVersions;
-    }
-
-      public Character[] getOperations(){
-          if (status == null || status.isEmpty()) return new Character[0];
-          String[] ops = status.split(",");
-          Character[] result = new Character[ops.length];
-          for (int i = 0; i < ops.length; i++) {
-              result[i] = ops[i].trim().charAt(0);
-          }
-          return result;
-      }
-=======
   public record PropertiesQueryInput(String refQuad, List<Integer> globalVersions, String status, List<String> references) {
     public Character[] getOperations(){
       if (status == null || status.isEmpty()) return new Character[0];
@@ -400,7 +333,6 @@
       }
       return result;
     }
->>>>>>> d2acb465
   }
 
   @Override
@@ -482,11 +414,6 @@
 
   private FeatureCollection getFeaturesByRefOrGlobalVersionsQuad(String schema, List<String> tables,
               PropertiesQueryInput propertiesQueryInput, long limit)  throws SQLException, JsonProcessingException {
-<<<<<<< HEAD
-    try (final Connection connection = dataSourceProvider.getWriter().getConnection()) {
-      String query = createReadByRefQuadOrGlobalVersionsQuery(schema, tables, propertiesQueryInput.refQuad,
-              propertiesQueryInput.globalVersions, limit);
-=======
     try (final Connection connection = dataSourceProvider.getWriter().getConnection()) {
       String query = createReadByRefQuadOrGlobalVersionsQuery(schema, tables, propertiesQueryInput.refQuad,
               propertiesQueryInput.globalVersions, propertiesQueryInput.references, limit);
@@ -505,24 +432,6 @@
     return null;
   }
 
-  private FeatureCollection getFeatureCountByRefQuadAndLevel(String schema, List<String> tables, String refQuad, Integer refQuadLevel)
-          throws SQLException {
-    try (final Connection connection = dataSourceProvider.getWriter().getConnection()) {
-      String query = createCountByRefQuadQuery(schema, tables, refQuad, refQuadLevel);
-
->>>>>>> d2acb465
-      try (PreparedStatement ps = connection.prepareStatement(query)) {
-        try (ResultSet rs = ps.executeQuery()) {
-          return getRefQuadCountFc(refQuad, rs);
-        }
-      }catch (SQLException e){
-        logger.error(e);
-        throw e;
-      }
-    }
-  }
-
-<<<<<<< HEAD
   private FeatureCollection getFeatureCountByRefQuadAndLevel(String schema, List<String> tables, String refQuad, Integer refQuadLevel)
           throws SQLException {
     try (final Connection connection = dataSourceProvider.getWriter().getConnection()) {
@@ -575,44 +484,6 @@
       String query = createStausQuery(schema, tables, operations);
 
       try (PreparedStatement ps = connection.prepareStatement(query)) {
-=======
-  private static FeatureCollection getRefQuadCountFc(String refQuad, ResultSet rs) throws SQLException {
-    List<Feature> features = new ArrayList<>();
-    while(rs.next()){
-      String childQuad = rs.getString("child_quad");
-      PolygonCoordinates polygonCoordinates = new PolygonCoordinates();
-
-      if(childQuad != null){
-        BBox bBox = WebMercatorTile.forQuadkey(childQuad).getBBox(false);
-        LinearRingCoordinates lrc = new LinearRingCoordinates();
-        lrc.add(new Position(bBox.minLon(), bBox.minLat()));
-        lrc.add(new Position(bBox.maxLon(), bBox.minLat()));
-        lrc.add(new Position(bBox.maxLon(), bBox.maxLat()));
-        lrc.add(new Position(bBox.minLon(), bBox.maxLat()));
-        lrc.add(new Position(bBox.minLon(), bBox.minLat()));
-        polygonCoordinates.add(lrc);
-      }
-
-      features.add(
-              new Feature()
-                      .withId(childQuad)
-                      .withGeometry(
-                              refQuad == null ? null : new Polygon().withCoordinates(polygonCoordinates)
-                      )
-                      .withProperties(new Properties().with("count", rs.getLong("cnt")))
-      );
-    }
-    return new FeatureCollection().withFeatures(features);
-  }
-
-  private FeatureCollection getStatus(String schema, List<String> tables, Character[] operations)
-          throws SQLException {
-    try (final Connection connection = dataSourceProvider.getWriter().getConnection()) {
-
-      String query = createStausQuery(schema, tables, operations);
-
-      try (PreparedStatement ps = connection.prepareStatement(query)) {
->>>>>>> d2acb465
         try (ResultSet rs = ps.executeQuery()) {
           Properties properties = new Properties()
                   .with("I",0)
@@ -642,16 +513,6 @@
     String baseTable = tables.size() == 2 ? tables.get(1) : null;
 
     if(baseTable == null) {
-<<<<<<< HEAD
-      return ("WITH params AS (\n"
-              + "    SELECT '$refQuad$'::text AS parent, $quadKeyLevel$ AS relative_level\n"
-              + ")\n"
-              + "SELECT LEFT(searchable->>'refQuad', LENGTH(parent) + relative_level) AS child_quad,\n"
-              + "       COUNT(*) AS cnt\n"
-              + "FROM \"$schema$\".\"$table$\", params\n"
-              + "	  WHERE searchable->>'refQuad' LIKE parent || '%'\n"
-              + "GROUP BY child_quad;\n")
-=======
       return """
                WITH params AS (
                    SELECT '$refQuad$'::text AS parent, $quadKeyLevel$ AS relative_level
@@ -662,58 +523,11 @@
                	  WHERE searchable->>'refQuad' LIKE parent || '%'
                GROUP BY child_quad;
               """
->>>>>>> d2acb465
               .replace("$refQuad$", refQuad)
               .replace("$quadKeyLevel$", Integer.toString(quadKeyLevel))
               .replace("$schema$", schema)
               .replace("$table$", extensionTable + "_head");
     }
-<<<<<<< HEAD
-    return ("WITH params AS (\n"
-          + "    SELECT '$refQuad$'::text AS parent, $quadKeyLevel$ AS relative_level\n"
-          + "),\n"
-          + "combined AS (\n"
-          + "  SELECT *\n"
-          + "  FROM (\n"
-          + "      SELECT\n"
-          + "          id,\n"
-          + "          searchable->>'refQuad' AS refquad,\n"
-          + "          operation,\n"
-          + "          next_version\n"
-          + "      FROM \"$schema$\".\"$extensionTable$\"\n"
-          + "      WHERE operation NOT IN ('D', 'H', 'J')\n"
-          + "  )\n"
-          + "  UNION ALL\n"
-          + "  (\n"
-          + "      SELECT *\n"
-          + "      FROM (\n"
-          + "          SELECT\n"
-          + "              id,\n"
-          + "              searchable->>'refQuad' AS refquad,\n"
-          + "              operation,\n"
-          + "              next_version\n"
-          + "          FROM \"$schema$\".\"$baseTable$\"\n"
-          + "      ) base\n"
-          + "      WHERE NOT EXISTS (\n"
-          + "          SELECT 1\n"
-          + "          FROM \"$schema$\".\"$extensionTable$\"\n"
-          + "          WHERE id = base.id\n"
-          + "            AND next_version = 9223372036854775807::BIGINT\n"
-          + "            AND operation != 'D'\n"
-          + "      )\n"
-          + "    )\n"
-          + "  ),\n"
-          + "  filtered AS (\n"
-          + "      SELECT c.*\n"
-          + "        FROM combined c\n"
-          + "       WHERE c.refquad LIKE (SELECT parent FROM params) || '%'\n"
-          + "  )\n"
-          + "  SELECT LEFT(f.refquad, LENGTH(p.parent) + p.relative_level) AS child_quad,\n"
-          + "         COUNT(f.refquad) AS cnt\n"
-          + "    FROM filtered f, params p\n"
-          + "   GROUP BY child_quad;\n")
-            .replace("$refQuad$", refQuad)
-=======
     return """
           WITH params AS (
               SELECT '$refQuad$'::text AS parent, $quadKeyLevel$ AS relative_level
@@ -759,7 +573,6 @@
               FROM filtered f, params p
              GROUP BY child_quad;
           """.replace("$refQuad$", refQuad)
->>>>>>> d2acb465
             .replace("$quadKeyLevel$", Integer.toString(quadKeyLevel))
             .replace("$schema$", schema)
             .replace("$baseTable$", baseTable + "_head")
@@ -781,24 +594,6 @@
     }
 
     if(baseTable == null)
-<<<<<<< HEAD
-      return ("SELECT operation, COUNT(*) AS cnt\n"
-               + " FROM \"$schema$\".\"$table$\"\n"
-               + "WHERE operation IN($operations$)\n"
-               + "GROUP BY operation;\n")
-             .replace("$operations$", opsString)
-             .replace("$schema$", schema)
-             .replace("$table$", extensionTable + "_head");
-    return ("SELECT operation, COUNT(*) AS cnt\n"
-            + "FROM (\n"
-            + "  SELECT operation FROM \"$schema$\".\"$baseTable$\"\n"
-            + "    WHERE operation IN($operations$)\n"
-            + "  UNION ALL\n"
-            + "  SELECT operation FROM \"$schema$\".\"$extensionTable$\"\n"
-            + "    WHERE operation IN($operations$)\n"
-            + ") AS combined\n"
-            + "GROUP BY operation\n")
-=======
       return """
                SELECT operation, COUNT(*) AS cnt
                 FROM "$schema$"."$table$"
@@ -819,7 +614,6 @@
             ) AS combined
             GROUP BY operation
             """
->>>>>>> d2acb465
             .replace("$operations$", opsString)
             .replace("$schema$", schema)
             .replace("$baseTable$", baseTable + "_head")
@@ -831,21 +625,19 @@
           List<String> tables,
           String refQuad,
           List<Integer> globalVersions,
-<<<<<<< HEAD
-=======
           List<String> references,
->>>>>>> d2acb465
           long limit
   ) {
     String extensionTable = tables.get(0);
     String baseTable = tables.size() == 2 ? tables.get(1) : null;
 
     // Build the WHERE filter fragment (shared)
-    StringBuilder filter = new StringBuilder(
-            "WHERE  operation NOT IN (\n" +
-            "  SELECT unnest(ARRAY['D','H','J']::CHAR[])\n" +
-            ")\n" +
-            "AND next_version = 9223372036854775807::BIGINT\n");
+    StringBuilder filter = new StringBuilder("""
+            WHERE  operation NOT IN (
+              SELECT unnest(ARRAY['D','H','J']::CHAR[])
+            )
+            AND next_version = 9223372036854775807::BIGINT
+            """);
     if (refQuad != null) {
       filter.append(" AND searchable->'refQuad' >= to_jsonb('")
               .append(refQuad)
@@ -878,15 +670,6 @@
       finalQuery = inner1;
     }else {
       String inner2 = "SELECT * FROM \"" + schema + "\".\"" + baseTable + "_head\" " + filter;
-<<<<<<< HEAD
-      String whereNotExistsCondition = ("WHERE NOT EXISTS (\n"
-            + "      SELECT 1\n"
-            + "      	FROM \"$schema$\".\"$table$\"\n"
-            + "      WHERE id = a.id\n"
-            + "        AND next_version = 9223372036854775807::BIGINT\n"
-            + "        AND operation != 'D'\n"
-            + "    )\n")
-=======
       String whereNotExistsCondition = """
             WHERE NOT EXISTS (
                   SELECT 1
@@ -896,7 +679,6 @@
                     AND operation != 'D'
                 )
             """
->>>>>>> d2acb465
               .replace("$schema$", schema)
               .replace("$table$", extensionTable);
       // UNION ALL combined set
@@ -909,30 +691,28 @@
     }
 
     // FeatureCollection aggregation across unioned rows
-    String selection =
-        "'{ \"type\": \"FeatureCollection\", \"features\": [' ||\n" +
-        " COALESCE(\n" +
-        "   string_agg(\n" +
-        "     regexp_replace(\n" +
-        "       regexp_replace(\n" +
-        "         jsondata,\n" +
-        "         '(\"(@ns:com:here:xyz)\"\\s*:\\s*\\{)',\n" +
-        "         '\\1\"version\":' || version || ',\"author\":\"' || coalesce(author, 'ANONYMOUS') || '\",',\n" +
-        "         'g'\n" +
-        "       ),\n" +
-        "       '^{',\n" +
-        "       '{' || '\"geometry\":' || coalesce(ST_AsGeoJSON(geo, 8), 'null') || ',',\n" +
-        "       'g'\n" +
-        "     ),\n" +
-        "     ','\n" +
-        "   ),\n" +
-        "   ''\n" +
-        " )\n" +
-        " || '] }' AS featureCollection\n";
-
-<<<<<<< HEAD
-    return "SELECT " + selection + " FROM (" + finalQuery + ") t";
-=======
+    String selection = """
+        '{ "type": "FeatureCollection", "features": [' ||
+         COALESCE(
+           string_agg(
+             regexp_replace(
+               regexp_replace(
+                 jsondata,
+                 '("(@ns:com:here:xyz)"\\s*:\\s*\\{)',
+                 '\\1"version":' || version || ',"author":"' || coalesce(author, 'ANONYMOUS') || '",',
+                 'g'
+               ),
+               '^{',
+               '{' || '"geometry":' || coalesce(ST_AsGeoJSON(geo, 8), 'null') || ',',
+               'g'
+             ),
+             ','
+           ),
+           ''
+         )
+         || '] }' AS featureCollection
+        """;
+
     // This is used for a references search
     String referencesSelection = """
         '{ "type": "FeatureCollection", "features": ['
@@ -948,7 +728,6 @@
         """;
 
     return "SELECT " + (references.isEmpty() ? selection : referencesSelection) + " FROM (" + finalQuery + ") t";
->>>>>>> d2acb465
   }
 
   private void batchInsertFeatures(
@@ -960,10 +739,11 @@
           List<ModificationFailure> fails
   ) throws SQLException, JsonProcessingException {
 
-    String insertSql = String.format(
-        "INSERT INTO %s.%s\n" +
-        "  (id, geo, operation, author, version, jsondata, searchable)\n" +
-        "VALUES (?, ?, ?, ?, ?, ?, ?)\n", schema, table);
+    String insertSql = """
+        INSERT INTO %s.%s
+          (id, geo, operation, author, version, jsondata, searchable)
+        VALUES (?, ?, ?, ?, ?, ?, ?)
+        """.formatted(schema, table);
 
     try (Connection connection = dataSourceProvider.getWriter().getConnection()) {
       connection.setAutoCommit(false);
@@ -1063,27 +843,6 @@
           List<ModificationFailure> fails
   ) throws SQLException, JsonProcessingException {
 
-<<<<<<< HEAD
-    String mergeSql = String.format(
-        "MERGE INTO %s.%s AS t\n"
-        + "USING (\n"
-        + "  VALUES (?, ?, ?, ?, ?, ?, ?)\n"
-        + ") AS s(id, geo, operation, author, version, jsondata, searchable)\n"
-        + "--ON (t.id = s.id AND t.next_version = 9223372036854775807 AND t.global_version = s.global_version)\n"
-        + "ON (t.id = s.id AND t.version = s.version AND t.next_version = 9223372036854775807)\n"
-        + "WHEN MATCHED THEN\n"
-        + "  UPDATE SET\n"
-        + "    jsondata  = s.jsondata,\n"
-        + "    geo       = s.geo,\n"
-        + "    version   = s.version,\n"
-        + "    author    = s.author,\n"
-        + "    operation = 'U',\n"
-        + "    searchable = s.searchable\n"
-        + "WHEN NOT MATCHED THEN\n"
-        + "  INSERT (id, geo, operation, author, version, jsondata, searchable)\n"
-        + "  VALUES (s.id, s.geo, s.operation, s.author, s.version, s.jsondata, s.searchable);\n",
-        schema, table);
-=======
     String mergeSql = """
         MERGE INTO %s.%s AS t
         USING (
@@ -1103,7 +862,6 @@
           INSERT (id, geo, operation, author, version, jsondata, searchable)
           VALUES (s.id, s.geo, s.operation, s.author, s.version, s.jsondata, s.searchable);
         """.formatted(schema, table);
->>>>>>> d2acb465
 
     try (Connection connection = dataSourceProvider.getWriter().getConnection()) {
       connection.setAutoCommit(false);
