/*
 * Copyright (C) 2017-2025 HERE Europe B.V.
 *
 * Licensed under the Apache License, Version 2.0 (the "License");
 * you may not use this file except in compliance with the License.
 * You may obtain a copy of the License at
 *
 *     http://www.apache.org/licenses/LICENSE-2.0
 *
 * Unless required by applicable law or agreed to in writing, software
 * distributed under the License is distributed on an "AS IS" BASIS,
 * WITHOUT WARRANTIES OR CONDITIONS OF ANY KIND, either express or implied.
 * See the License for the specific language governing permissions and
 * limitations under the License.
 *
 * SPDX-License-Identifier: Apache-2.0
 * License-Filename: LICENSE
 */

package com.here.xyz.psql.query;

import static com.here.xyz.XyzSerializable.Mappers.DEFAULT_MAPPER;
import static com.here.xyz.events.ModifySpaceEvent.Operation.CREATE;
import static com.here.xyz.events.ModifySpaceEvent.Operation.DELETE;
import static com.here.xyz.events.ModifySpaceEvent.Operation.UPDATE;
import static com.here.xyz.psql.query.helpers.versioning.GetNextVersion.VERSION_SEQUENCE_SUFFIX;
import static com.here.xyz.responses.XyzError.ILLEGAL_ARGUMENT;
import static com.here.xyz.util.db.ConnectorParameters.TableLayout.NEW_LAYOUT;
import static com.here.xyz.util.db.pg.XyzSpaceTableHelper.SCHEMA;
import static com.here.xyz.util.db.pg.XyzSpaceTableHelper.TABLE;
import static com.here.xyz.util.db.pg.XyzSpaceTableHelper.buildCreateSpaceTableQueries;
import com.fasterxml.jackson.databind.node.ObjectNode;
import com.here.xyz.connectors.ErrorResponseException;
import com.here.xyz.util.db.ConnectorParameters;
import com.here.xyz.events.ModifySpaceEvent;
import com.here.xyz.events.ModifySpaceEvent.Operation;
import com.here.xyz.responses.SuccessResponse;
import com.here.xyz.util.db.SQLQuery;
import com.here.xyz.util.db.datasource.DataSourceProvider;
import com.here.xyz.util.db.pg.IndexHelper.OnDemandIndex;

import java.sql.ResultSet;
import java.sql.SQLException;
import java.util.ArrayList;
import java.util.List;
import static com.here.xyz.util.db.pg.XyzSpaceTableHelper.buildCleanUpQuery;
import static com.here.xyz.util.db.pg.IndexHelper.getActivatedSearchableProperties;
import static com.here.xyz.util.db.ConnectorParameters.TableLayout.OLD_LAYOUT;

public class ModifySpace extends ExtendedSpace<ModifySpaceEvent, SuccessResponse> {

    /**
     * Main schema for xyz-relevant configurations.
     */
    public static final String XYZ_CONFIG_SCHEMA = "xyz_config";
    public static final String SPACE_META_TABLE = "space_meta";
    public static final String SPACE_META_TABLE_FQN = XYZ_CONFIG_SCHEMA + "." + SPACE_META_TABLE;
    public static final String I_SEQUENCE_SUFFIX = "_i_seq";
    private Operation operation;
    private String spaceId;
    private boolean dryRun;

    public ModifySpace(ModifySpaceEvent event) throws SQLException, ErrorResponseException {
        super(event);
        dryRun = event.isDryRun();
        validateModifySpaceEvent(event);
        setUseReadReplica(false);
        operation = event.getOperation();
        spaceId = event.getSpace();
    }

    private void validateModifySpaceEvent(ModifySpaceEvent event) throws ErrorResponseException {
        final ConnectorParameters connectorParameters = ConnectorParameters.fromEvent(event);
        final boolean connectorSupportsAI = connectorParameters.isAutoIndexing();

        if ((ModifySpaceEvent.Operation.UPDATE == event.getOperation() || ModifySpaceEvent.Operation.CREATE == event.getOperation())
            && connectorParameters.isPropertySearch()) {
            int onDemandLimit = connectorParameters.getOnDemandIdxLimit();
            int onDemandCounter = 0;
            if (event.getSpaceDefinition().getSearchableProperties() != null) {

                for (String property : event.getSpaceDefinition().getSearchableProperties().keySet()) {
                    if (event.getSpaceDefinition().getSearchableProperties().get(property) != null
                        && event.getSpaceDefinition().getSearchableProperties().get(property) == Boolean.TRUE)
                        onDemandCounter++;

                    if ( onDemandCounter > onDemandLimit)
                        throw new ErrorResponseException(ILLEGAL_ARGUMENT, "On-Demand-Indexing - Maximum permissible: " + onDemandLimit
                            + " searchable properties per space!");

                    if (property.contains("'"))
                        throw new ErrorResponseException(ILLEGAL_ARGUMENT, "On-Demand-Indexing [" + property
                            + "] - Character ['] not allowed!");

                    if (property.contains("\\"))
                        throw new ErrorResponseException(ILLEGAL_ARGUMENT, "On-Demand-Indexing [" + property
                            + "] - Character [\\] not allowed!");

                    if (event.getSpaceDefinition().isEnableAutoSearchableProperties() != null
                        && event.getSpaceDefinition().isEnableAutoSearchableProperties()
                        && !connectorSupportsAI)
                        throw new ErrorResponseException(ILLEGAL_ARGUMENT,
                            "Connector does not support Auto-indexing!");
                }
            }

            if(event.getSpaceDefinition().getSortableProperties() != null )
            { //TODO: eval #index limits, parameter validation
                if( event.getSpaceDefinition().getSortableProperties().size() + onDemandCounter > onDemandLimit )
                    throw new ErrorResponseException(ILLEGAL_ARGUMENT,
                        "On-Demand-Indexing - Maximum permissible: " + onDemandLimit + " sortable + searchable properties per space!");

                for( List<Object> l : event.getSpaceDefinition().getSortableProperties() )
                    for( Object p : l )
                    { String property = p.toString();
                        if( property.contains("\\") || property.contains("'") )
                            throw new ErrorResponseException(ILLEGAL_ARGUMENT,
                                "On-Demand-Indexing [" + property + "] - Characters ['\\] not allowed!");
                    }
            }
        }
    }

    @Override
    protected SQLQuery buildQuery(ModifySpaceEvent event) throws SQLException {
        if(getTableLayout().equals(ConnectorParameters.TableLayout.OLD_LAYOUT)){
            if (event.getOperation() == CREATE || event.getOperation() == UPDATE) {
                List<SQLQuery> queries = new ArrayList<>();
                final String table = getDefaultTable(event);

                if (event.getSpaceDefinition() != null && event.getOperation() == CREATE) {
                    //Add space table creation queries
                    List<OnDemandIndex> activatedSearchableProperties
                            = getActivatedSearchableProperties(event.getSpaceDefinition().getSearchableProperties());

                    queries.addAll(buildCreateSpaceTableQueries(getSchema(), table, activatedSearchableProperties,
                            event.getSpace(), ConnectorParameters.TableLayout.OLD_LAYOUT));
                }

                //Write metadata
                queries.add(buildSpaceMetaUpsertQuery(event));

                return SQLQuery.batchOf(queries).withLock(table);
            }
            else if (event.getOperation() == DELETE) {
                return SQLQuery.batchOf(buildCleanUpQuery(getSchema(), getDefaultTable(event), VERSION_SEQUENCE_SUFFIX, OLD_LAYOUT));
            }
        }else if(getTableLayout().equals(ConnectorParameters.TableLayout.NEW_LAYOUT)){
            if (event.getOperation() == CREATE) {
                final String table = getDefaultTable(event);
                List<SQLQuery> queries = new ArrayList<>(buildCreateSpaceTableQueries(getSchema(), table,
                        //No OnDemandIndices are supported in V2
                        null, event.getSpace(), NEW_LAYOUT));
                return SQLQuery.batchOf(queries).withLock(table);
            }
            else if (event.getOperation() == DELETE)
                return SQLQuery.batchOf(buildCleanUpQuery(getSchema(), getDefaultTable(event), VERSION_SEQUENCE_SUFFIX, NEW_LAYOUT));
        }
        throw new IllegalArgumentException("Unsupported Table Layout: " + getTableLayout());
    }

    @Override
    public SuccessResponse write(DataSourceProvider dataSourceProvider) throws SQLException, ErrorResponseException {
        if (dryRun)
            return new SuccessResponse().withStatus("OK");

        SuccessResponse response = super.write(dataSourceProvider);

        return response;
    }

    @Override
    protected SuccessResponse handleWrite(int[] rowCounts) {
        return new SuccessResponse().withStatus("OK");
    }

    @Override
    public SuccessResponse handle(ResultSet rs) throws SQLException {
        return null;
    }

    private static final String INTERMEDIATE_TABLE = "intermediateTable";
    private static final String EXTENDED_TABLE = "extendedTable";


    @Deprecated
    private ObjectNode buildExtendedTablesJSON(ModifySpaceEvent event) {
        if (!isExtendedSpace(event)) {
            return DEFAULT_MAPPER.get().createObjectNode();
        }

        ObjectNode extendedTables = DEFAULT_MAPPER.get().createObjectNode();
        extendedTables.put(EXTENDED_TABLE, getExtendedTable(event));
        if (is2LevelExtendedSpace(event))
            extendedTables.put(INTERMEDIATE_TABLE, getIntermediateTable(event));

        ObjectNode jsonObject = DEFAULT_MAPPER.get().createObjectNode();
        jsonObject.put("extends", extendedTables);
        return jsonObject;
    }

    public SQLQuery buildSpaceMetaUpsertQuery(ModifySpaceEvent event) {
          SQLQuery q = new SQLQuery("INSERT INTO "+ SPACE_META_TABLE_FQN +" as s_m VALUES (#{spaceid},#{schema},#{table},(#{extend})::json)" +
                  "  ON CONFLICT (id,schem)" +
                  "  DO " +
                  "  UPDATE" +
                  "     SET meta = COALESCE(s_m.meta - 'extends','{}'::jsonb ,'{}'::jsonb) || (#{extend})::jsonb" +
                  "  WHERE 1=1" +
                  "     AND s_m.id = #{spaceid}" +
                  "     AND s_m.schem = #{schema};");

          q.setNamedParameter("spaceid", event.getSpaceDefinition() == null ? "" : event.getSpaceDefinition().getId());
          q.setNamedParameter(SCHEMA, getSchema());
          q.setNamedParameter("extend", buildExtendedTablesJSON(event).toString()); //TODO: Only use one field here for the most down base space instead
          q.setNamedParameter(TABLE, getDefaultTable(event));

          return q;
    }
<<<<<<< HEAD
=======

    public SQLQuery buildCleanUpQuery(ModifySpaceEvent event) {
        String table = getDefaultTable(event);

//MMSUP-1092  tmp workaroung on db9 - skip deletion from spaceMetaTable
//TODO: remove spaceMetaTable from overall code
        String deleteMetadata = "DELETE FROM ${configSchema}.${spaceMetaTable} WHERE h_id = #{table} AND schem = #{schema};",
               storageID = event.getSpaceDefinition() != null && event.getSpaceDefinition().getStorage() != null
                           ? event.getSpaceDefinition().getStorage().getId()
                           : "no-connector-info-available";

        if( "psql-db9-eu-west-1".equals(storageID) )
         deleteMetadata = "";
//MMSUP-1092

        SQLQuery q = new SQLQuery("${{deleteMetadata}} ${{dropTable}} ${{dropISequence}} ${{dropVersionSequence}}")
            .withQueryFragment("deleteMetadata", deleteMetadata)
            .withQueryFragment("dropTable", "DROP TABLE IF EXISTS ${schema}.${table};")
            .withQueryFragment("dropISequence", "DROP SEQUENCE IF EXISTS ${schema}.${iSequence};")
            .withQueryFragment("dropVersionSequence", "DROP SEQUENCE IF EXISTS ${schema}.${versionSequence};");

        return q
            .withVariable(SCHEMA, getSchema())
            .withVariable(TABLE, table)
            .withNamedParameter(SCHEMA, getSchema())
            .withNamedParameter(TABLE, table)
            .withVariable("configSchema", XYZ_CONFIG_SCHEMA)
            .withVariable("spaceMetaTable", SPACE_META_TABLE)
            .withVariable("iSequence", table + I_SEQUENCE_SUFFIX)
            .withVariable("versionSequence", getDefaultTable(event) + VERSION_SEQUENCE_SUFFIX);
    }
>>>>>>> 6e9215f4
}<|MERGE_RESOLUTION|>--- conflicted
+++ resolved
@@ -216,8 +216,6 @@
 
           return q;
     }
-<<<<<<< HEAD
-=======
 
     public SQLQuery buildCleanUpQuery(ModifySpaceEvent event) {
         String table = getDefaultTable(event);
@@ -249,5 +247,4 @@
             .withVariable("iSequence", table + I_SEQUENCE_SUFFIX)
             .withVariable("versionSequence", getDefaultTable(event) + VERSION_SEQUENCE_SUFFIX);
     }
->>>>>>> 6e9215f4
 }