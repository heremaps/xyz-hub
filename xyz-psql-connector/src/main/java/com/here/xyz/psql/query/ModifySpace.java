/*
 * Copyright (C) 2017-2025 HERE Europe B.V.
 *
 * Licensed under the Apache License, Version 2.0 (the "License");
 * you may not use this file except in compliance with the License.
 * You may obtain a copy of the License at
 *
 *     http://www.apache.org/licenses/LICENSE-2.0
 *
 * Unless required by applicable law or agreed to in writing, software
 * distributed under the License is distributed on an "AS IS" BASIS,
 * WITHOUT WARRANTIES OR CONDITIONS OF ANY KIND, either express or implied.
 * See the License for the specific language governing permissions and
 * limitations under the License.
 *
 * SPDX-License-Identifier: Apache-2.0
 * License-Filename: LICENSE
 */

package com.here.xyz.psql.query;

<<<<<<< HEAD
import static com.here.xyz.XyzSerializable.Mappers.DEFAULT_MAPPER;
import static com.here.xyz.events.ModifySpaceEvent.Operation.CREATE;
import static com.here.xyz.events.ModifySpaceEvent.Operation.DELETE;
import static com.here.xyz.events.ModifySpaceEvent.Operation.UPDATE;
import static com.here.xyz.psql.query.helpers.versioning.GetNextVersion.VERSION_SEQUENCE_SUFFIX;
import static com.here.xyz.responses.XyzError.ILLEGAL_ARGUMENT;
import static com.here.xyz.util.db.ConnectorParameters.TableLayout.V2;
import static com.here.xyz.util.db.pg.XyzSpaceTableHelper.SCHEMA;
import static com.here.xyz.util.db.pg.XyzSpaceTableHelper.TABLE;
import static com.here.xyz.util.db.pg.XyzSpaceTableHelper.buildCreateSpaceTableQueries;
import static com.here.xyz.util.db.pg.XyzSpaceTableHelper.buildCleanUpQuery;

import com.fasterxml.jackson.annotation.JsonInclude;
import com.fasterxml.jackson.core.JsonProcessingException;
import com.fasterxml.jackson.databind.ObjectMapper;
import com.fasterxml.jackson.databind.node.ObjectNode;
import com.here.xyz.connectors.ErrorResponseException;
import com.here.xyz.util.db.ConnectorParameters;
import com.here.xyz.util.db.pg.XyzSpaceTableHelper;
import com.here.xyz.util.runtime.FunctionRuntime;
=======
import com.fasterxml.jackson.databind.node.ObjectNode;
import com.here.xyz.connectors.ErrorResponseException;
>>>>>>> 83725e7d
import com.here.xyz.events.ModifySpaceEvent;
import com.here.xyz.events.ModifySpaceEvent.Operation;
import com.here.xyz.responses.SuccessResponse;
import com.here.xyz.util.db.SQLQuery;
import com.here.xyz.util.db.datasource.DataSourceProvider;
import com.here.xyz.util.db.pg.IndexHelper;
import com.here.xyz.util.db.pg.XyzSpaceTableHelper;

import java.sql.ResultSet;
import java.sql.SQLException;
import java.util.ArrayList;
import java.util.List;

import static com.here.xyz.XyzSerializable.Mappers.DEFAULT_MAPPER;
import static com.here.xyz.events.ModifySpaceEvent.Operation.CREATE;
import static com.here.xyz.events.ModifySpaceEvent.Operation.DELETE;
import static com.here.xyz.events.ModifySpaceEvent.Operation.UPDATE;
import static com.here.xyz.psql.query.helpers.versioning.GetNextVersion.VERSION_SEQUENCE_SUFFIX;
import static com.here.xyz.responses.XyzError.ILLEGAL_ARGUMENT;
import static com.here.xyz.util.db.pg.XyzSpaceTableHelper.SCHEMA;
import static com.here.xyz.util.db.pg.XyzSpaceTableHelper.TABLE;
import static com.here.xyz.util.db.pg.XyzSpaceTableHelper.buildCreateSpaceTableQueries;

import static com.here.xyz.util.db.ConnectorParameters.TableLayout.V1;

public class ModifySpace extends ExtendedSpace<ModifySpaceEvent, SuccessResponse> {

    /**
     * Main schema for xyz-relevant configurations.
     */
    public static final String XYZ_CONFIG_SCHEMA = "xyz_config";
    public static final String SPACE_META_TABLE = "space_meta";
    public static final String SPACE_META_TABLE_FQN = XYZ_CONFIG_SCHEMA + "." + SPACE_META_TABLE;
    public static final String I_SEQUENCE_SUFFIX = "_i_seq";
    private Operation operation;
    private String spaceId;
    private boolean dryRun;

    public ModifySpace(ModifySpaceEvent event) throws SQLException, ErrorResponseException {
        super(event);
        dryRun = event.isDryRun();
        validateModifySpaceEvent(event);
        setUseReadReplica(false);
        operation = event.getOperation();
        spaceId = event.getSpace();
    }

    private void validateModifySpaceEvent(ModifySpaceEvent event) throws ErrorResponseException {
        final ConnectorParameters connectorParameters = ConnectorParameters.fromEvent(event);
        final boolean connectorSupportsAI = connectorParameters.isAutoIndexing();

        if ((ModifySpaceEvent.Operation.UPDATE == event.getOperation() || ModifySpaceEvent.Operation.CREATE == event.getOperation())
            && connectorParameters.isPropertySearch()) {
            int onDemandLimit = connectorParameters.getOnDemandIdxLimit();
            int onDemandCounter = 0;
            if (event.getSpaceDefinition().getSearchableProperties() != null) {

                for (String property : event.getSpaceDefinition().getSearchableProperties().keySet()) {
                    if (event.getSpaceDefinition().getSearchableProperties().get(property) != null
                        && event.getSpaceDefinition().getSearchableProperties().get(property) == Boolean.TRUE)
                        onDemandCounter++;

                    if ( onDemandCounter > onDemandLimit)
                        throw new ErrorResponseException(ILLEGAL_ARGUMENT, "On-Demand-Indexing - Maximum permissible: " + onDemandLimit
                            + " searchable properties per space!");

                    if (property.contains("'"))
                        throw new ErrorResponseException(ILLEGAL_ARGUMENT, "On-Demand-Indexing [" + property
                            + "] - Character ['] not allowed!");

                    if (property.contains("\\"))
                        throw new ErrorResponseException(ILLEGAL_ARGUMENT, "On-Demand-Indexing [" + property
                            + "] - Character [\\] not allowed!");

                    if (event.getSpaceDefinition().isEnableAutoSearchableProperties() != null
                        && event.getSpaceDefinition().isEnableAutoSearchableProperties()
                        && !connectorSupportsAI)
                        throw new ErrorResponseException(ILLEGAL_ARGUMENT,
                            "Connector does not support Auto-indexing!");
                }
            }

            if(event.getSpaceDefinition().getSortableProperties() != null )
            { //TODO: eval #index limits, parameter validation
                if( event.getSpaceDefinition().getSortableProperties().size() + onDemandCounter > onDemandLimit )
                    throw new ErrorResponseException(ILLEGAL_ARGUMENT,
                        "On-Demand-Indexing - Maximum permissible: " + onDemandLimit + " sortable + searchable properties per space!");

                for( List<Object> l : event.getSpaceDefinition().getSortableProperties() )
                    for( Object p : l )
                    { String property = p.toString();
                        if( property.contains("\\") || property.contains("'") )
                            throw new ErrorResponseException(ILLEGAL_ARGUMENT,
                                "On-Demand-Indexing [" + property + "] - Characters ['\\] not allowed!");
                    }
            }
        }
    }

    @Override
    protected SQLQuery buildQuery(ModifySpaceEvent event) throws SQLException {
        if(getTableLayout().equals(ConnectorParameters.TableLayout.V1)){
            if (event.getOperation() == CREATE || event.getOperation() == UPDATE) {
                List<SQLQuery> queries = new ArrayList<>();
                final String table = getDefaultTable(event);

<<<<<<< HEAD
                if (event.getSpaceDefinition() != null && event.getOperation() == CREATE)
                    //Add space table creation queries
                    queries.addAll(buildCreateSpaceTableQueries(getSchema(), table, event.getSpace(), V1));

                //Write idx related data
                queries.addAll(buildSearchablePropertiesUpsertQueries(event));
                //Write metadata
                queries.add(buildSpaceMetaUpsertQuery(event));
=======
            if (event.getSpaceDefinition() != null && event.getOperation() == CREATE) {
                //Add space table creation queries
                List<XyzSpaceTableHelper.OnDemandIndex> activatedSearchableProperties
                        = IndexHelper.getActivatedSearchableProperties(event.getSpaceDefinition().getSearchableProperties());

                queries.addAll(buildCreateSpaceTableQueries(getSchema(), table, activatedSearchableProperties));
            }

            //Write metadata
            queries.add(buildSpaceMetaUpsertQuery(event));
>>>>>>> 83725e7d

                return SQLQuery.batchOf(queries).withLock(table);
            }
            else if (event.getOperation() == DELETE) {
                return SQLQuery.batchOf(buildCleanUpQuery(getSchema(), getDefaultTable(event), VERSION_SEQUENCE_SUFFIX, V1));
            }
        }else if(getTableLayout().equals(ConnectorParameters.TableLayout.V2)){
            if (event.getOperation() == CREATE && event.getSpaceDefinition() != null) {
                final String table = getDefaultTable(event);
                List<SQLQuery> queries = new ArrayList<>(buildCreateSpaceTableQueries(getSchema(), table, event.getSpace(), V2));
                return SQLQuery.batchOf(queries).withLock(table);
            }
            else if (event.getOperation() == DELETE)
                return SQLQuery.batchOf(buildCleanUpQuery(getSchema(), getDefaultTable(event), VERSION_SEQUENCE_SUFFIX, V2));
        }
        return null; //TODO: Check
    }

    @Override
    public SuccessResponse write(DataSourceProvider dataSourceProvider) throws SQLException, ErrorResponseException {
        if (dryRun)
            return new SuccessResponse().withStatus("OK");

        SuccessResponse response = super.write(dataSourceProvider);

        return response;
    }

    @Override
    protected SuccessResponse handleWrite(int[] rowCounts) {
        return new SuccessResponse().withStatus("OK");
    }

    @Override
    public SuccessResponse handle(ResultSet rs) throws SQLException {
        return null;
    }

    private static final String INTERMEDIATE_TABLE = "intermediateTable";
    private static final String EXTENDED_TABLE = "extendedTable";


    @Deprecated
    private ObjectNode buildExtendedTablesJSON(ModifySpaceEvent event) {
        if (!isExtendedSpace(event)) {
            return DEFAULT_MAPPER.get().createObjectNode();
        }

        ObjectNode extendedTables = DEFAULT_MAPPER.get().createObjectNode();
        extendedTables.put(EXTENDED_TABLE, getExtendedTable(event));
        if (is2LevelExtendedSpace(event))
            extendedTables.put(INTERMEDIATE_TABLE, getIntermediateTable(event));

        ObjectNode jsonObject = DEFAULT_MAPPER.get().createObjectNode();
        jsonObject.put("extends", extendedTables);
        return jsonObject;
    }

    public SQLQuery buildSpaceMetaUpsertQuery(ModifySpaceEvent event) {
          SQLQuery q = new SQLQuery("INSERT INTO "+ SPACE_META_TABLE_FQN +" as s_m VALUES (#{spaceid},#{schema},#{table},(#{extend})::json)" +
                  "  ON CONFLICT (id,schem)" +
                  "  DO " +
                  "  UPDATE" +
                  "     SET meta = COALESCE(s_m.meta,'{}'::jsonb) || (#{extend})::jsonb" +
                  "  WHERE 1=1" +
                  "     AND s_m.id = #{spaceid}" +
                  "     AND s_m.schem = #{schema};");

          q.setNamedParameter("spaceid", event.getSpaceDefinition() == null ? "" : event.getSpaceDefinition().getId());
          q.setNamedParameter(SCHEMA, getSchema());
          q.setNamedParameter("extend", buildExtendedTablesJSON(event).toString()); //TODO: Only use one field here for the most down base space instead
          q.setNamedParameter(TABLE, getDefaultTable(event));

          return q;
    }

<<<<<<< HEAD
    private static class IdxManual {
        @JsonInclude(JsonInclude.Include.NON_NULL)
        public Map<String, Boolean> searchableProperties;
        @JsonInclude(JsonInclude.Include.NON_EMPTY)
        public List<List<Object>> sortableProperties;

        IdxManual( Map<String, Boolean> searchableProperties, List<List<Object>> sortableProperties ){
            this.searchableProperties = searchableProperties;
            this.sortableProperties = sortableProperties;
            if(this.searchableProperties != null) {
                //Remove entries with null values
                Map<String, Boolean> clearedSearchableProperties = new HashMap<>(searchableProperties);
                for (String property : searchableProperties.keySet()) {
                    if (searchableProperties.get(property) == null)
                        clearedSearchableProperties.remove(property);
                }
                this.searchableProperties = clearedSearchableProperties;
            }
            if(this.sortableProperties != null && this.searchableProperties == null) {
                this.searchableProperties = new HashMap<>();
            }
        }
    }

    public DatabaseMaintainer getDbMaintainer() {
        return dbMaintainer;
    }

    public void setDbMaintainer(DatabaseMaintainer dbMaintainer) {
        this.dbMaintainer = dbMaintainer;
    }

    public ModifySpace withDbMaintainer(DatabaseMaintainer dbMaintainer) {
        setDbMaintainer(dbMaintainer);
        return this;
=======
    public SQLQuery buildCleanUpQuery(ModifySpaceEvent event) {
        String table = getDefaultTable(event);
        SQLQuery q = new SQLQuery("${{deleteMetadata}} ${{dropTable}} ${{dropISequence}} ${{dropVersionSequence}}")
            .withQueryFragment(
                "deleteMetadata",
                "DELETE FROM ${configSchema}.${spaceMetaTable} WHERE h_id = #{table} AND schem = #{schema};"
            )
            .withQueryFragment("dropTable", "DROP TABLE IF EXISTS ${schema}.${table};")
            .withQueryFragment("dropISequence", "DROP SEQUENCE IF EXISTS ${schema}.${iSequence};")
            .withQueryFragment("dropVersionSequence", "DROP SEQUENCE IF EXISTS ${schema}.${versionSequence};");

        return q
            .withVariable(SCHEMA, getSchema())
            .withVariable(TABLE, table)
            .withNamedParameter(SCHEMA, getSchema())
            .withNamedParameter(TABLE, table)
            .withVariable("configSchema", XYZ_CONFIG_SCHEMA)
            .withVariable("spaceMetaTable", SPACE_META_TABLE)
            .withVariable("iSequence", table + I_SEQUENCE_SUFFIX)
            .withVariable("versionSequence", getDefaultTable(event) + VERSION_SEQUENCE_SUFFIX);
>>>>>>> 83725e7d
    }
}<|MERGE_RESOLUTION|>--- conflicted
+++ resolved
@@ -19,7 +19,6 @@
 
 package com.here.xyz.psql.query;
 
-<<<<<<< HEAD
 import static com.here.xyz.XyzSerializable.Mappers.DEFAULT_MAPPER;
 import static com.here.xyz.events.ModifySpaceEvent.Operation.CREATE;
 import static com.here.xyz.events.ModifySpaceEvent.Operation.DELETE;
@@ -40,10 +39,6 @@
 import com.here.xyz.util.db.ConnectorParameters;
 import com.here.xyz.util.db.pg.XyzSpaceTableHelper;
 import com.here.xyz.util.runtime.FunctionRuntime;
-=======
-import com.fasterxml.jackson.databind.node.ObjectNode;
-import com.here.xyz.connectors.ErrorResponseException;
->>>>>>> 83725e7d
 import com.here.xyz.events.ModifySpaceEvent;
 import com.here.xyz.events.ModifySpaceEvent.Operation;
 import com.here.xyz.responses.SuccessResponse;
@@ -150,27 +145,16 @@
                 List<SQLQuery> queries = new ArrayList<>();
                 final String table = getDefaultTable(event);
 
-<<<<<<< HEAD
-                if (event.getSpaceDefinition() != null && event.getOperation() == CREATE)
+                if (event.getSpaceDefinition() != null && event.getOperation() == CREATE) {
                     //Add space table creation queries
-                    queries.addAll(buildCreateSpaceTableQueries(getSchema(), table, event.getSpace(), V1));
-
-                //Write idx related data
-                queries.addAll(buildSearchablePropertiesUpsertQueries(event));
+                    List<XyzSpaceTableHelper.OnDemandIndex> activatedSearchableProperties
+                            = IndexHelper.getActivatedSearchableProperties(event.getSpaceDefinition().getSearchableProperties());
+
+                    queries.addAll(buildCreateSpaceTableQueries(getSchema(), table, activatedSearchableProperties));
+                }
+
                 //Write metadata
                 queries.add(buildSpaceMetaUpsertQuery(event));
-=======
-            if (event.getSpaceDefinition() != null && event.getOperation() == CREATE) {
-                //Add space table creation queries
-                List<XyzSpaceTableHelper.OnDemandIndex> activatedSearchableProperties
-                        = IndexHelper.getActivatedSearchableProperties(event.getSpaceDefinition().getSearchableProperties());
-
-                queries.addAll(buildCreateSpaceTableQueries(getSchema(), table, activatedSearchableProperties));
-            }
-
-            //Write metadata
-            queries.add(buildSpaceMetaUpsertQuery(event));
->>>>>>> 83725e7d
 
                 return SQLQuery.batchOf(queries).withLock(table);
             }
@@ -247,43 +231,6 @@
           return q;
     }
 
-<<<<<<< HEAD
-    private static class IdxManual {
-        @JsonInclude(JsonInclude.Include.NON_NULL)
-        public Map<String, Boolean> searchableProperties;
-        @JsonInclude(JsonInclude.Include.NON_EMPTY)
-        public List<List<Object>> sortableProperties;
-
-        IdxManual( Map<String, Boolean> searchableProperties, List<List<Object>> sortableProperties ){
-            this.searchableProperties = searchableProperties;
-            this.sortableProperties = sortableProperties;
-            if(this.searchableProperties != null) {
-                //Remove entries with null values
-                Map<String, Boolean> clearedSearchableProperties = new HashMap<>(searchableProperties);
-                for (String property : searchableProperties.keySet()) {
-                    if (searchableProperties.get(property) == null)
-                        clearedSearchableProperties.remove(property);
-                }
-                this.searchableProperties = clearedSearchableProperties;
-            }
-            if(this.sortableProperties != null && this.searchableProperties == null) {
-                this.searchableProperties = new HashMap<>();
-            }
-        }
-    }
-
-    public DatabaseMaintainer getDbMaintainer() {
-        return dbMaintainer;
-    }
-
-    public void setDbMaintainer(DatabaseMaintainer dbMaintainer) {
-        this.dbMaintainer = dbMaintainer;
-    }
-
-    public ModifySpace withDbMaintainer(DatabaseMaintainer dbMaintainer) {
-        setDbMaintainer(dbMaintainer);
-        return this;
-=======
     public SQLQuery buildCleanUpQuery(ModifySpaceEvent event) {
         String table = getDefaultTable(event);
         SQLQuery q = new SQLQuery("${{deleteMetadata}} ${{dropTable}} ${{dropISequence}} ${{dropVersionSequence}}")
@@ -304,6 +251,5 @@
             .withVariable("spaceMetaTable", SPACE_META_TABLE)
             .withVariable("iSequence", table + I_SEQUENCE_SUFFIX)
             .withVariable("versionSequence", getDefaultTable(event) + VERSION_SEQUENCE_SUFFIX);
->>>>>>> 83725e7d
     }
 }