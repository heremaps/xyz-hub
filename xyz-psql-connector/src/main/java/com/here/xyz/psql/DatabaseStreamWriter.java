/*
 * Copyright (C) 2017-2020 HERE Europe B.V.
 *
 * Licensed under the Apache License, Version 2.0 (the "License");
 * you may not use this file except in compliance with the License.
 * You may obtain a copy of the License at
 *
 *     http://www.apache.org/licenses/LICENSE-2.0
 *
 * Unless required by applicable law or agreed to in writing, software
 * distributed under the License is distributed on an "AS IS" BASIS,
 * WITHOUT WARRANTIES OR CONDITIONS OF ANY KIND, either express or implied.
 * See the License for the specific language governing permissions and
 * limitations under the License.
 *
 * SPDX-License-Identifier: Apache-2.0
 * License-Filename: LICENSE
 */

package com.here.xyz.psql;

import com.here.xyz.models.geojson.implementation.Feature;
import com.here.xyz.models.geojson.implementation.FeatureCollection;
import com.vividsolutions.jts.geom.Geometry;
<<<<<<< HEAD
import com.vividsolutions.jts.io.WKBWriter;
import org.jetbrains.annotations.NotNull;
=======
>>>>>>> b4ad464c
import org.postgresql.util.PGobject;

import java.sql.Connection;
import java.sql.PreparedStatement;
import java.sql.ResultSet;
import java.sql.SQLException;
import java.util.ArrayList;
import java.util.List;
import java.util.Map;

public class DatabaseStreamWriter extends DatabaseWriter{

    protected static FeatureCollection insertFeatures(@NotNull PsqlStorage processor, FeatureCollection collection,
                                                      List<FeatureCollection.ModificationFailure> fails,
                                                      List<Feature> inserts, Connection connection, boolean forExtendedSpace)
            throws SQLException {

        final String schema = processor.spaceSchema();
        final String table = processor.spaceTable();
        final PreparedStatement insertStmt = createInsertStatement(connection, schema, table, forExtendedSpace);
        final PreparedStatement insertWithoutGeometryStmt = createInsertWithoutGeometryStatement(connection, schema, table, forExtendedSpace);

        for (int i = 0; i < inserts.size(); i++) {

            String fId = "";
            try {
                boolean success = false;
                ResultSet rs = null;
                final Feature feature = inserts.get(i);
                fId = feature.getId();

                final PGobject jsonbObject= featureToPGobject(feature,null);
                final List<PGobject> jsonbObjectList = new ArrayList<>();
                final List<Geometry> geometryList = new ArrayList<>();

                jsonbObjectList.add(jsonbObject);
                if (feature.getGeometry() == null) {
<<<<<<< HEAD
                    insertWithoutGeometryStmt.setObject(1, jsonbObject);
                    if (forExtendedSpace)
                        insertWithoutGeometryStmt.setBoolean(2, getDeletedFlagFromFeature(feature));
                    insertWithoutGeometryStmt.setQueryTimeout(processor.calculateTimeout());
                    rows = insertWithoutGeometryStmt.executeUpdate();
=======
                    insertWithoutGeometryStmt.setArray(1, connection.createArrayOf("jsonb", jsonbObjectList.toArray()));
                    /*if (forExtendedSpace)
                        insertWithoutGeometryStmt.setBoolean(2, getDeletedFlagFromFeature(feature));*/
                    insertWithoutGeometryStmt.setQueryTimeout(dbh.calculateTimeout());
                    success = insertWithoutGeometryStmt.execute();
                    if (success) {
                        rs = insertWithoutGeometryStmt.getResultSet();
                    }
>>>>>>> b4ad464c
                } else {
                    insertStmt.setArray(1, connection.createArrayOf("jsonb", jsonbObjectList.toArray()));
                    Geometry jtsGeometry = feature.getGeometry().getJTSGeometry();
                    //Avoid NAN values
                    assure3d(jtsGeometry.getCoordinates());
<<<<<<< HEAD
                    insertStmt.setBytes(2, wkbWriter.write(jtsGeometry));
                    if (forExtendedSpace)
                        insertStmt.setBoolean(3, getDeletedFlagFromFeature(feature));
                    insertStmt.setQueryTimeout(processor.calculateTimeout());
                    rows = insertStmt.executeUpdate();
=======
                    geometryList.add(jtsGeometry);
                    insertStmt.setArray(2, connection.createArrayOf("geometry", geometryList.toArray()));
                    /*if (forExtendedSpace)
                        insertStmt.setBoolean(3, getDeletedFlagFromFeature(feature));*/
                    insertStmt.setQueryTimeout(dbh.calculateTimeout());
                    success = insertStmt.execute();
                    if (success) {
                        rs = insertStmt.getResultSet();
                    }
>>>>>>> b4ad464c
                }

                if(success && rs!=null && rs.next() && ((boolean[])rs.getArray("success").getArray())[0] ) {
                    saveXyzNamespaceInFeature(feature, ((String[])rs.getArray("xyz_ns").getArray())[0] );
                    rs.close();
                    collection.getFeatures().add(feature);
                }else {
                    fails.add(new FeatureCollection.ModificationFailure().withId(fId).withMessage(INSERT_ERROR_GENERAL));
                }

            } catch (Exception e) {
                if((e instanceof SQLException && ((SQLException)e).getSQLState() != null
                        && ((SQLException)e).getSQLState().equalsIgnoreCase("42P01"))){
                    insertStmt.close();
                    insertWithoutGeometryStmt.close();
                    throw new SQLException(e);
                }

                fails.add(new FeatureCollection.ModificationFailure().withId(fId).withMessage(INSERT_ERROR_GENERAL));
                logException(e, processor, LOG_EXCEPTION_INSERT, table);
            }
        }

        insertStmt.close();
        insertWithoutGeometryStmt.close();

        return collection;
    }

    protected static FeatureCollection updateFeatures(@NotNull PsqlStorage processor, FeatureCollection collection,
                                                      List<FeatureCollection.ModificationFailure> fails,
                                                      List<Feature> updates, Connection connection,
                                                      boolean handleUUID, boolean forExtendedSpace)
            throws SQLException {

        final String schema = processor.spaceSchema();
        final String table = processor.spaceTable();
        final PreparedStatement updateStmt = createUpdateStatement(connection, schema, table, handleUUID, forExtendedSpace);
        final PreparedStatement updateWithoutGeometryStmt = createUpdateWithoutGeometryStatement(connection,schema,table,handleUUID, forExtendedSpace);

        for (int i = 0; i < updates.size(); i++) {
            String fId = "";
            try {
                final Feature feature = updates.get(i);
                final String puuid = feature.getProperties().getXyzNamespace().getPuuid();
                boolean success = false;
                ResultSet rs = null;

                if (feature.getId() == null) {
                    fails.add(new FeatureCollection.ModificationFailure().withId(fId).withMessage(UPDATE_ERROR_ID_MISSING));
                    continue;
                }

                fId = feature.getId();

                if (handleUUID && puuid == null){
                    fails.add(new FeatureCollection.ModificationFailure().withId(fId).withMessage(UPDATE_ERROR_PUUID_MISSING));
                    continue;
                }

                final PGobject jsonbObject= featureToPGobject(feature,null);
                final List<String> fIdList = new ArrayList<>();
                final List<String> uuidList = new ArrayList<>();
                final List<PGobject> jsonbObjectList = new ArrayList<>();
                final List<Geometry> geometryList = new ArrayList<>();

                fIdList.add(fId);
                if (handleUUID) {
                    uuidList.add(puuid);
                }
                else {
                    uuidList.add(null);
                }
                jsonbObjectList.add(jsonbObject);
                int paramIdx = 0;
                if (feature.getGeometry() == null) {
                    updateWithoutGeometryStmt.setArray(++paramIdx, connection.createArrayOf("text", fIdList.toArray()));
                    updateWithoutGeometryStmt.setArray(++paramIdx, connection.createArrayOf("text", uuidList.toArray()));
                    updateWithoutGeometryStmt.setArray(++paramIdx, connection.createArrayOf("jsonb", jsonbObjectList.toArray()));
                    /*if (forExtendedSpace)
                        updateWithoutGeometryStmt.setBoolean(++paramIdx, getDeletedFlagFromFeature(feature));*/

<<<<<<< HEAD
                    updateWithoutGeometryStmt.setQueryTimeout(processor.calculateTimeout());
                    rows = updateWithoutGeometryStmt.executeUpdate();
=======
                    updateWithoutGeometryStmt.setQueryTimeout(dbh.calculateTimeout());
                    success = updateWithoutGeometryStmt.execute();
                    if (success) {
                        rs = updateWithoutGeometryStmt.getResultSet();
                    }
>>>>>>> b4ad464c
                } else {
                    updateStmt.setArray(++paramIdx, connection.createArrayOf("text", fIdList.toArray()));
                    updateStmt.setArray(++paramIdx, connection.createArrayOf("text", uuidList.toArray()));
                    updateStmt.setArray(++paramIdx, connection.createArrayOf("jsonb", jsonbObjectList.toArray()));
                    Geometry jtsGeometry = feature.getGeometry().getJTSGeometry();
                    //Avoid NAN values
                    assure3d(jtsGeometry.getCoordinates());
                    geometryList.add(jtsGeometry);
                    updateStmt.setArray(++paramIdx, connection.createArrayOf("geometry", geometryList.toArray()));
                    /*if (forExtendedSpace)
                        updateStmt.setBoolean(++paramIdx, getDeletedFlagFromFeature(feature));*/

<<<<<<< HEAD
                    updateStmt.setQueryTimeout(processor.calculateTimeout());
                    rows = updateStmt.executeUpdate();
=======
                    updateStmt.setQueryTimeout(dbh.calculateTimeout());
                    success = updateStmt.execute();
                    if (success) {
                        rs = updateStmt.getResultSet();
                    }
>>>>>>> b4ad464c
                }

                if(success && rs!=null && rs.next() && ((boolean[])rs.getArray("success").getArray())[0] ) {
                    saveXyzNamespaceInFeature(feature, ((String[])rs.getArray("xyz_ns").getArray())[0] );
                    rs.close();
                    collection.getFeatures().add(feature);
                }else {
                    fails.add(new FeatureCollection.ModificationFailure().withId(fId).withMessage((handleUUID ? UPDATE_ERROR_UUID : UPDATE_ERROR_NOT_EXISTS)));
                }

            } catch (Exception e) {
                fails.add(new FeatureCollection.ModificationFailure().withId(fId).withMessage(UPDATE_ERROR_GENERAL));
                logException(e, processor, LOG_EXCEPTION_UPDATE, table);
            }
        }

        updateStmt.close();
        updateWithoutGeometryStmt.close();

        return collection;
    }

    protected static void deleteFeatures(@NotNull PsqlStorage processor,
                                         List<FeatureCollection.ModificationFailure> fails, Map<String, String> deletes,
                                         Connection connection, boolean handleUUID)
            throws SQLException {

        final String schema = processor.spaceSchema();
        final String table = processor.spaceTable();
        final PreparedStatement deleteStmt = deleteStmtSQLStatement(connection,schema,table,handleUUID);
        final PreparedStatement deleteStmtWithoutUUID = deleteStmtSQLStatement(connection,schema,table,false);

        for (String deleteId : deletes.keySet()) {
            try {
                final String puuid = deletes.get(deleteId);
                boolean success = false;
                ResultSet rs = null;
                final List<String> fIdList = new ArrayList<>();
                final List<String> uuidList = new ArrayList<>();

                fIdList.add(deleteId);
                if(handleUUID && puuid == null){
<<<<<<< HEAD
                    deleteStmtWithoutUUID.setString(1, deleteId);
                    deleteStmtWithoutUUID.setQueryTimeout(processor.calculateTimeout());
                    rows += deleteStmtWithoutUUID.executeUpdate();
=======
                    deleteStmtWithoutUUID.setArray(1, connection.createArrayOf("text", fIdList.toArray()));
                    deleteStmtWithoutUUID.setQueryTimeout(dbh.calculateTimeout());
                    success = deleteStmtWithoutUUID.execute();
                    if (success) {
                        rs = deleteStmtWithoutUUID.getResultSet();
                    }
>>>>>>> b4ad464c
                }else{
                    deleteStmt.setArray(1, connection.createArrayOf("text", fIdList.toArray()));
                    if(handleUUID) {
                        uuidList.add(puuid);
                        deleteStmt.setArray(2, connection.createArrayOf("text", uuidList.toArray()));
                    }
<<<<<<< HEAD
                    deleteStmt.setQueryTimeout(processor.calculateTimeout());
                    rows += deleteStmt.executeUpdate();
=======
                    deleteStmt.setQueryTimeout(dbh.calculateTimeout());
                    success = deleteStmt.execute();
                    if (success) {
                        rs = deleteStmt.getResultSet();
                    }
>>>>>>> b4ad464c
                }

                if(!success || (rs.next() && !((boolean[])rs.getArray("success").getArray())[0] ) ) {
                    fails.add(new FeatureCollection.ModificationFailure().withId(deleteId).withMessage((handleUUID ? DELETE_ERROR_UUID : DELETE_ERROR_NOT_EXISTS)));
                }
                if (rs!=null) rs.close();

            } catch (Exception e) {
                fails.add(new FeatureCollection.ModificationFailure().withId(deleteId).withMessage(DELETE_ERROR_GENERAL));
                logException(e, processor, LOG_EXCEPTION_DELETE, table);
            }
        }

        deleteStmt.close();
        deleteStmtWithoutUUID.close();
    }
}<|MERGE_RESOLUTION|>--- conflicted
+++ resolved
@@ -19,14 +19,10 @@
 
 package com.here.xyz.psql;
 
+import com.here.xyz.connectors.AbstractConnectorHandler.TraceItem;
 import com.here.xyz.models.geojson.implementation.Feature;
 import com.here.xyz.models.geojson.implementation.FeatureCollection;
 import com.vividsolutions.jts.geom.Geometry;
-<<<<<<< HEAD
-import com.vividsolutions.jts.io.WKBWriter;
-import org.jetbrains.annotations.NotNull;
-=======
->>>>>>> b4ad464c
 import org.postgresql.util.PGobject;
 
 import java.sql.Connection;
@@ -39,13 +35,11 @@
 
 public class DatabaseStreamWriter extends DatabaseWriter{
 
-    protected static FeatureCollection insertFeatures(@NotNull PsqlStorage processor, FeatureCollection collection,
+    protected static FeatureCollection insertFeatures(DatabaseHandler dbh, String schema, String table, TraceItem traceItem, FeatureCollection collection,
                                                       List<FeatureCollection.ModificationFailure> fails,
                                                       List<Feature> inserts, Connection connection, boolean forExtendedSpace)
             throws SQLException {
 
-        final String schema = processor.spaceSchema();
-        final String table = processor.spaceTable();
         final PreparedStatement insertStmt = createInsertStatement(connection, schema, table, forExtendedSpace);
         final PreparedStatement insertWithoutGeometryStmt = createInsertWithoutGeometryStatement(connection, schema, table, forExtendedSpace);
 
@@ -64,13 +58,6 @@
 
                 jsonbObjectList.add(jsonbObject);
                 if (feature.getGeometry() == null) {
-<<<<<<< HEAD
-                    insertWithoutGeometryStmt.setObject(1, jsonbObject);
-                    if (forExtendedSpace)
-                        insertWithoutGeometryStmt.setBoolean(2, getDeletedFlagFromFeature(feature));
-                    insertWithoutGeometryStmt.setQueryTimeout(processor.calculateTimeout());
-                    rows = insertWithoutGeometryStmt.executeUpdate();
-=======
                     insertWithoutGeometryStmt.setArray(1, connection.createArrayOf("jsonb", jsonbObjectList.toArray()));
                     /*if (forExtendedSpace)
                         insertWithoutGeometryStmt.setBoolean(2, getDeletedFlagFromFeature(feature));*/
@@ -79,19 +66,11 @@
                     if (success) {
                         rs = insertWithoutGeometryStmt.getResultSet();
                     }
->>>>>>> b4ad464c
                 } else {
                     insertStmt.setArray(1, connection.createArrayOf("jsonb", jsonbObjectList.toArray()));
                     Geometry jtsGeometry = feature.getGeometry().getJTSGeometry();
                     //Avoid NAN values
                     assure3d(jtsGeometry.getCoordinates());
-<<<<<<< HEAD
-                    insertStmt.setBytes(2, wkbWriter.write(jtsGeometry));
-                    if (forExtendedSpace)
-                        insertStmt.setBoolean(3, getDeletedFlagFromFeature(feature));
-                    insertStmt.setQueryTimeout(processor.calculateTimeout());
-                    rows = insertStmt.executeUpdate();
-=======
                     geometryList.add(jtsGeometry);
                     insertStmt.setArray(2, connection.createArrayOf("geometry", geometryList.toArray()));
                     /*if (forExtendedSpace)
@@ -101,7 +80,6 @@
                     if (success) {
                         rs = insertStmt.getResultSet();
                     }
->>>>>>> b4ad464c
                 }
 
                 if(success && rs!=null && rs.next() && ((boolean[])rs.getArray("success").getArray())[0] ) {
@@ -121,7 +99,7 @@
                 }
 
                 fails.add(new FeatureCollection.ModificationFailure().withId(fId).withMessage(INSERT_ERROR_GENERAL));
-                logException(e, processor, LOG_EXCEPTION_INSERT, table);
+                logException(e, traceItem, LOG_EXCEPTION_INSERT, table);
             }
         }
 
@@ -131,14 +109,12 @@
         return collection;
     }
 
-    protected static FeatureCollection updateFeatures(@NotNull PsqlStorage processor, FeatureCollection collection,
+    protected static FeatureCollection updateFeatures(DatabaseHandler dbh, String schema, String table, TraceItem traceItem, FeatureCollection collection,
                                                       List<FeatureCollection.ModificationFailure> fails,
                                                       List<Feature> updates, Connection connection,
                                                       boolean handleUUID, boolean forExtendedSpace)
             throws SQLException {
 
-        final String schema = processor.spaceSchema();
-        final String table = processor.spaceTable();
         final PreparedStatement updateStmt = createUpdateStatement(connection, schema, table, handleUUID, forExtendedSpace);
         final PreparedStatement updateWithoutGeometryStmt = createUpdateWithoutGeometryStatement(connection,schema,table,handleUUID, forExtendedSpace);
 
@@ -184,16 +160,11 @@
                     /*if (forExtendedSpace)
                         updateWithoutGeometryStmt.setBoolean(++paramIdx, getDeletedFlagFromFeature(feature));*/
 
-<<<<<<< HEAD
-                    updateWithoutGeometryStmt.setQueryTimeout(processor.calculateTimeout());
-                    rows = updateWithoutGeometryStmt.executeUpdate();
-=======
                     updateWithoutGeometryStmt.setQueryTimeout(dbh.calculateTimeout());
                     success = updateWithoutGeometryStmt.execute();
                     if (success) {
                         rs = updateWithoutGeometryStmt.getResultSet();
                     }
->>>>>>> b4ad464c
                 } else {
                     updateStmt.setArray(++paramIdx, connection.createArrayOf("text", fIdList.toArray()));
                     updateStmt.setArray(++paramIdx, connection.createArrayOf("text", uuidList.toArray()));
@@ -206,16 +177,11 @@
                     /*if (forExtendedSpace)
                         updateStmt.setBoolean(++paramIdx, getDeletedFlagFromFeature(feature));*/
 
-<<<<<<< HEAD
-                    updateStmt.setQueryTimeout(processor.calculateTimeout());
-                    rows = updateStmt.executeUpdate();
-=======
                     updateStmt.setQueryTimeout(dbh.calculateTimeout());
                     success = updateStmt.execute();
                     if (success) {
                         rs = updateStmt.getResultSet();
                     }
->>>>>>> b4ad464c
                 }
 
                 if(success && rs!=null && rs.next() && ((boolean[])rs.getArray("success").getArray())[0] ) {
@@ -228,7 +194,7 @@
 
             } catch (Exception e) {
                 fails.add(new FeatureCollection.ModificationFailure().withId(fId).withMessage(UPDATE_ERROR_GENERAL));
-                logException(e, processor, LOG_EXCEPTION_UPDATE, table);
+                logException(e, traceItem, LOG_EXCEPTION_UPDATE, table);
             }
         }
 
@@ -238,13 +204,11 @@
         return collection;
     }
 
-    protected static void deleteFeatures(@NotNull PsqlStorage processor,
+    protected static void deleteFeatures( DatabaseHandler dbh, String schema, String table, TraceItem traceItem,
                                          List<FeatureCollection.ModificationFailure> fails, Map<String, String> deletes,
                                          Connection connection, boolean handleUUID)
             throws SQLException {
 
-        final String schema = processor.spaceSchema();
-        final String table = processor.spaceTable();
         final PreparedStatement deleteStmt = deleteStmtSQLStatement(connection,schema,table,handleUUID);
         final PreparedStatement deleteStmtWithoutUUID = deleteStmtSQLStatement(connection,schema,table,false);
 
@@ -258,34 +222,23 @@
 
                 fIdList.add(deleteId);
                 if(handleUUID && puuid == null){
-<<<<<<< HEAD
-                    deleteStmtWithoutUUID.setString(1, deleteId);
-                    deleteStmtWithoutUUID.setQueryTimeout(processor.calculateTimeout());
-                    rows += deleteStmtWithoutUUID.executeUpdate();
-=======
                     deleteStmtWithoutUUID.setArray(1, connection.createArrayOf("text", fIdList.toArray()));
                     deleteStmtWithoutUUID.setQueryTimeout(dbh.calculateTimeout());
                     success = deleteStmtWithoutUUID.execute();
                     if (success) {
                         rs = deleteStmtWithoutUUID.getResultSet();
                     }
->>>>>>> b4ad464c
                 }else{
                     deleteStmt.setArray(1, connection.createArrayOf("text", fIdList.toArray()));
                     if(handleUUID) {
                         uuidList.add(puuid);
                         deleteStmt.setArray(2, connection.createArrayOf("text", uuidList.toArray()));
                     }
-<<<<<<< HEAD
-                    deleteStmt.setQueryTimeout(processor.calculateTimeout());
-                    rows += deleteStmt.executeUpdate();
-=======
                     deleteStmt.setQueryTimeout(dbh.calculateTimeout());
                     success = deleteStmt.execute();
                     if (success) {
                         rs = deleteStmt.getResultSet();
                     }
->>>>>>> b4ad464c
                 }
 
                 if(!success || (rs.next() && !((boolean[])rs.getArray("success").getArray())[0] ) ) {
@@ -295,7 +248,7 @@
 
             } catch (Exception e) {
                 fails.add(new FeatureCollection.ModificationFailure().withId(deleteId).withMessage(DELETE_ERROR_GENERAL));
-                logException(e, processor, LOG_EXCEPTION_DELETE, table);
+                logException(e, traceItem, LOG_EXCEPTION_DELETE, table);
             }
         }
 
