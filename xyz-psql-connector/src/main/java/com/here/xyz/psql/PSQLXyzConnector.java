/*
 * Copyright (C) 2017-2022 HERE Europe B.V.
 *
 * Licensed under the Apache License, Version 2.0 (the "License");
 * you may not use this file except in compliance with the License.
 * You may obtain a copy of the License at
 *
 *     http://www.apache.org/licenses/LICENSE-2.0
 *
 * Unless required by applicable law or agreed to in writing, software
 * distributed under the License is distributed on an "AS IS" BASIS,
 * WITHOUT WARRANTIES OR CONDITIONS OF ANY KIND, either express or implied.
 * See the License for the specific language governing permissions and
 * limitations under the License.
 *
 * SPDX-License-Identifier: Apache-2.0
 * License-Filename: LICENSE
 */

package com.here.xyz.psql;

import static com.here.xyz.events.ContextAwareEvent.SpaceContext.DEFAULT;
import static com.here.xyz.events.GetFeaturesByTileEvent.ResponseType.MVT;
import static com.here.xyz.events.GetFeaturesByTileEvent.ResponseType.MVT_FLATTENED;
import static com.here.xyz.responses.XyzError.EXCEPTION;

import com.amazonaws.services.lambda.runtime.Context;
import com.here.xyz.connectors.ErrorResponseException;
import com.here.xyz.events.DeleteFeaturesByTagEvent;
import com.here.xyz.events.GetFeaturesByBBoxEvent;
import com.here.xyz.events.GetFeaturesByGeometryEvent;
import com.here.xyz.events.GetFeaturesByIdEvent;
import com.here.xyz.events.GetFeaturesByTileEvent;
import com.here.xyz.events.GetFeaturesByTileEvent.ResponseType;
import com.here.xyz.events.ModifySubscriptionEvent.Operation;
import com.here.xyz.events.GetHistoryStatisticsEvent;
import com.here.xyz.events.GetStatisticsEvent;
import com.here.xyz.events.GetStorageStatisticsEvent;
import com.here.xyz.events.HealthCheckEvent;
import com.here.xyz.events.IterateFeaturesEvent;
import com.here.xyz.events.IterateHistoryEvent;
import com.here.xyz.events.LoadFeaturesEvent;
import com.here.xyz.events.ModifyFeaturesEvent;
import com.here.xyz.events.ModifySpaceEvent;
import com.here.xyz.events.ModifySubscriptionEvent;
import com.here.xyz.events.SearchForFeaturesEvent;
import com.here.xyz.models.geojson.HQuad;
import com.here.xyz.models.geojson.WebMercatorTile;
import com.here.xyz.models.geojson.coordinates.BBox;
import com.here.xyz.models.geojson.implementation.Feature;
import com.here.xyz.models.geojson.implementation.FeatureCollection;
import com.here.xyz.psql.factory.H3SQL;
import com.here.xyz.psql.factory.QuadbinSQL;
import com.here.xyz.psql.factory.TweaksSQL;
import com.here.xyz.psql.query.GetFeaturesByBBox;
import com.here.xyz.psql.query.GetFeaturesByGeometry;
import com.here.xyz.psql.query.GetFeaturesById;
import com.here.xyz.psql.query.GetStorageStatistics;
import com.here.xyz.psql.query.IterateFeatures;
import com.here.xyz.psql.query.LoadFeatures;
import com.here.xyz.psql.query.SearchForFeatures;
import com.here.xyz.psql.tools.DhString;
import com.here.xyz.responses.ErrorResponse;
import com.here.xyz.responses.SuccessResponse;
import com.here.xyz.responses.XyzError;
import com.here.xyz.responses.XyzResponse;
import java.sql.SQLException;
import java.util.Arrays;
import java.util.Collection;
import java.util.Collections;
import java.util.HashMap;
import java.util.List;
import java.util.Map;
import java.util.Optional;
import java.util.concurrent.ConcurrentHashMap;
import java.util.concurrent.TimeUnit;
import java.util.regex.Matcher;
import java.util.regex.Pattern;
import java.util.stream.Stream;
import org.apache.commons.lang3.RandomStringUtils;
import org.apache.logging.log4j.LogManager;
import org.apache.logging.log4j.Logger;

public class PSQLXyzConnector extends DatabaseHandler {

  /**
   * Real live counts via count(*)
   */
  public static final String COUNTMODE_REAL = "real";
  /**
   * Estimated counts, determined with _postgis_selectivity() or EXPLAIN Plan analyze
   */
  public static final String COUNTMODE_ESTIMATED = "estimated";
  /**
   * Combination of real and estimated.
   */
  public static final String COUNTMODE_MIXED = "mixed";
  private static final Logger logger = LogManager.getLogger();
  /**
   * The context for this request.
   */
  @SuppressWarnings("WeakerAccess")
  protected Context context;

  @Override
  protected XyzResponse processHealthCheckEvent(HealthCheckEvent event) {
    try {
      logger.info("{} Received HealthCheckEvent", traceItem);
      return processHealthCheckEventImpl(event);
    }
    catch (SQLException e) {
      return checkSQLException(e, config.readTableFromEvent(event));
    }
    finally {
      logger.info("{} Finished HealthCheckEvent", traceItem);
    }
  }
  @Override
  protected XyzResponse processGetHistoryStatisticsEvent(GetHistoryStatisticsEvent event) throws Exception {
    try {
      logger.info("{} Received HistoryStatisticsEvent", traceItem);
      return executeQueryWithRetry(SQLQueryBuilder.buildGetStatisticsQuery(event, config, true),
                this::getHistoryStatisticsResultSetHandler, true);
    }catch (SQLException e){
      return checkSQLException(e, config.readTableFromEvent(event));
    }finally {
      logger.info("{} Finished GetHistoryStatisticsEvent", traceItem);
    }
  }

  @Override
  protected XyzResponse processGetStatistics(GetStatisticsEvent event) throws Exception {
    try {
      logger.info("{} Received GetStatisticsEvent", traceItem);
      return executeQueryWithRetry(SQLQueryBuilder.buildGetStatisticsQuery(event, config, false),
              this::getStatisticsResultSetHandler, true);
    }catch (SQLException e){
      return checkSQLException(e, config.readTableFromEvent(event));
    }finally {
      logger.info("{} Finished GetStatisticsEvent", traceItem);
    }
  }

  @Override
  protected XyzResponse processGetFeaturesByIdEvent(GetFeaturesByIdEvent event) throws Exception {
    try {
      logger.info("{} Received GetFeaturesByIdEvent", traceItem);
      if (event.getIds() == null || event.getIds().size() == 0)
        return new FeatureCollection();

      return new GetFeaturesById(event, this).run();
    }
    catch (SQLException e) {
      return checkSQLException(e, config.readTableFromEvent(event));
    }
    finally {
      logger.info("{} Finished GetFeaturesByIdEvent", traceItem);
    }
  }

  @Override
  protected XyzResponse processGetFeaturesByGeometryEvent(GetFeaturesByGeometryEvent event) throws Exception {
    try {
      logger.info("{} Received GetFeaturesByGeometryEvent", traceItem);
        return new GetFeaturesByGeometry(event, this).run();
    }catch (SQLException e){
      return checkSQLException(e, config.readTableFromEvent(event));
    }finally {
      logger.info("{} Finished GetFeaturesByGeometryEvent", traceItem);
    }
  }

  static private class TupleTime
  { static private Map<String,String> rTuplesMap = new ConcurrentHashMap<String,String>();
    long outTs;
    TupleTime() { outTs = System.currentTimeMillis() + TimeUnit.MINUTES.toMillis(15); rTuplesMap.clear(); }
    boolean expired() { return  System.currentTimeMillis() > outTs; }
  }

  static private TupleTime ttime = new TupleTime();

  static private boolean isVeryLargeSpace( String rTuples )
  { long tresholdVeryLargeSpace = 350000000L; // 350M Objects

    if( rTuples == null ) return false;

    String[] a = rTuples.split("~");
    if( a == null || a[0] == null ) return false;

    try{ return tresholdVeryLargeSpace <= Long.parseLong(a[0]); } catch( NumberFormatException e ){}

    return false;
  }

  @Override
  protected XyzResponse processGetFeaturesByBBoxEvent(GetFeaturesByBBoxEvent event) throws Exception {
    try{
      logger.info("{} Received "+event.getClass().getSimpleName(), traceItem);

      final BBox bbox = event.getBbox();

      boolean bTweaks = ( event.getTweakType() != null ),
              bOptViz = "viz".equals( event.getOptimizationMode() ),
              bSelectionStar = false,
              bClustering = (event.getClusteringType() != null);

      ResponseType responseType = SQLQueryBuilder.getResponseType(event);
      int mvtMargin = 0;
      boolean bMvtRequested = responseType == MVT || responseType == MVT_FLATTENED,
              bMvtFlattend  = responseType == MVT_FLATTENED;

      WebMercatorTile mercatorTile = null;
      HQuad hereTile = null;
      GetFeaturesByTileEvent tileEv = ( event instanceof GetFeaturesByTileEvent ? (GetFeaturesByTileEvent) event : null );

      if( tileEv != null && tileEv.getHereTileFlag() ){
        if(bClustering)
          throw new ErrorResponseException(streamId, XyzError.ILLEGAL_ARGUMENT, "clustering=[hexbin,quadbin] is not supported for 'here' tile type. Use Web Mercator projection (quadkey, web, tms).");
      }

      if( bMvtRequested && tileEv == null )
       throw new ErrorResponseException(streamId, XyzError.ILLEGAL_ARGUMENT, "mvt format needs tile request");

      if( bMvtRequested )
      {
        if( event.getConnectorParams() == null || event.getConnectorParams().get("mvtSupport") != Boolean.TRUE )
         throw new ErrorResponseException(streamId, XyzError.ILLEGAL_ARGUMENT, "mvt format is not supported");

        if(!tileEv.getHereTileFlag())
         mercatorTile = WebMercatorTile.forWeb(tileEv.getLevel(), tileEv.getX(), tileEv.getY());
        else
         hereTile = new HQuad(tileEv.getX(), tileEv.getY(),tileEv.getLevel());

        mvtMargin = tileEv.getMargin();
      }

      if( event.getSelection() != null && "*".equals( event.getSelection().get(0) ))
      { event.setSelection(null);
        bSelectionStar = true; // differentiation needed, due to different semantic of "event.getSelection() == null" tweaks vs. nonTweaks
      }

      if( !bClustering && ( bTweaks || bOptViz ) )
      {
        Map<String, Object> tweakParams;
        boolean bVizSamplingOff = false;

        if( bTweaks )
         tweakParams = event.getTweakParams();
        else if ( !bOptViz )
        { event.setTweakType( TweaksSQL.SIMPLIFICATION );
          tweakParams = new HashMap<String, Object>();
          tweakParams.put("algorithm", new String("gridbytilelevel"));
        }
        else
        { event.setTweakType( TweaksSQL.ENSURE );
          tweakParams = new HashMap<String, Object>();
          switch( event.getVizSampling().toLowerCase() )
          { case "high" : tweakParams.put(TweaksSQL.ENSURE_SAMPLINGTHRESHOLD, new Integer( 15 ) ); break;
            case "low"  : tweakParams.put(TweaksSQL.ENSURE_SAMPLINGTHRESHOLD, new Integer( 70 ) ); break;
            case "off"  : tweakParams.put(TweaksSQL.ENSURE_SAMPLINGTHRESHOLD, new Integer( 100 ));
                          bVizSamplingOff = true;
                          break;
            case "med"  :
            default     : tweakParams.put(TweaksSQL.ENSURE_SAMPLINGTHRESHOLD, new Integer( 30 ) ); break;
          }
        }

        int distStrength = 1;
        boolean bSortByHashedValue = false;

        switch ( event.getTweakType().toLowerCase() )  {

          case TweaksSQL.ENSURE: {

            if(ttime.expired())
             ttime = new TupleTime();

            String rTuples = TupleTime.rTuplesMap.get(event.getSpace());
            Feature estimateFtr = executeQueryWithRetry(SQLQueryBuilder.buildEstimateSamplingStrengthQuery(event, bbox, rTuples )).getFeatures().get(0);
            int rCount = estimateFtr.get("rcount");

            if( rTuples == null )
            { rTuples = estimateFtr.get("rtuples");
              TupleTime.rTuplesMap.put(event.getSpace(), rTuples );
            }

            bSortByHashedValue = isVeryLargeSpace( rTuples );

            boolean bDefaultSelectionHandling = (tweakParams.get(TweaksSQL.ENSURE_DEFAULT_SELECTION) == Boolean.TRUE );

            if( event.getSelection() == null && !bDefaultSelectionHandling && !bSelectionStar )
             event.setSelection(Arrays.asList("id","type"));

            distStrength = TweaksSQL.calculateDistributionStrength( rCount, Math.max(Math.min((int) tweakParams.getOrDefault(TweaksSQL.ENSURE_SAMPLINGTHRESHOLD,10),100),10) * 1000 );

            HashMap<String, Object> hmap = new HashMap<>();
            hmap.put("algorithm", new String("distribution"));
            hmap.put("strength", new Integer( distStrength ));
            tweakParams = hmap;
            // fall thru tweaks=sampling
          }

          case TweaksSQL.SAMPLING: {
            if( bTweaks || !bVizSamplingOff )
            {
              if( !bMvtRequested )
              { FeatureCollection collection = executeQueryWithRetrySkipIfGeomIsNull(SQLQueryBuilder.buildSamplingTweaksQuery(event, bbox, tweakParams, bSortByHashedValue));
                if( distStrength > 0 ) collection.setPartial(true); // either ensure mode or explicit tweaks:sampling request where strenght in [1..100]
                return collection;
              }
              else
               return executeBinQueryWithRetry(
                         SQLQueryBuilder.buildMvtEncapsuledQuery(event.getSpace(), SQLQueryBuilder.buildSamplingTweaksQuery(event, bbox, tweakParams, bSortByHashedValue) , mercatorTile, hereTile, bbox, mvtMargin, bMvtFlattend ) );
            }
            else
            { // fall thru tweaks=simplification e.g. mode=viz and vizSampling=off
              tweakParams.put("algorithm", "gridbytilelevel");
            }
          }

          case TweaksSQL.SIMPLIFICATION: {
            if( !bMvtRequested )
            { FeatureCollection collection = executeQueryWithRetrySkipIfGeomIsNull(SQLQueryBuilder.buildSimplificationTweaksQuery(event, bbox, tweakParams));
              return collection;
            }
            else
             return executeBinQueryWithRetry(
               SQLQueryBuilder.buildMvtEncapsuledQuery(event.getSpace(), SQLQueryBuilder.buildSimplificationTweaksQuery(event, bbox, tweakParams) , mercatorTile, hereTile, bbox, mvtMargin, bMvtFlattend ) );
          }

          default: break; // fall back to non-tweaks usage.
        }
      }

      if( bClustering )
      { final Map<String, Object> clusteringParams = event.getClusteringParams();

        switch(event.getClusteringType().toLowerCase())
        {
          case H3SQL.HEXBIN :
           if( !bMvtRequested )
            return executeQueryWithRetry(SQLQueryBuilder.buildHexbinClusteringQuery(event, bbox, clusteringParams));
           else
            return executeBinQueryWithRetry(
             SQLQueryBuilder.buildMvtEncapsuledQuery(event.getSpace(), SQLQueryBuilder.buildHexbinClusteringQuery(event, bbox, clusteringParams), mercatorTile, hereTile, bbox, mvtMargin, bMvtFlattend ) );

          case QuadbinSQL.QUAD :
           final int relResolution = ( clusteringParams.get(QuadbinSQL.QUADBIN_RESOLUTION) != null ? (int) clusteringParams.get(QuadbinSQL.QUADBIN_RESOLUTION) :
                                     ( clusteringParams.get(QuadbinSQL.QUADBIN_RESOLUTION_RELATIVE) != null ? (int) clusteringParams.get(QuadbinSQL.QUADBIN_RESOLUTION_RELATIVE) : 0)),
                     absResolution = clusteringParams.get(QuadbinSQL.QUADBIN_RESOLUTION_ABSOLUTE) != null ? (int) clusteringParams.get(QuadbinSQL.QUADBIN_RESOLUTION_ABSOLUTE) : 0;
           final String countMode = (String) clusteringParams.get(QuadbinSQL.QUADBIN_COUNTMODE);
           final boolean noBuffer = (boolean) clusteringParams.getOrDefault(QuadbinSQL.QUADBIN_NOBOFFER,false);

           checkQuadbinInput(countMode, relResolution, event, streamId);

            if( !bMvtRequested )
              return executeQueryWithRetry(SQLQueryBuilder.buildQuadbinClusteringQuery(event, bbox, relResolution, absResolution, countMode, config, noBuffer));
            else
              return executeBinQueryWithRetry(
                      SQLQueryBuilder.buildMvtEncapsuledQuery(config.readTableFromEvent(event), SQLQueryBuilder.buildQuadbinClusteringQuery(event, bbox, relResolution, absResolution, countMode, config, noBuffer), mercatorTile, hereTile, bbox, mvtMargin, bMvtFlattend ) );

          default: break; // fall back to non-tweaks usage.
       }
      }

      final boolean isBigQuery = (bbox.widthInDegree(false) >= (360d / 4d) || (bbox.heightInDegree() >= (180d / 4d)));

      if (isBigQuery)
        //Check if Properties are indexed
        checkCanSearchFor(event);

      if (event.getParams() != null && event.getParams().containsKey("extends") && event.getContext() == DEFAULT)
        return new GetFeaturesByBBox<>(event, this).run();

      if( !bMvtRequested )
       return executeQueryWithRetry(SQLQueryBuilder.buildGetFeaturesByBBoxQuery(event));
      else
       return executeBinQueryWithRetry( SQLQueryBuilder.buildMvtEncapsuledQuery(event.getSpace(), SQLQueryBuilder.buildGetFeaturesByBBoxQuery(event), mercatorTile, hereTile, bbox, mvtMargin, bMvtFlattend ) );

    }catch (SQLException e){
      return checkSQLException(e, config.readTableFromEvent(event));
    }finally {
      logger.info("{} Finished "+event.getClass().getSimpleName(), traceItem);
    }
  }

  /**
   * Check if request parameters are valid. In case of invalidity throw an Exception
   */
  private void checkQuadbinInput(String countMode, int relResolution, GetFeaturesByBBoxEvent event, String streamId) throws ErrorResponseException
  {
    if(countMode != null && (!countMode.equalsIgnoreCase(COUNTMODE_REAL) && !countMode.equalsIgnoreCase(COUNTMODE_ESTIMATED) && !countMode.equalsIgnoreCase(
        COUNTMODE_MIXED)) )
      throw new ErrorResponseException(streamId, XyzError.ILLEGAL_ARGUMENT,
          "Invalid request parameters. Unknown clustering.countmode="+countMode+". Available are: ["+ COUNTMODE_REAL
              +","+ COUNTMODE_ESTIMATED +","+ COUNTMODE_MIXED +"]!");

    if(relResolution > 5)
      throw new ErrorResponseException(streamId, XyzError.ILLEGAL_ARGUMENT,
          "Invalid request parameters. clustering.relativeResolution="+relResolution+" to high. 5 is maximum!");

    if(event.getPropertiesQuery() != null && event.getPropertiesQuery().get(0).size() != 1)
      throw new ErrorResponseException(streamId, XyzError.ILLEGAL_ARGUMENT,
          "Invalid request parameters. Only one Property is allowed");

    checkCanSearchFor(event);
  }

  @Override
  protected XyzResponse processGetFeaturesByTileEvent(GetFeaturesByTileEvent event) throws Exception {
    return processGetFeaturesByBBoxEvent(event);
  }

  @Override
  protected XyzResponse processIterateFeaturesEvent(IterateFeaturesEvent event) throws Exception {
    try {
      logger.info("{} Received "+event.getClass().getSimpleName(), traceItem);
      checkCanSearchFor(event);

      if (isOrderByEvent(event))
        return IterateFeatures.findFeaturesSort(event, this);
      if (event.getV() != null)
        return iterateVersions(event);

      return new IterateFeatures(event, this).run();
    }
    catch (SQLException e) {
      return checkSQLException(e, config.readTableFromEvent(event));
    }
    finally {
      logger.info("{} Finished " + event.getClass().getSimpleName(), traceItem);
    }
  }

  /**
   * Kept for backwards compatibility. Will be removed after refactoring.
   */
  @Deprecated
  public static boolean isOrderByEvent(IterateFeaturesEvent event) {
    return event.getSort() != null || event.getPropertiesQuery() != null || event.getPart() != null || event.getHandle() != null && event.getHandle().startsWith(
        IterateFeatures.HPREFIX);
  }

  @Override
  protected XyzResponse processSearchForFeaturesEvent(SearchForFeaturesEvent event) throws Exception {
    try {
      logger.info("{} Received "+event.getClass().getSimpleName(), traceItem);
      checkCanSearchFor(event);

      // For testing purposes.
      if (event.getSpace().contains("illegal_argument")) //TODO: Remove testing code from the actual connector implementation
        return new ErrorResponse().withStreamId(streamId).withError(XyzError.ILLEGAL_ARGUMENT)
            .withErrorMessage("Invalid request parameters.");

      return new SearchForFeatures<>(event, this).run();
    }
    catch (SQLException e) {
      return checkSQLException(e, config.readTableFromEvent(event));
    }
    finally {
      logger.info("{} Finished " + event.getClass().getSimpleName(), traceItem);
    }
  }

  private void checkCanSearchFor(SearchForFeaturesEvent event) throws ErrorResponseException {
    if (!Capabilities.canSearchFor(config.readTableFromEvent(event), event.getPropertiesQuery(), this))
      throw new ErrorResponseException(streamId, XyzError.ILLEGAL_ARGUMENT,
          "Invalid request parameters. Search for the provided properties is not supported for this space.");
  }

  @Override
  @Deprecated
  protected XyzResponse processDeleteFeaturesByTagEvent(DeleteFeaturesByTagEvent event) throws Exception {
    try{
      logger.info("{} Received DeleteFeaturesByTagEvent", traceItem);
      if (config.getDatabaseSettings().isReadOnly()) {
        return new ErrorResponse().withStreamId(streamId).withError(XyzError.NOT_IMPLEMENTED)
                .withErrorMessage("ModifyFeaturesEvent is not supported by this storage connector.");
      }
      return executeDeleteFeaturesByTag(event);
    }catch (SQLException e){
      return checkSQLException(e, config.readTableFromEvent(event));
    }finally {
      logger.info("{} Finished DeleteFeaturesByTagEvent", traceItem);
    }
  }

  @Override
  protected XyzResponse processLoadFeaturesEvent(LoadFeaturesEvent event) throws Exception {
    try{
      logger.info("{} Received LoadFeaturesEvent", traceItem);
      if (event.getIdsMap() == null || event.getIdsMap().size() == 0)
        return new FeatureCollection();

      return new LoadFeatures(event, this).run();
    }catch (SQLException e){
      return checkSQLException(e, config.readTableFromEvent(event));
    }finally {
      logger.info("{} Finished LoadFeaturesEvent", traceItem);
    }
  }

  @Override
  protected XyzResponse processModifyFeaturesEvent(ModifyFeaturesEvent event) throws Exception {
    try{
      logger.info("{} Received ModifyFeaturesEvent", traceItem);

      if (config.getDatabaseSettings().isReadOnly()) {
        return new ErrorResponse().withStreamId(streamId).withError(XyzError.NOT_IMPLEMENTED)
                .withErrorMessage("ModifyFeaturesEvent is not supported by this storage connector.");
      }

      final boolean addUUID = event.getEnableUUID() && event.getVersion().compareTo("0.2.0") < 0;
      // Update the features to insert
      final List<Feature> inserts = Optional.ofNullable(event.getInsertFeatures()).orElse(Collections.emptyList());
      final List<Feature> updates = Optional.ofNullable(event.getUpdateFeatures()).orElse(Collections.emptyList());
      final List<Feature> upserts = Optional.ofNullable(event.getUpsertFeatures()).orElse(Collections.emptyList());

      // Generate feature ID
      Stream.of(inserts, upserts)
          .flatMap(Collection::stream)
          .filter(feature -> feature.getId() == null)
          .forEach(feature -> feature.setId(RandomStringUtils.randomAlphanumeric(16)));

      // Call finalize feature
      Stream.of(inserts, updates, upserts)
          .flatMap(Collection::stream)
          .forEach(feature -> Feature.finalizeFeature(feature, event.getSpace(), addUUID));
      return executeModifyFeatures(event);
    } catch (SQLException e) {
      return checkSQLException(e, config.readTableFromEvent(event));
    }finally {
      logger.info("{} Finished ModifyFeaturesEvent", traceItem);
    }
  }

  @Override
  protected XyzResponse processModifySpaceEvent(ModifySpaceEvent event) throws Exception {
    try{
      logger.info("{} Received ModifySpaceEvent", traceItem);

      if (config.getConnectorParams().isIgnoreCreateMse())
        return new SuccessResponse().withStatus("OK");

      this.validateModifySpaceEvent(event);

      return executeModifySpace(event);
    }catch (SQLException e){
      return checkSQLException(e, config.readTableFromEvent(event));
    }finally {
      logger.info("{} Finished ModifySpaceEvent", traceItem);
    }
  }

  @Override
  protected XyzResponse processModifySubscriptionEvent(ModifySubscriptionEvent event) throws Exception {
<<<<<<< HEAD
    // Needs further implementation
    return new SuccessResponse();
  }

=======
    try{
      logger.info("{} Received ModifySpaceEvent", traceItem);

      this.validateModifySubscriptionEvent(event);

      return executeModifySubscription(event);
    }catch (SQLException e){
      return checkSQLException(e, config.readTableFromEvent(event));
    }finally {
      logger.info("{} Finished ModifySpaceEvent", traceItem);
    }
  }

  private void validateModifySubscriptionEvent(ModifySubscriptionEvent event) throws Exception {
    
   switch(event.getOperation())
   { case CREATE : case UPDATE : case DELETE : break;
     default:
      throw new ErrorResponseException(streamId, XyzError.ILLEGAL_ARGUMENT, "Modify Subscription - Operation (" + event.getOperation() + ") not supported" );
   }

  }
>>>>>>> 6ca5faa0

  @Override
  protected XyzResponse processIterateHistoryEvent(IterateHistoryEvent event) {
    logger.info("{} Received IterateHistoryEvent", traceItem);
    try{
      return executeIterateHistory(event);
    }catch (SQLException e){
      return checkSQLException(e, config.readTableFromEvent(event));
    }finally {
      logger.info("{} Finished IterateHistoryEvent", traceItem);
    }
  }

  @Override
  protected XyzResponse processGetStorageStatisticsEvent(GetStorageStatisticsEvent event) throws Exception {
    try {
      logger.info("{} Received " + event.getClass().getSimpleName(), traceItem);
      return new GetStorageStatistics(event, this).run();
    }
    catch (SQLException e) {
      return checkSQLException(e, config.readTableFromEvent(event));
    }
    finally {
      logger.info("{} Finished " + event.getClass().getSimpleName(), traceItem);
    }
  }

  protected XyzResponse iterateVersions(IterateFeaturesEvent event) throws SQLException {
    return executeIterateVersions(event);
  }

  private void validateModifySpaceEvent(ModifySpaceEvent event) throws Exception{
    final boolean connectorSupportsAI = config.getConnectorParams().isAutoIndexing();

    if ((ModifySpaceEvent.Operation.UPDATE == event.getOperation()
            || ModifySpaceEvent.Operation.CREATE == event.getOperation())
            && config.getConnectorParams().isPropertySearch()) {

      int onDemandLimit = config.getConnectorParams().getOnDemandIdxLimit();
      int onDemandCounter = 0;
      if (event.getSpaceDefinition().getSearchableProperties() != null) {

        for (String property : event.getSpaceDefinition().getSearchableProperties().keySet()) {
          if (event.getSpaceDefinition().getSearchableProperties().get(property) != null
                  && event.getSpaceDefinition().getSearchableProperties().get(property) == Boolean.TRUE) {
            onDemandCounter++;
          }
          if ( onDemandCounter > onDemandLimit ) {
            throw new ErrorResponseException(streamId, XyzError.ILLEGAL_ARGUMENT,
                    "On-Demand-Indexing - Maximum permissible: " + onDemandLimit + " searchable properties per space!");
          }
          if (property.contains("'")) {
            throw new ErrorResponseException(streamId, XyzError.ILLEGAL_ARGUMENT,
                    "On-Demand-Indexing [" + property + "] - Character ['] not allowed!");
          }
          if (property.contains("\\")) {
            throw new ErrorResponseException(streamId, XyzError.ILLEGAL_ARGUMENT,
                    "On-Demand-Indexing [" + property + "] - Character [\\] not allowed!");
          }
          if (event.getSpaceDefinition().isEnableAutoSearchableProperties() != null
                 && event.getSpaceDefinition().isEnableAutoSearchableProperties()
                  && !connectorSupportsAI) {
            throw new ErrorResponseException(streamId, XyzError.ILLEGAL_ARGUMENT,
                    "Connector does not support Auto-indexing!");
          }
        }
      }

      if(event.getSpaceDefinition().getSortableProperties() != null )
      { /* todo: eval #index limits, parameter validation  */
        if( event.getSpaceDefinition().getSortableProperties().size() + onDemandCounter > onDemandLimit )
         throw new ErrorResponseException(streamId, XyzError.ILLEGAL_ARGUMENT,
                 "On-Demand-Indexing - Maximum permissible: " + onDemandLimit + " sortable + searchable properties per space!");

        for( List<Object> l : event.getSpaceDefinition().getSortableProperties() )
         for( Object p : l )
         { String property = p.toString();
           if( property.contains("\\") || property.contains("'") )
            throw new ErrorResponseException(streamId, XyzError.ILLEGAL_ARGUMENT,
              "On-Demand-Indexing [" + property + "] - Characters ['\\] not allowed!");
         }
      }
    }
  }

  private static final Pattern ERRVALUE_22P02 = Pattern.compile("invalid input syntax for type numeric:\\s+\"([^\"]*)\"\\s+Query:"),
                               ERRVALUE_22P05 = Pattern.compile("ERROR:\\s+(.*)\\s+Detail:\\s+(.*)\\s+Where:");

  protected XyzResponse checkSQLException(SQLException e, String table) {
    logger.warn("{} SQL Error ({}) on {} : {}", traceItem, e.getSQLState(), table, e);

    String sqlState = (e.getSQLState() != null ? e.getSQLState().toUpperCase() : "SNULL");

    switch (sqlState) {
     case "XX000": /* XX000 - internal error */
        if ( e.getMessage() == null ) break;
        if ( e.getMessage().indexOf("interruptedException") != -1 ) break;
        if ( e.getMessage().indexOf("ERROR: stats for") != -1 )
         return new ErrorResponse().withStreamId(streamId).withError(XyzError.ILLEGAL_ARGUMENT).withErrorMessage( "statistical data for this space is missing (analyze)" );
        if ( e.getMessage().indexOf("TopologyException") != -1 )
         return new ErrorResponse().withStreamId(streamId).withError(XyzError.ILLEGAL_ARGUMENT).withErrorMessage( "geometry with irregular topology (self-intersection, clipping)" );
        if ( e.getMessage().indexOf("ERROR: transform: couldn't project point") != -1 )
         return new ErrorResponse().withStreamId(streamId).withError(XyzError.ILLEGAL_ARGUMENT).withErrorMessage( "projection error" );
        if ( e.getMessage().indexOf("ERROR: encode_geometry: 'GeometryCollection'") != -1 )
         return new ErrorResponse().withStreamId(streamId).withError(XyzError.ILLEGAL_ARGUMENT).withErrorMessage( "dataset contains invalid geometries" );
        //fall thru - timeout assuming timeout

     case "57014" : /* 57014 - query_canceled */
     case "57P01" : /* 57P01 - admin_shutdown */
      return new ErrorResponse().withStreamId(streamId).withError(XyzError.TIMEOUT)
                                .withErrorMessage("Database query timed out or got canceled.");

     case "54000" :
      return new ErrorResponse().withStreamId(streamId).withError(XyzError.TIMEOUT)
                                .withErrorMessage("No time for retry left for database query.");

     case "22P02" : // specific handling in case to H3 clustering.property
     {
      if( e.getMessage() == null || e.getMessage().indexOf("'H3'::text") == -1 ) break;

      Matcher m = ERRVALUE_22P02.matcher(e.getMessage());
      return new ErrorResponse().withStreamId(streamId).withError(XyzError.ILLEGAL_ARGUMENT)
                                .withErrorMessage(DhString.format("clustering.property: string(%s) can not be converted to numeric",( m.find() ? m.group(1) : "" )));
     }

     case "22P05" :
     {
      if( e.getMessage() == null ) break;
      String eMsg = "untranslatable character in payload";
      Matcher m = ERRVALUE_22P05.matcher(e.getMessage());

      if( m.find() )
       eMsg = DhString.format( eMsg + ": %s - %s",m.group(1), m.group(2));

      return new ErrorResponse().withStreamId(streamId).withError(XyzError.ILLEGAL_ARGUMENT).withErrorMessage( eMsg );
     }

     case "42P01" :
      return new ErrorResponse().withStreamId(streamId).withError(XyzError.TIMEOUT).withErrorMessage(e.getMessage());

     case "40P01" : // Database -> deadlock detected e.g. "Process 9452 waits for ShareLock on transaction 2383228826; blocked by process 9342."
      return new ErrorResponse().withStreamId(streamId).withError(XyzError.CONFLICT).withErrorMessage(e.getMessage());

      case "SNULL":
        if (e.getMessage() == null) break;
      // handle some dedicated messages
      if( e.getMessage().indexOf("An attempt by a client to checkout a connection has timed out.") > -1 )
       return new ErrorResponse().withStreamId(streamId).withError(XyzError.TIMEOUT)
                                 .withErrorMessage("Cannot get a connection to the database.");

       if( e.getMessage().indexOf("Maxchar limit") > -1 )
        return new ErrorResponse().withStreamId(streamId).withError(XyzError.PAYLOAD_TO_LARGE)
                                                         .withErrorMessage("Database result - Maxchar limit exceed");

        break; //others

      default:
        break;
    }

    return new ErrorResponse().withStreamId(streamId).withError(EXCEPTION).withErrorMessage(e.getMessage());
  }
}<|MERGE_RESOLUTION|>--- conflicted
+++ resolved
@@ -554,12 +554,6 @@
 
   @Override
   protected XyzResponse processModifySubscriptionEvent(ModifySubscriptionEvent event) throws Exception {
-<<<<<<< HEAD
-    // Needs further implementation
-    return new SuccessResponse();
-  }
-
-=======
     try{
       logger.info("{} Received ModifySpaceEvent", traceItem);
 
@@ -582,7 +576,6 @@
    }
 
   }
->>>>>>> 6ca5faa0
 
   @Override
   protected XyzResponse processIterateHistoryEvent(IterateHistoryEvent event) {
