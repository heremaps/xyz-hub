/*
 * Copyright (C) 2017-2020 HERE Europe B.V.
 *
 * Licensed under the Apache License, Version 2.0 (the "License");
 * you may not use this file except in compliance with the License.
 * You may obtain a copy of the License at
 *
 *     http://www.apache.org/licenses/LICENSE-2.0
 *
 * Unless required by applicable law or agreed to in writing, software
 * distributed under the License is distributed on an "AS IS" BASIS,
 * WITHOUT WARRANTIES OR CONDITIONS OF ANY KIND, either express or implied.
 * See the License for the specific language governing permissions and
 * limitations under the License.
 *
 * SPDX-License-Identifier: Apache-2.0
 * License-Filename: LICENSE
 */

package com.here.xyz.psql;

import com.amazonaws.services.lambda.runtime.Context;
import com.here.xyz.connectors.ErrorResponseException;
import com.here.xyz.events.CountFeaturesEvent;
import com.here.xyz.events.DeleteFeaturesByTagEvent;
import com.here.xyz.events.GetFeaturesByBBoxEvent;
import com.here.xyz.events.GetFeaturesByGeometryEvent;
import com.here.xyz.events.GetFeaturesByIdEvent;
import com.here.xyz.events.GetFeaturesByTileEvent;
import com.here.xyz.events.GetStatisticsEvent;
import com.here.xyz.events.HealthCheckEvent;
import com.here.xyz.events.IterateFeaturesEvent;
import com.here.xyz.events.LoadFeaturesEvent;
import com.here.xyz.events.ModifyFeaturesEvent;
import com.here.xyz.events.ModifySpaceEvent;
import com.here.xyz.events.SearchForFeaturesEvent;
import com.here.xyz.models.geojson.coordinates.BBox;
import com.here.xyz.models.geojson.implementation.Feature;
import com.here.xyz.models.geojson.implementation.FeatureCollection;
import com.here.xyz.psql.factory.H3SQL;
import com.here.xyz.psql.factory.QuadbinSQL;
import com.here.xyz.psql.factory.TweaksSQL;
import com.here.xyz.responses.CountResponse;
import com.here.xyz.responses.ErrorResponse;
import com.here.xyz.responses.SuccessResponse;
import com.here.xyz.responses.XyzError;
import com.here.xyz.responses.XyzResponse;
import java.sql.SQLException;
import java.util.Arrays;
import java.util.Collection;
import java.util.Collections;
import java.util.HashMap;
import java.util.List;
import java.util.Map;
import java.util.Optional;
import java.util.regex.Matcher;
import java.util.regex.Pattern;
import java.util.stream.Stream;
import org.apache.commons.lang3.RandomStringUtils;
import org.apache.logging.log4j.LogManager;
import org.apache.logging.log4j.Logger;

public class PSQLXyzConnector extends DatabaseHandler {

  private static final Logger logger = LogManager.getLogger();
  /**
   * The context for this request.
   */
  @SuppressWarnings("WeakerAccess")
  protected Context context;

  @Override
  protected XyzResponse processHealthCheckEvent(HealthCheckEvent event){
    try {
      return processHealthCheckEventImpl(event);
    }catch (SQLException e){
      return checkSQLException(e, config.table(event));
    }
  }

  @Override
  protected XyzResponse processGetStatistics(GetStatisticsEvent event) throws Exception {
    try {
      return executeQueryWithRetry(SQLQueryBuilder.buildGetStatisticsQuery(event,config),
              this::getStatisticsResultSetHandler, true);
    }catch (SQLException e){
      return checkSQLException(e, config.table(event));
    }
  }

  @Override
  protected XyzResponse processGetFeaturesByIdEvent(GetFeaturesByIdEvent event) throws Exception {
    try {
      final List<String> ids = event.getIds();
      if (ids == null || ids.size() == 0) {
        return new FeatureCollection();
      }
      return executeQueryWithRetry(SQLQueryBuilder.buildGetFeaturesByIdQuery(event, config, dataSource));
    }catch (SQLException e){
      return checkSQLException(e, config.table(event));
    }
  }

  @Override
  protected XyzResponse processGetFeaturesByGeometryEvent(GetFeaturesByGeometryEvent event) throws Exception {
    try {
      return executeQueryWithRetry(SQLQueryBuilder.buildGetFeaturesByGeometryQuery(event,dataSource));
    }catch (SQLException e){
      return checkSQLException(e, config.table(event));
    }
  }

  @Override
  protected XyzResponse processGetFeaturesByBBoxEvent(GetFeaturesByBBoxEvent event) throws Exception {
    try{
      final BBox bbox = event.getBbox();

      if(event.getTweakType() != null)
      { Map<String, Object> tweakParams = event.getTweakParams();

        switch (event.getTweakType().toLowerCase()) {

          case TweaksSQL.ENSURE: {
            int rCount = executeQueryWithRetry(SQLQueryBuilder.buildEstimateSamplingStrengthQuery(event, bbox )).getFeatures().get(0).get("rcount");

            boolean bDefaultSelectionHandling = (tweakParams.get(TweaksSQL.ENSURE_DEFAULT_SELECTION) == Boolean.TRUE );

            if( event.getSelection() == null && !bDefaultSelectionHandling )
             event.setSelection(Arrays.asList("id","type"));

            int chunkSize    = Math.max(Math.min((int) tweakParams.getOrDefault(TweaksSQL.ENSURE_SAMPLINGTHRESHOLD,10),100),10) * 1000,
                distStrength = TweaksSQL.calculateDistributionStrength( rCount, chunkSize );

            if( distStrength == 0 ) break; // NrOfObjects less than chunkSize -> fall back to non-tweaks usage
            HashMap<String, Object> hmap = new HashMap<String, Object>();
            hmap.put("algorithm", new String("distribution"));
            hmap.put("strength", new Integer( distStrength ));
            tweakParams = hmap;
            // fall thru tweaks=sampling
          }

          case TweaksSQL.SAMPLING: {
            FeatureCollection collection = executeQueryWithRetry(SQLQueryBuilder.buildSamplingTweaksQuery(event, bbox, tweakParams, dataSource));
            collection.setPartial(true);
            return collection;
          }

          case TweaksSQL.SIMPLIFICATION: {
            FeatureCollection collection = executeQueryWithRetry(SQLQueryBuilder.buildSimplificationTweaksQuery(event, bbox, tweakParams, dataSource));
            collection.setPartial(true);
            return collection;
          }

          default: break; // fall back to non-tweaks usage.
        }
      }

      if( event.getClusteringType() != null )
      { final Map<String, Object> clusteringParams = event.getClusteringParams();

        switch(event.getClusteringType().toLowerCase())
        {
          case H3SQL.HEXBIN :
           return executeQueryWithRetry(SQLQueryBuilder.buildHexbinClusteringQuery(event, bbox, clusteringParams,dataSource));

          case QuadbinSQL.QUAD :
           final int relResolution = ( clusteringParams.get(QuadbinSQL.QUADBIN_RESOLUTION) != null ? (int) clusteringParams.get(QuadbinSQL.QUADBIN_RESOLUTION) :
                                     ( clusteringParams.get(QuadbinSQL.QUADBIN_RESOLUTION_RELATIVE) != null ? (int) clusteringParams.get(QuadbinSQL.QUADBIN_RESOLUTION_RELATIVE) : 0)),
                     absResolution = clusteringParams.get(QuadbinSQL.QUADBIN_RESOLUTION_ABSOLUTE) != null ? (int) clusteringParams.get(QuadbinSQL.QUADBIN_RESOLUTION_ABSOLUTE) : 0;
           final String countMode = (String) clusteringParams.get(QuadbinSQL.QUADBIN_COUNTMODE);
           final boolean noBuffer = (boolean) clusteringParams.getOrDefault(QuadbinSQL.QUADBIN_NOBOFFER,false);

           QuadbinSQL.checkQuadbinInput(countMode, relResolution, event, config.table(event), streamId, this);
           return executeQueryWithRetry(SQLQueryBuilder.buildQuadbinClusteringQuery(event, bbox, relResolution, absResolution, countMode, config, noBuffer));

          default: break; // fall back to non-tweaks usage.
       }
      }

      final boolean isBigQuery = (bbox.widthInDegree(false) >= (360d / 4d) || (bbox.heightInDegree() >= (180d / 4d)));

      if(isBigQuery){
        /* Check if Properties are indexed */
        if (!Capabilities.canSearchFor(config.table(event), event.getPropertiesQuery(), this)) {
          throw new ErrorResponseException(streamId, XyzError.ILLEGAL_ARGUMENT,
                  "Invalid request parameters. Search for the provided properties is not supported for this space.");
        }
      }

      return executeQueryWithRetry(SQLQueryBuilder.buildGetFeaturesByBBoxQuery(event, isBigQuery, dataSource));

    }catch (SQLException e){
      return checkSQLException(e, config.table(event));
    }
  }

  @Override
  protected XyzResponse processGetFeaturesByTileEvent(GetFeaturesByTileEvent event) throws Exception {
    return processGetFeaturesByBBoxEvent(event);
  }

  @Override
  protected XyzResponse processIterateFeaturesEvent(IterateFeaturesEvent event) throws Exception {
    return findFeatures(event, event.getHandle(), true);
  }

  @Override
  protected XyzResponse processSearchForFeaturesEvent(SearchForFeaturesEvent event) throws Exception {
    return findFeatures(event, null, false);
  }

  @Override
  protected XyzResponse processCountFeaturesEvent(CountFeaturesEvent event) throws Exception {
    try {
      return executeQueryWithRetry(SQLQueryBuilder.buildCountFeaturesQuery(event, dataSource, config.schema(), config.table(event)),
              this::countResultSetHandler, true);
    } catch (SQLException e) {
      // 3F000	INVALID SCHEMA NAME
      // 42P01	UNDEFINED TABLE
      // see: https://www.postgresql.org/docs/current/static/errcodes-appendix.html
      // Note: We know that we're creating the table (and optionally the schema) lazy, that means when a space is created only a
      // corresponding configuration entry is made and only if data is written or read from that space, the schema/table for that space
      // is created, so if the schema and/or space does not exist, we simply assume it is empty.
      if ("42P01".equals(e.getSQLState()) || "3F000".equals(e.getSQLState())) {
        return new CountResponse().withCount(0L).withEstimated(false);
      }
      throw new SQLException(e);
    }
  }

  @Override
  protected XyzResponse processDeleteFeaturesByTagEvent(DeleteFeaturesByTagEvent event) throws Exception {
    try{
      if (config.isReadOnly()) {
        return new ErrorResponse().withStreamId(streamId).withError(XyzError.NOT_IMPLEMENTED)
                .withErrorMessage("ModifyFeaturesEvent is not supported by this storage connector.");
      }
      return executeDeleteFeaturesByTag(event);
    }catch (SQLException e){
      return checkSQLException(e, config.table(event));
    }
  }

  @Override
  protected XyzResponse processLoadFeaturesEvent(LoadFeaturesEvent event) throws Exception {
    try{
      return executeLoadFeatures(event);
    }catch (SQLException e){
      return checkSQLException(e, config.table(event));
    }
  }

  @Override
  protected XyzResponse processModifyFeaturesEvent(ModifyFeaturesEvent event) throws Exception {
    try{
      if (config.isReadOnly()) {
        return new ErrorResponse().withStreamId(streamId).withError(XyzError.NOT_IMPLEMENTED)
                .withErrorMessage("ModifyFeaturesEvent is not supported by this storage connector.");
      }

      final boolean addUUID = event.getEnableUUID() == Boolean.TRUE && event.getVersion().compareTo("0.2.0") < 0;
      // Update the features to insert
      final List<Feature> inserts = Optional.ofNullable(event.getInsertFeatures()).orElse(Collections.emptyList());
      final List<Feature> updates = Optional.ofNullable(event.getUpdateFeatures()).orElse(Collections.emptyList());
      final List<Feature> upserts = Optional.ofNullable(event.getUpsertFeatures()).orElse(Collections.emptyList());

      // Generate feature ID
      Stream.of(inserts, upserts)
          .flatMap(Collection::stream)
          .filter(feature -> feature.getId() == null)
          .forEach(feature -> feature.setId(RandomStringUtils.randomAlphanumeric(16)));

      // Call finalize feature
      Stream.of(inserts, updates, upserts)
          .flatMap(Collection::stream)
          .forEach(feature -> Feature.finalizeFeature(feature, event.getSpace(), addUUID));
      return executeModifyFeatures(event);
    } catch (SQLException e) {
      return checkSQLException(e, config.table(event));
    }
  }

  @Override
  protected XyzResponse processModifySpaceEvent(ModifySpaceEvent event) throws Exception {
    try{
      if(event.getSpaceDefinition() != null && event.getSpaceDefinition().isEnableUUID()){
        Integer maxVersionCount;
        Boolean compactHistory = true;

        if(event.getSpaceDefinition().isEnableHistory()){
          maxVersionCount = event.getSpaceDefinition().getMaxVersionCount();
          if(event.getConnectorParams() != null){
            compactHistory = (Boolean)event.getConnectorParams().get("compactHistory");
            compactHistory = compactHistory == null ? true : compactHistory;
          }
          if(ModifySpaceEvent.Operation.CREATE == event.getOperation()){
            ensureHistorySpace(maxVersionCount, compactHistory);
          }else if(ModifySpaceEvent.Operation.UPDATE == event.getOperation()){
            //TODO: ONLY update Trigger
            ensureHistorySpace(maxVersionCount, compactHistory);
          }
        }
      }

      if ((ModifySpaceEvent.Operation.UPDATE == event.getOperation()
              || ModifySpaceEvent.Operation.CREATE == event.getOperation())
              && event.getConnectorParams() != null
              && event.getConnectorParams().get("propertySearch") == Boolean.TRUE) {

        if (event.getSpaceDefinition().getSearchableProperties() != null) {
          int onDemandLimit = (event.getConnectorParams() != null && event.getConnectorParams().get("onDemandIdxLimit") != null) ?
                  (Integer) event.getConnectorParams().get("onDemandIdxLimit") : DatabaseMaintainer.ON_DEMAND_IDX_DEFAULT_LIM;

          int cnt = 0;
          for (String property : event.getSpaceDefinition().getSearchableProperties().keySet()) {
            if (event.getSpaceDefinition().getSearchableProperties().get(property) != null
                    && event.getSpaceDefinition().getSearchableProperties().get(property) == Boolean.TRUE) {
              cnt++;
            }
            if (cnt > onDemandLimit) {
              throw new ErrorResponseException(streamId, XyzError.ILLEGAL_ARGUMENT,
                      "On-Demand-Indexing - Maximum permissible: " + onDemandLimit + " searchable properties per space!");
            }
            if (property.contains("'")) {
              throw new ErrorResponseException(streamId, XyzError.ILLEGAL_ARGUMENT,
                      "On-Demand-Indexing [" + property + "] - Character ['] not allowed!");
            }
            if (property.contains("\\")) {
              throw new ErrorResponseException(streamId, XyzError.ILLEGAL_ARGUMENT,
                      "On-Demand-Indexing [" + property + "] - Character [\\] not allowed!");
            }
          }
        }

        //TODO: Check if config entry exists and idx_manual=null -> update it (erase on demand)
        if(!(ModifySpaceEvent.Operation.CREATE == event.getOperation() && event.getSpaceDefinition().getSearchableProperties() == null))
          executeUpdateWithRetry(  SQLQueryBuilder.buildSearchablePropertiesUpsertQuery(
                  event.getSpaceDefinition().getSearchableProperties(),
                  event.getOperation(),
                  config.schema(), config.table(event)));
      }

      if (ModifySpaceEvent.Operation.DELETE == event.getOperation()) {
        boolean hasTable = hasTable();

        if (hasTable) {
          SQLQuery q = new SQLQuery("DROP TABLE IF EXISTS ${schema}.${table};");
          q.append("DROP TABLE IF EXISTS ${schema}.${hsttable}");
          executeUpdateWithRetry(q);
          logger.info("{} - Successfully deleted table '{}' for space id '{}'", streamId, config.table(event), event.getSpace());
        } else
          logger.info("{} - Table '{}' not found for space id '{}'", streamId, config.table(event), event.getSpace());

        if (event.getConnectorParams() != null && event.getConnectorParams().get("propertySearch") == Boolean.TRUE) {
          executeUpdateWithRetry(SQLQueryBuilder.buildDeleteIDXConfigEntryQuery(config.schema(),config.table(event)));
        }
      }
      return new SuccessResponse().withStatus("OK");
    }catch (SQLException e){
      return checkSQLException(e, config.table(event));
    }
  }

  protected XyzResponse findFeatures(SearchForFeaturesEvent event, final String handle, final boolean isIterate)
          throws Exception{
    try{
      final SQLQuery searchQuery = SQLQueryBuilder.generateSearchQuery(event,dataSource);
      final boolean hasSearch = searchQuery != null;
      final boolean hasHandle = handle != null;
      final long start = hasHandle ? Long.parseLong(handle) : 0L;

      // For testing purposes.
      if (event.getSpace().equals("illegal_argument")) {
        return new ErrorResponse().withStreamId(streamId).withError(XyzError.ILLEGAL_ARGUMENT)
                .withErrorMessage("Invalid request parameters.");
      }

      if (!Capabilities.canSearchFor(config.table(event), event.getPropertiesQuery(), this)) {
        return new ErrorResponse().withStreamId(streamId).withError(XyzError.ILLEGAL_ARGUMENT)
                .withErrorMessage("Invalid request parameters. Search for the provided properties is not supported for this space.");
      }

      SQLQuery query = SQLQueryBuilder.buildFeaturesQuery(event, isIterate, hasHandle, hasSearch, start, dataSource) ;

      FeatureCollection collection = executeQueryWithRetry(query);
      if (isIterate && hasSearch && collection.getHandle() != null) {
        collection.setHandle("" + (start + event.getLimit()));
      }

      return collection;
    }catch (SQLException e){
      return checkSQLException(e, config.table(event));
    }
  }

  private static final Pattern ERRVALUE_22P02 = Pattern.compile("invalid input syntax for type numeric:\\s+\"([^\"]*)\"\\s+Query:");

  protected XyzResponse checkSQLException(SQLException e, String table) {
    logger.warn("{} - SQL Error ({}) on {} : {}", streamId, e.getSQLState(), table, e);

<<<<<<< HEAD
    String sqlState = ( e.getSQLState() != null ? e.getSQLState().toUpperCase() : "SNULL" );

    switch( sqlState )
    {
     case "57014" : /* 57014 - query_canceled */
     case "57P01" : /* 57P01 - admin_shutdown */
      return new ErrorResponse().withStreamId(streamId).withError(XyzError.TIMEOUT)
                                .withErrorMessage("Database query timed out or got canceled.");

     case "54000" :
      return new ErrorResponse().withStreamId(streamId).withError(XyzError.TIMEOUT)
                                .withErrorMessage("No time for retry left for database query.");

     case "22P02" : // specific handling in case to H3 clustering.property
      if( e.getMessage() == null || e.getMessage().indexOf("'H3'::text") == -1 ) break;

      Matcher m = ERRVALUE_22P02.matcher(e.getMessage());
      return new ErrorResponse().withStreamId(streamId).withError(XyzError.ILLEGAL_ARGUMENT)
                                .withErrorMessage(String.format("clustering.property: string(%s) can not be converted to numeric",( m.find() ? m.group(1) : "" )));

     case "42P01" :
      return new ErrorResponse().withStreamId(streamId).withError(XyzError.TIMEOUT).withErrorMessage(e.getMessage());

     case "SNULL" : if(e.getMessage() == null ) break;
      // handle some dedicated messages
      if( e.getMessage().indexOf("An attempt by a client to checkout a Connection has timed out.") > -1 )
       return new ErrorResponse().withStreamId(streamId).withError(XyzError.TIMEOUT)
                                 .withErrorMessage("Cant get a Connection to the database.");

      if( e.getMessage().indexOf("Maxchar limit") > -1 )
        return new ErrorResponse().withStreamId(streamId).withError(XyzError.PAYLOAD_TO_LARGE)
                                                         .withErrorMessage("Database result - Maxchar limit exceed");

      break; //others

     default: break;
=======
    String sqlState = (e.getSQLState() != null ? e.getSQLState().toUpperCase() : "SNULL");

    switch (sqlState) {
      case "XX000": /* XX000 - internal error */
        if (e.getMessage() == null || e.getMessage().indexOf("interruptedException") != -1) break;
      case "57014": /* 57014 - query_canceled */
      case "57P01": /* 57P01 - admin_shutdown */
        return new ErrorResponse().withStreamId(streamId).withError(XyzError.TIMEOUT)
                .withErrorMessage("Database query timed out or got canceled.");

      case "54000":
        return new ErrorResponse().withStreamId(streamId).withError(XyzError.TIMEOUT)
                .withErrorMessage("No time for retry left for database query.");

      case "22P02": // specific handling in case to H3 clustering.property
        if (e.getMessage() == null || e.getMessage().indexOf("'H3'::text") == -1) break;

        Matcher m = ERRVALUE_22P02.matcher(e.getMessage());
        return new ErrorResponse().withStreamId(streamId).withError(XyzError.ILLEGAL_ARGUMENT)
                .withErrorMessage(String.format("clustering.property: string(%s) can not be converted to numeric", (m.find() ? m.group(1) : "")));

      case "42P01":
        return new ErrorResponse().withStreamId(streamId).withError(XyzError.TIMEOUT).withErrorMessage(e.getMessage());

      case "SNULL":
        if (e.getMessage() == null) break;
        // handle some dedicated messages
        if (e.getMessage().indexOf("An attempt by a client to checkout a Connection has timed out.") > -1)
          return new ErrorResponse().withStreamId(streamId).withError(XyzError.TIMEOUT)
                  .withErrorMessage("Cant get a Connection to the database.");

        if (e.getMessage().indexOf("Maxchar limit") > -1)
          return new ErrorResponse().withStreamId(streamId).withError(XyzError.PAYLOAD_TO_LARGE)
                  .withErrorMessage("Database result - Maxchar limit exceed");

        break; //others

      default:
        break;
>>>>>>> b57d79f0
    }

    return new ErrorResponse().withStreamId(streamId).withError(XyzError.EXCEPTION).withErrorMessage(e.getMessage());
  }
}<|MERGE_RESOLUTION|>--- conflicted
+++ resolved
@@ -398,11 +398,11 @@
   protected XyzResponse checkSQLException(SQLException e, String table) {
     logger.warn("{} - SQL Error ({}) on {} : {}", streamId, e.getSQLState(), table, e);
 
-<<<<<<< HEAD
-    String sqlState = ( e.getSQLState() != null ? e.getSQLState().toUpperCase() : "SNULL" );
-
-    switch( sqlState )
-    {
+    String sqlState = (e.getSQLState() != null ? e.getSQLState().toUpperCase() : "SNULL");
+
+    switch (sqlState) {
+      case "XX000": /* XX000 - internal error */
+        if (e.getMessage() == null || e.getMessage().indexOf("interruptedException") != -1) break;
      case "57014" : /* 57014 - query_canceled */
      case "57P01" : /* 57P01 - admin_shutdown */
       return new ErrorResponse().withStreamId(streamId).withError(XyzError.TIMEOUT)
@@ -422,7 +422,8 @@
      case "42P01" :
       return new ErrorResponse().withStreamId(streamId).withError(XyzError.TIMEOUT).withErrorMessage(e.getMessage());
 
-     case "SNULL" : if(e.getMessage() == null ) break;
+      case "SNULL":
+        if (e.getMessage() == null) break;
       // handle some dedicated messages
       if( e.getMessage().indexOf("An attempt by a client to checkout a Connection has timed out.") > -1 )
        return new ErrorResponse().withStreamId(streamId).withError(XyzError.TIMEOUT)
@@ -432,50 +433,10 @@
         return new ErrorResponse().withStreamId(streamId).withError(XyzError.PAYLOAD_TO_LARGE)
                                                          .withErrorMessage("Database result - Maxchar limit exceed");
 
-      break; //others
-
-     default: break;
-=======
-    String sqlState = (e.getSQLState() != null ? e.getSQLState().toUpperCase() : "SNULL");
-
-    switch (sqlState) {
-      case "XX000": /* XX000 - internal error */
-        if (e.getMessage() == null || e.getMessage().indexOf("interruptedException") != -1) break;
-      case "57014": /* 57014 - query_canceled */
-      case "57P01": /* 57P01 - admin_shutdown */
-        return new ErrorResponse().withStreamId(streamId).withError(XyzError.TIMEOUT)
-                .withErrorMessage("Database query timed out or got canceled.");
-
-      case "54000":
-        return new ErrorResponse().withStreamId(streamId).withError(XyzError.TIMEOUT)
-                .withErrorMessage("No time for retry left for database query.");
-
-      case "22P02": // specific handling in case to H3 clustering.property
-        if (e.getMessage() == null || e.getMessage().indexOf("'H3'::text") == -1) break;
-
-        Matcher m = ERRVALUE_22P02.matcher(e.getMessage());
-        return new ErrorResponse().withStreamId(streamId).withError(XyzError.ILLEGAL_ARGUMENT)
-                .withErrorMessage(String.format("clustering.property: string(%s) can not be converted to numeric", (m.find() ? m.group(1) : "")));
-
-      case "42P01":
-        return new ErrorResponse().withStreamId(streamId).withError(XyzError.TIMEOUT).withErrorMessage(e.getMessage());
-
-      case "SNULL":
-        if (e.getMessage() == null) break;
-        // handle some dedicated messages
-        if (e.getMessage().indexOf("An attempt by a client to checkout a Connection has timed out.") > -1)
-          return new ErrorResponse().withStreamId(streamId).withError(XyzError.TIMEOUT)
-                  .withErrorMessage("Cant get a Connection to the database.");
-
-        if (e.getMessage().indexOf("Maxchar limit") > -1)
-          return new ErrorResponse().withStreamId(streamId).withError(XyzError.PAYLOAD_TO_LARGE)
-                  .withErrorMessage("Database result - Maxchar limit exceed");
-
         break; //others
 
       default:
         break;
->>>>>>> b57d79f0
     }
 
     return new ErrorResponse().withStreamId(streamId).withError(XyzError.EXCEPTION).withErrorMessage(e.getMessage());
