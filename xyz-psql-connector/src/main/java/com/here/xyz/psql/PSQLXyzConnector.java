--- conflicted
+++ resolved
@@ -161,19 +161,7 @@
 
   @Override
   protected XyzResponse processLoadFeaturesEvent(LoadFeaturesEvent event) throws Exception {
-<<<<<<< HEAD
-    try{
-      final Map<String, String> idMap = event.getIdsMap();
-      if (idMap == null || idMap.size() == 0) {
-        return new FeatureCollection();
-      }
-      return executeQueryWithRetry(SQLQueryBuilder.buildLoadFeaturesQuery(idMap, dataSource));
-    }catch (SQLException e){
-      return checkSQLException(e, config.table(event));
-    }
-=======
     return executeLoadFeatures(event);
->>>>>>> eb4c1dc3
   }
 
   @Override
@@ -211,9 +199,22 @@
   }
 
   @Override
-<<<<<<< HEAD
   protected XyzResponse processModifySpaceEvent(ModifySpaceEvent event) throws Exception {
     try{
+      if(event.getSpaceDefinition() != null && event.getSpaceDefinition().isEnableUUID()){
+        Integer maxVersionCount = null;
+
+        if(event.getParams() != null)
+          maxVersionCount = (Integer)event.getParams().get("maxVersionCount");
+
+        if(ModifySpaceEvent.Operation.CREATE == event.getOperation()){
+          ensureHistorySpace(maxVersionCount);
+        }else if(ModifySpaceEvent.Operation.UPDATE == event.getOperation()){
+          //TODO: ONLY update Trigger
+          ensureHistorySpace(maxVersionCount);
+        }
+      }
+
       if ((ModifySpaceEvent.Operation.UPDATE == event.getOperation()
               || ModifySpaceEvent.Operation.CREATE == event.getOperation())
               && event.getConnectorParams() != null
@@ -241,59 +242,15 @@
               throw new ErrorResponseException(streamId, XyzError.ILLEGAL_ARGUMENT,
                       "On-Demand-Indexing [" + property + "] - Character [\\] not allowed!");
             }
-=======
-  protected SuccessResponse processModifySpaceEvent(ModifySpaceEvent event) throws Exception {
-
-    if(event.getSpaceDefinition() != null && event.getSpaceDefinition().isEnableUUID()){
-      Integer maxVersionCount = null;
-
-      if(event.getParams() != null)
-        maxVersionCount = (Integer)event.getParams().get("maxVersionCount");
-
-      if(ModifySpaceEvent.Operation.CREATE == event.getOperation()){
-        ensureHistorySpace(maxVersionCount);
-      }else if(ModifySpaceEvent.Operation.UPDATE == event.getOperation()){
-        //TODO: ONLY update Trigger
-        ensureHistorySpace(maxVersionCount);
-      }
-    }
-
-    if ((ModifySpaceEvent.Operation.UPDATE == event.getOperation()
-            || ModifySpaceEvent.Operation.CREATE == event.getOperation())
-            && event.getConnectorParams() != null
-            && event.getConnectorParams().get("propertySearch") == Boolean.TRUE) {
-
-      if (event.getSpaceDefinition().getSearchableProperties() != null) {
-        int onDemandLimit = (event.getConnectorParams() != null && event.getConnectorParams().get("onDemandIdxLimit") != null) ?
-                (Integer) event.getConnectorParams().get("onDemandIdxLimit") : DatabaseMaintainer.ON_DEMAND_IDX_DEFAULT_LIM;
-
-        int cnt = 0;
-        for (String property : event.getSpaceDefinition().getSearchableProperties().keySet()) {
-          if (event.getSpaceDefinition().getSearchableProperties().get(property) != null
-                  && event.getSpaceDefinition().getSearchableProperties().get(property) == Boolean.TRUE) {
-            cnt++;
           }
-          if (cnt > onDemandLimit) {
-            throw new ErrorResponseException(streamId, XyzError.ILLEGAL_ARGUMENT,
-                    "On-Demand-Indexing - Maximum permissible: " + onDemandLimit + " searchable properties per space!");
-          }
-          if (property.contains("'")) {
-            throw new ErrorResponseException(streamId, XyzError.ILLEGAL_ARGUMENT,
-                    "On-Demand-Indexing [" + property + "] - Character ['] not allowed!");
-          }
-          if (property.contains("\\")) {
-            throw new ErrorResponseException(streamId, XyzError.ILLEGAL_ARGUMENT,
-                    "On-Demand-Indexing [" + property + "] - Character [\\] not allowed!");
->>>>>>> eb4c1dc3
-          }
-        }
+        }
+
         //TODO: Check if config entry exists and idx_manual=null -> update it (erase on demand)
         executeUpdateWithRetry(  SQLQueryBuilder.buildSearchablePropertiesUpsertQuery(
                 event.getSpaceDefinition().getSearchableProperties(),
                 event.getOperation(),
                 config.schema(), config.table(event)));
       }
-<<<<<<< HEAD
 
       if (ModifySpaceEvent.Operation.DELETE == event.getOperation()) {
         if (hasTable()) {
@@ -303,39 +260,16 @@
               query = SQLQuery.replaceVars(query, config.schema(), config.table(event));
               stmt.executeUpdate(query);
 
+              query = "DROP TABLE IF EXISTS ${schema}.${hsttable}";
+              query = SQLQuery.replaceVars(query, config.schema(), config.table(event));
+              stmt.executeUpdate(query);
+
               logger.info("{} - Successfully deleted table for space '{}'", streamId, event.getSpace());
             } catch (Exception e) {
               final String tableName = config.table(event);
               logger.error("{} - Failed to delete table '{}': {}", streamId, tableName, e);
               throw new SQLException("Failed to delete table: " + tableName, e);
             }
-=======
-
-      //TODO: Check if config entry exists and idx_manual=null -> update it (erase on demand)
-      executeUpdateWithRetry(  SQLQueryBuilder.buildSearchablePropertiesUpsertQuery(
-              event.getSpaceDefinition().getSearchableProperties(),
-              event.getOperation(),
-              config.schema(), config.table(event)));
-    }
-
-    if (ModifySpaceEvent.Operation.DELETE == event.getOperation()) {
-      if (hasTable()) {
-        try (final Connection connection = dataSource.getConnection()) {
-          try (Statement stmt = connection.createStatement()) {
-            String query = "DROP TABLE ${schema}.${table}";
-            query = SQLQuery.replaceVars(query, config.schema(), config.table(event));
-            stmt.executeUpdate(query);
-
-            query = "DROP TABLE IF EXISTS ${schema}.${hsttable}";
-            query = SQLQuery.replaceVars(query, config.schema(), config.table(event));
-            stmt.executeUpdate(query);
-
-            logger.info("{} - Successfully deleted table for space '{}'", streamId, event.getSpace());
-          } catch (Exception e) {
-            final String tableName = config.table(event);
-            logger.error("{} - Failed to delete table '{}': {}", streamId, tableName, e);
-            throw new SQLException("Failed to delete table: " + tableName, e);
->>>>>>> eb4c1dc3
           }
         } else {
           logger.info("{} - Table not found '{}'", streamId, event.getSpace());
