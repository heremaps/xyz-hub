/*
 * Copyright (C) 2017-2020 HERE Europe B.V.
 *
 * Licensed under the Apache License, Version 2.0 (the "License");
 * you may not use this file except in compliance with the License.
 * You may obtain a copy of the License at
 *
 *     http://www.apache.org/licenses/LICENSE-2.0
 *
 * Unless required by applicable law or agreed to in writing, software
 * distributed under the License is distributed on an "AS IS" BASIS,
 * WITHOUT WARRANTIES OR CONDITIONS OF ANY KIND, either express or implied.
 * See the License for the specific language governing permissions and
 * limitations under the License.
 *
 * SPDX-License-Identifier: Apache-2.0
 * License-Filename: LICENSE
 */

package com.here.xyz.psql;

import com.amazonaws.services.lambda.runtime.Context;
import com.fasterxml.jackson.core.JsonProcessingException;
import com.fasterxml.jackson.databind.JsonMappingException;
import com.fasterxml.jackson.databind.JsonNode;
import com.fasterxml.jackson.databind.ObjectMapper;
import com.here.xyz.connectors.ErrorResponseException;
import com.here.xyz.events.CountFeaturesEvent;
import com.here.xyz.events.DeleteFeaturesByTagEvent;
import com.here.xyz.events.GetFeaturesByBBoxEvent;
import com.here.xyz.events.GetFeaturesByGeometryEvent;
import com.here.xyz.events.GetFeaturesByIdEvent;
import com.here.xyz.events.GetFeaturesByTileEvent;
import com.here.xyz.events.GetHistoryStatisticsEvent;
import com.here.xyz.events.GetStatisticsEvent;
import com.here.xyz.events.HealthCheckEvent;
import com.here.xyz.events.IterateFeaturesEvent;
import com.here.xyz.events.IterateHistoryEvent;
import com.here.xyz.events.LoadFeaturesEvent;
import com.here.xyz.events.ModifyFeaturesEvent;
import com.here.xyz.events.ModifySpaceEvent;
import com.here.xyz.events.PropertiesQuery;
import com.here.xyz.events.PropertyQuery;
import com.here.xyz.events.PropertyQueryList;
import com.here.xyz.events.SearchForFeaturesEvent;
import com.here.xyz.events.SearchForFeaturesOrderByEvent;
import com.here.xyz.events.TagsQuery;
import com.here.xyz.events.PropertyQuery.QueryOperation;
import com.here.xyz.models.geojson.WebMercatorTile;
import com.here.xyz.models.geojson.coordinates.BBox;
import com.here.xyz.models.geojson.implementation.Feature;
import com.here.xyz.models.geojson.implementation.FeatureCollection;
import com.here.xyz.psql.config.PSQLConfig;
import com.here.xyz.psql.factory.H3SQL;
import com.here.xyz.psql.factory.QuadbinSQL;
import com.here.xyz.psql.factory.TweaksSQL;
import com.here.xyz.responses.CountResponse;
import com.here.xyz.responses.ErrorResponse;
import com.here.xyz.responses.SuccessResponse;
import com.here.xyz.responses.XyzError;
import com.here.xyz.responses.XyzResponse;
import java.security.GeneralSecurityException;
import java.sql.SQLException;
import java.util.ArrayList;
import java.util.Arrays;
import java.util.Collection;
import java.util.Collections;
import java.util.HashMap;
import java.util.List;
import java.util.Map;
import java.util.Optional;
import java.util.regex.Matcher;
import java.util.regex.Pattern;
import java.util.stream.Collectors;
import java.util.stream.Stream;
import org.apache.commons.lang3.RandomStringUtils;
import org.apache.logging.log4j.LogManager;
import org.apache.logging.log4j.Logger;

public class PSQLXyzConnector extends DatabaseHandler {

  private static final Logger logger = LogManager.getLogger();
  /**
   * The context for this request.
   */
  @SuppressWarnings("WeakerAccess")
  protected Context context;

  @Override
  protected XyzResponse processHealthCheckEvent(HealthCheckEvent event) {
    try {
      logger.info("{} Received HealthCheckEvent", traceItem);
      return processHealthCheckEventImpl(event);
    }
    catch (SQLException e) {
      return checkSQLException(e, config.readTableFromEvent(event));
    }
    finally {
      logger.info("{} Finished HealthCheckEvent", traceItem);
    }
  }
  @Override
  protected XyzResponse processGetHistoryStatisticsEvent(GetHistoryStatisticsEvent event) throws Exception {
    try {
      logger.info("{} Received HistoryStatisticsEvent", traceItem);
      return executeQueryWithRetry(SQLQueryBuilder.buildGetStatisticsQuery(event, config, true),
                this::getHistoryStatisticsResultSetHandler, true);
    }catch (SQLException e){
      return checkSQLException(e, config.readTableFromEvent(event));
    }finally {
      logger.info("{} Finished GetHistoryStatisticsEvent", traceItem);
    }
  }

  @Override
  protected XyzResponse processGetStatistics(GetStatisticsEvent event) throws Exception {
    try {
      logger.info("{} Received GetStatisticsEvent", traceItem);
      return executeQueryWithRetry(SQLQueryBuilder.buildGetStatisticsQuery(event, config, false),
              this::getStatisticsResultSetHandler, true);
    }catch (SQLException e){
      return checkSQLException(e, config.readTableFromEvent(event));
    }finally {
      logger.info("{} Finished GetStatisticsEvent", traceItem);
    }
  }

  @Override
  protected XyzResponse processGetFeaturesByIdEvent(GetFeaturesByIdEvent event) throws Exception {
    try {
      logger.info("{} Received GetFeaturesByIdEvent", traceItem);
      final List<String> ids = event.getIds();
      if (ids == null || ids.size() == 0) {
        return new FeatureCollection();
      }
      return executeQueryWithRetry(SQLQueryBuilder.buildGetFeaturesByIdQuery(event, config, dataSource));
    }catch (SQLException e){
      return checkSQLException(e, config.readTableFromEvent(event));
    }finally {
      logger.info("{} Finished GetFeaturesByIdEvent", traceItem);
    }
  }

  @Override
  protected XyzResponse processGetFeaturesByGeometryEvent(GetFeaturesByGeometryEvent event) throws Exception {
    try {
      logger.info("{} Received GetFeaturesByGeometryEvent", traceItem);
      return executeQueryWithRetry(SQLQueryBuilder.buildGetFeaturesByGeometryQuery(event,dataSource));
    }catch (SQLException e){
      return checkSQLException(e, config.readTableFromEvent(event));
    }finally {
      logger.info("{} Finished GetFeaturesByGeometryEvent", traceItem);
    }
  }

  @Override
  protected XyzResponse processGetFeaturesByBBoxEvent(GetFeaturesByBBoxEvent event) throws Exception {
    try{
      logger.info("{} Received "+event.getClass().getSimpleName(), traceItem);

      final BBox bbox = event.getBbox();

      boolean bTweaks = ( event.getTweakType() != null ),
              bOptViz = "viz".equals( event.getOptimizationMode() ),
              bSelectionStar = false,
              bClustering = (event.getClusteringType() != null);

      int mvtFromDbRequested = SQLQueryBuilder.mvtFromDbRequested(event),
          mvtMargin = 0;
      boolean bMvtFlattend = ( mvtFromDbRequested > 1 ),
              bMvtFromHub  = SQLQueryBuilder.mvtFromHubRequested(event);

      WebMercatorTile mvtTile = null;

      if( mvtFromDbRequested > 0 )
      { GetFeaturesByTileEvent e = (GetFeaturesByTileEvent) event; // TileEvent is garanteed
        mvtTile = WebMercatorTile.forWeb(e.getLevel(), e.getX(), e.getY());
        mvtMargin = e.getMargin();
      }

      if( event.getSelection() != null && "*".equals( event.getSelection().get(0) ))
      { event.setSelection(null);
        bSelectionStar = true; // differentiation needed, due to different semantic of "event.getSelection() == null" tweaks vs. nonTweaks
      }

      if( !bClustering && ( bTweaks || bOptViz || bMvtFromHub ) )
      {
        Map<String, Object> tweakParams;
        boolean bVizSamplingOff = false;

        if( bTweaks )
         tweakParams = event.getTweakParams();
        else if ( bMvtFromHub && !bOptViz )
        { event.setTweakType( TweaksSQL.SIMPLIFICATION );
          tweakParams = new HashMap<String, Object>();
          tweakParams.put("algorithm", new String("gridbytilelevel"));
        }
        else
        { event.setTweakType( TweaksSQL.ENSURE );
          tweakParams = new HashMap<String, Object>();
          switch( event.getVizSampling().toLowerCase() )
          { case "high" : tweakParams.put(TweaksSQL.ENSURE_SAMPLINGTHRESHOLD, new Integer( 15 ) ); break;
            case "low"  : tweakParams.put(TweaksSQL.ENSURE_SAMPLINGTHRESHOLD, new Integer( 70 ) ); break;
            case "off"  : tweakParams.put(TweaksSQL.ENSURE_SAMPLINGTHRESHOLD, new Integer( 100 ));
                          bVizSamplingOff = true;
                          break;
            case "med"  :
            default     : tweakParams.put(TweaksSQL.ENSURE_SAMPLINGTHRESHOLD, new Integer( 30 ) ); break;
          }
        }

        int distStrength = 1;

        switch ( event.getTweakType().toLowerCase() )  {

          case TweaksSQL.ENSURE: {
            int rCount = executeQueryWithRetry(SQLQueryBuilder.buildEstimateSamplingStrengthQuery(event, bbox )).getFeatures().get(0).get("rcount");

            boolean bDefaultSelectionHandling = (tweakParams.get(TweaksSQL.ENSURE_DEFAULT_SELECTION) == Boolean.TRUE );

            if( event.getSelection() == null && !bDefaultSelectionHandling && !bSelectionStar )
             event.setSelection(Arrays.asList("id","type"));

            distStrength = TweaksSQL.calculateDistributionStrength( rCount, Math.max(Math.min((int) tweakParams.getOrDefault(TweaksSQL.ENSURE_SAMPLINGTHRESHOLD,10),100),10) * 1000 );

            HashMap<String, Object> hmap = new HashMap<String, Object>();
            hmap.put("algorithm", new String("distribution"));
            hmap.put("strength", new Integer( distStrength ));
            tweakParams = hmap;
            // fall thru tweaks=sampling
          }

          case TweaksSQL.SAMPLING: {
            if( bTweaks || !bVizSamplingOff )
            {
              if( mvtFromDbRequested == 0 )
              { FeatureCollection collection = executeQueryWithRetrySkipIfGeomIsNull(SQLQueryBuilder.buildSamplingTweaksQuery(event, bbox, tweakParams, dataSource));
                if( distStrength > 0 ) collection.setPartial(true); // either ensure mode or explicit tweaks:sampling request where strenght in [1..100]
                return collection;
              }
              else
               return executeBinQueryWithRetry(
                         SQLQueryBuilder.buildMvtEncapsuledQuery(event.getSpace(), SQLQueryBuilder.buildSamplingTweaksQuery(event, bbox, tweakParams, dataSource) , mvtTile, mvtMargin, bMvtFlattend ) );
            }
            else
            { // fall thru tweaks=simplification e.g. mode=viz and vizSampling=off
              tweakParams.put("algorithm", new String("gridbytilelevel"));
            }
          }

          case TweaksSQL.SIMPLIFICATION: {
            if( mvtFromDbRequested == 0 )
            { FeatureCollection collection = executeQueryWithRetrySkipIfGeomIsNull(SQLQueryBuilder.buildSimplificationTweaksQuery(event, bbox, tweakParams, dataSource));
              return collection;
            }
            else
             return executeBinQueryWithRetry(
               SQLQueryBuilder.buildMvtEncapsuledQuery(event.getSpace(), SQLQueryBuilder.buildSimplificationTweaksQuery(event, bbox, tweakParams, dataSource) , mvtTile, mvtMargin, bMvtFlattend ) );
          }

          default: break; // fall back to non-tweaks usage.
        }
      }

      if( bClustering )
      { final Map<String, Object> clusteringParams = event.getClusteringParams();

        switch(event.getClusteringType().toLowerCase())
        {
          case H3SQL.HEXBIN :
           if( mvtFromDbRequested == 0 )
            return executeQueryWithRetry(SQLQueryBuilder.buildHexbinClusteringQuery(event, bbox, clusteringParams,dataSource));
           else
            return executeBinQueryWithRetry(
             SQLQueryBuilder.buildMvtEncapsuledQuery(event.getSpace(), SQLQueryBuilder.buildHexbinClusteringQuery(event, bbox, clusteringParams,dataSource), mvtTile, mvtMargin, bMvtFlattend ) );

          case QuadbinSQL.QUAD :
           final int relResolution = ( clusteringParams.get(QuadbinSQL.QUADBIN_RESOLUTION) != null ? (int) clusteringParams.get(QuadbinSQL.QUADBIN_RESOLUTION) :
                                     ( clusteringParams.get(QuadbinSQL.QUADBIN_RESOLUTION_RELATIVE) != null ? (int) clusteringParams.get(QuadbinSQL.QUADBIN_RESOLUTION_RELATIVE) : 0)),
                     absResolution = clusteringParams.get(QuadbinSQL.QUADBIN_RESOLUTION_ABSOLUTE) != null ? (int) clusteringParams.get(QuadbinSQL.QUADBIN_RESOLUTION_ABSOLUTE) : 0;
           final String countMode = (String) clusteringParams.get(QuadbinSQL.QUADBIN_COUNTMODE);
           final boolean noBuffer = (boolean) clusteringParams.getOrDefault(QuadbinSQL.QUADBIN_NOBOFFER,false);

           QuadbinSQL.checkQuadbinInput(countMode, relResolution, event, config.readTableFromEvent(event), streamId, this);

            if( mvtFromDbRequested == 0 )
              return executeQueryWithRetry(SQLQueryBuilder.buildQuadbinClusteringQuery(event, bbox, relResolution, absResolution, countMode, config, noBuffer));
            else
              return executeBinQueryWithRetry(
                      SQLQueryBuilder.buildMvtEncapsuledQuery(config.readTableFromEvent(event), SQLQueryBuilder.buildQuadbinClusteringQuery(event, bbox, relResolution, absResolution, countMode, config, noBuffer), mvtTile, mvtMargin, bMvtFlattend ) );

          default: break; // fall back to non-tweaks usage.
       }
      }

      final boolean isBigQuery = (bbox.widthInDegree(false) >= (360d / 4d) || (bbox.heightInDegree() >= (180d / 4d)));

      if(isBigQuery){
        /* Check if Properties are indexed */
        if (!Capabilities.canSearchFor(config.readTableFromEvent(event), event.getPropertiesQuery(), this)) {
          throw new ErrorResponseException(streamId, XyzError.ILLEGAL_ARGUMENT,
                  "Invalid request parameters. Search for the provided properties is not supported for this space.");
        }
      }

      if( mvtFromDbRequested == 0 )
       return executeQueryWithRetry(SQLQueryBuilder.buildGetFeaturesByBBoxQuery(event, isBigQuery, dataSource));
      else
       return executeBinQueryWithRetry( SQLQueryBuilder.buildMvtEncapsuledQuery(event.getSpace(), SQLQueryBuilder.buildGetFeaturesByBBoxQuery(event, isBigQuery, dataSource), mvtTile, mvtMargin, bMvtFlattend ) );

    }catch (SQLException e){
      return checkSQLException(e, config.readTableFromEvent(event));
    }finally {
      logger.info("{} Finished "+event.getClass().getSimpleName(), traceItem);
    }
  }

  @Override
  protected XyzResponse processGetFeaturesByTileEvent(GetFeaturesByTileEvent event) throws Exception {
    return processGetFeaturesByBBoxEvent(event);
  }

  @Override
  protected XyzResponse processIterateFeaturesEvent(IterateFeaturesEvent event) throws Exception {
    if(event.getV() != null)
      return iterateVersions(event);
    return findFeatures(event, event.getHandle(), true);
  }

  @Override
  protected XyzResponse processSearchForFeaturesEvent(SearchForFeaturesEvent event) throws Exception {
    if(! (event instanceof SearchForFeaturesOrderByEvent) )
     return findFeatures(event, null, false);
    else
     return findFeaturesSort( (SearchForFeaturesOrderByEvent) event );
  }

  @Override
  protected XyzResponse processCountFeaturesEvent(CountFeaturesEvent event) throws Exception {
    try {
      logger.info("{} Received CountFeaturesEvent", traceItem);
      return executeQueryWithRetry(SQLQueryBuilder.buildCountFeaturesQuery(event, dataSource, config.getDatabaseSettings().getSchema(), config.readTableFromEvent(event)),
              this::countResultSetHandler, true);
    } catch (SQLException e) {
      // 3F000	INVALID SCHEMA NAME
      // 42P01	UNDEFINED TABLE
      // see: https://www.postgresql.org/docs/current/static/errcodes-appendix.html
      // Note: We know that we're creating the table (and optionally the schema) lazy, that means when a space is created only a
      // corresponding configuration entry is made and only if data is written or read from that space, the schema/table for that space
      // is created, so if the schema and/or space does not exist, we simply assume it is empty.
      if ("42P01".equals(e.getSQLState()) || "3F000".equals(e.getSQLState())) {
        return new CountResponse().withCount(0L).withEstimated(false);
      }
      throw new SQLException(e);
    }finally {
      logger.info("{} Finished CountFeaturesEvent", traceItem);
    }
  }

  @Override
  protected XyzResponse processDeleteFeaturesByTagEvent(DeleteFeaturesByTagEvent event) throws Exception {
    try{
      logger.info("{} Received DeleteFeaturesByTagEvent", traceItem);
      if (config.getDatabaseSettings().isReadOnly()) {
        return new ErrorResponse().withStreamId(streamId).withError(XyzError.NOT_IMPLEMENTED)
                .withErrorMessage("ModifyFeaturesEvent is not supported by this storage connector.");
      }
      return executeDeleteFeaturesByTag(event);
    }catch (SQLException e){
      return checkSQLException(e, config.readTableFromEvent(event));
    }finally {
      logger.info("{} Finished DeleteFeaturesByTagEvent", traceItem);
    }
  }

  @Override
  protected XyzResponse processLoadFeaturesEvent(LoadFeaturesEvent event) throws Exception {
    try{
      logger.info("{} Received LoadFeaturesEvent", traceItem);
      return executeLoadFeatures(event);
    }catch (SQLException e){
      return checkSQLException(e, config.readTableFromEvent(event));
    }finally {
      logger.info("{} Finished LoadFeaturesEvent", traceItem);
    }
  }

  @Override
  protected XyzResponse processModifyFeaturesEvent(ModifyFeaturesEvent event) throws Exception {
    try{
      logger.info("{} Received ModifyFeaturesEvent", traceItem);

      if (config.getDatabaseSettings().isReadOnly()) {
        return new ErrorResponse().withStreamId(streamId).withError(XyzError.NOT_IMPLEMENTED)
                .withErrorMessage("ModifyFeaturesEvent is not supported by this storage connector.");
      }

      final boolean addUUID = event.getEnableUUID() == Boolean.TRUE && event.getVersion().compareTo("0.2.0") < 0;
      // Update the features to insert
      final List<Feature> inserts = Optional.ofNullable(event.getInsertFeatures()).orElse(Collections.emptyList());
      final List<Feature> updates = Optional.ofNullable(event.getUpdateFeatures()).orElse(Collections.emptyList());
      final List<Feature> upserts = Optional.ofNullable(event.getUpsertFeatures()).orElse(Collections.emptyList());

      // Generate feature ID
      Stream.of(inserts, upserts)
          .flatMap(Collection::stream)
          .filter(feature -> feature.getId() == null)
          .forEach(feature -> feature.setId(RandomStringUtils.randomAlphanumeric(16)));

      // Call finalize feature
      Stream.of(inserts, updates, upserts)
          .flatMap(Collection::stream)
          .forEach(feature -> Feature.finalizeFeature(feature, event.getSpace(), addUUID));
      return executeModifyFeatures(event);
    } catch (SQLException e) {
      return checkSQLException(e, config.readTableFromEvent(event));
    }finally {
      logger.info("{} Finished ModifyFeaturesEvent", traceItem);
    }
  }

  @Override
  protected XyzResponse processModifySpaceEvent(ModifySpaceEvent event) throws Exception {
    try{
      logger.info("{} Received ModifySpaceEvent", traceItem);


      if (config.getConnectorParams().isIgnoreCreateMse())
        return new SuccessResponse().withStatus("OK");

      validateModifySpaceEvent(event);

      if(event.getSpaceDefinition() != null && event.getSpaceDefinition().isEnableHistory()){
        Integer maxVersionCount = event.getSpaceDefinition().getMaxVersionCount();
        Boolean isEnableGlobalVersioning = event.getSpaceDefinition().isEnableGlobalVersioning();
        Boolean compactHistory = config.getConnectorParams().isCompactHistory();

        if(ModifySpaceEvent.Operation.CREATE == event.getOperation()){
          ensureHistorySpace(maxVersionCount, compactHistory, isEnableGlobalVersioning);
        }else if(ModifySpaceEvent.Operation.UPDATE == event.getOperation()){
          //update Trigger to apply maxVersionCount.
          updateTrigger(maxVersionCount, compactHistory, isEnableGlobalVersioning);
        }
      }

      if ((ModifySpaceEvent.Operation.CREATE == event.getOperation()
              || ModifySpaceEvent.Operation.UPDATE == event.getOperation())
              && config.getConnectorParams().isPropertySearch()) {

        //TODO: Check if config entry exists and idx_manual=null -> update it (erase on demand)
        if(   event.getSpaceDefinition().isEnableAutoSearchableProperties() != null
           || event.getSpaceDefinition().getSearchableProperties() != null
           || event.getSpaceDefinition().getSortableProperties() != null
          )
          executeUpdateWithRetry(  SQLQueryBuilder.buildSearchablePropertiesUpsertQuery(
                  event.getSpaceDefinition(),
                  event.getOperation(),
                  config.getDatabaseSettings().getSchema(),
                  config.readTableFromEvent(event))
          );
      }

      if (ModifySpaceEvent.Operation.DELETE == event.getOperation()) {
        boolean hasTable = hasTable();

        if (hasTable) {
          SQLQuery q = new SQLQuery("DROP TABLE IF EXISTS ${schema}.${table};");
          q.append("DROP TABLE IF EXISTS ${schema}.${hsttable};");
          q.append("DROP SEQUENCE IF EXISTS "+ config.getDatabaseSettings().getSchema()+".\""+config.readTableFromEvent(event).replaceAll("-","_")+"_serial\";");
          q.append("DROP SEQUENCE IF EXISTS " +config.getDatabaseSettings().getSchema() + ".\"" +config.readTableFromEvent(event).replaceAll("-", "_") + "_hst_seq\";");

          executeUpdateWithRetry(q);
          logger.debug("{} Successfully deleted table '{}' for space id '{}'", traceItem, config.readTableFromEvent(event), event.getSpace());
        } else
          logger.debug("{} Table '{}' not found for space id '{}'", traceItem, config.readTableFromEvent(event), event.getSpace());

        if (event.getConnectorParams() != null && event.getConnectorParams().get("propertySearch") == Boolean.TRUE) {
          executeUpdateWithRetry(SQLQueryBuilder.buildDeleteIDXConfigEntryQuery(config.getDatabaseSettings().getSchema(),config.readTableFromEvent(event)));
        }
      }
      return new SuccessResponse().withStatus("OK");
    }catch (SQLException e){
      return checkSQLException(e, config.readTableFromEvent(event));
    }finally {
      logger.info("{} Finished ModifySpaceEvent", traceItem);
    }
  }

  @Override
  protected XyzResponse processIterateHistoryEvent(IterateHistoryEvent event) {
    logger.info("{} Received IterateHistoryEvent", traceItem);
    try{
      return executeIterateHistory(event);
    }catch (SQLException e){
      return checkSQLException(e, config.readTableFromEvent(event));
    }finally {
      logger.info("{} Finished IterateHistoryEvent", traceItem);
    }
  }

  protected XyzResponse iterateVersions(IterateFeaturesEvent event){
    try{
      logger.info("{} Received "+event.getClass().getSimpleName(), traceItem);
      return executeIterateVersions(event);
    }catch (SQLException e){
      return checkSQLException(e, config.readTableFromEvent(event));
    }finally {
      logger.info("{} Finished "+event.getClass().getSimpleName(), traceItem);
    }
  }

  private void validateModifySpaceEvent(ModifySpaceEvent event) throws Exception{
    final boolean connectorSupportsAI = config.getConnectorParams().isAutoIndexing();

    if ((ModifySpaceEvent.Operation.UPDATE == event.getOperation()
            || ModifySpaceEvent.Operation.CREATE == event.getOperation())
            && config.getConnectorParams().isPropertySearch()) {

      int onDemandLimit = config.getConnectorParams().getOnDemandIdxLimit();
      int onDemandCounter = 0;
      if (event.getSpaceDefinition().getSearchableProperties() != null) {

        for (String property : event.getSpaceDefinition().getSearchableProperties().keySet()) {
          if (event.getSpaceDefinition().getSearchableProperties().get(property) != null
                  && event.getSpaceDefinition().getSearchableProperties().get(property) == Boolean.TRUE) {
            onDemandCounter++;
          }
          if ( onDemandCounter > onDemandLimit ) {
            throw new ErrorResponseException(streamId, XyzError.ILLEGAL_ARGUMENT,
                    "On-Demand-Indexing - Maximum permissible: " + onDemandLimit + " searchable properties per space!");
          }
          if (property.contains("'")) {
            throw new ErrorResponseException(streamId, XyzError.ILLEGAL_ARGUMENT,
                    "On-Demand-Indexing [" + property + "] - Character ['] not allowed!");
          }
          if (property.contains("\\")) {
            throw new ErrorResponseException(streamId, XyzError.ILLEGAL_ARGUMENT,
                    "On-Demand-Indexing [" + property + "] - Character [\\] not allowed!");
          }
          if (event.getSpaceDefinition().isEnableAutoSearchableProperties() != null
                 && event.getSpaceDefinition().isEnableAutoSearchableProperties()
                  && !connectorSupportsAI) {
            throw new ErrorResponseException(streamId, XyzError.ILLEGAL_ARGUMENT,
                    "Connector does not support Auto-indexing!");
          }
        }
      }

      if(event.getSpaceDefinition().getSortableProperties() != null )
      { /* todo: eval #index limits, parameter validation  */
        if( event.getSpaceDefinition().getSortableProperties().size() + onDemandCounter > onDemandLimit )
         throw new ErrorResponseException(streamId, XyzError.ILLEGAL_ARGUMENT,
                 "On-Demand-Indexing - Maximum permissible: " + onDemandLimit + " sortable + searchable properties per space!");

        for( List<Object> l : event.getSpaceDefinition().getSortableProperties() )
         for( Object p : l )
         { String property = p.toString();
           if( property.contains("\\") || property.contains("'") )
            throw new ErrorResponseException(streamId, XyzError.ILLEGAL_ARGUMENT,
              "On-Demand-Indexing [" + property + "] - Characters ['\\] not allowed!");
         }
      }
    }
  }

  protected XyzResponse findFeatures(SearchForFeaturesEvent event, final String handle, final boolean isIterate)
          throws Exception{
    try{
      logger.info("{} Received "+event.getClass().getSimpleName(), traceItem);

      final SQLQuery searchQuery = SQLQueryBuilder.generateSearchQuery(event,dataSource);
      final boolean hasSearch = searchQuery != null;
      final boolean hasHandle = handle != null;
      final long start = hasHandle ? Long.parseLong(handle) : 0L;

      // For testing purposes.
      if (event.getSpace().contains("illegal_argument")) {
        return new ErrorResponse().withStreamId(streamId).withError(XyzError.ILLEGAL_ARGUMENT)
                .withErrorMessage("Invalid request parameters.");
      }

      if (!Capabilities.canSearchFor(config.readTableFromEvent(event), event.getPropertiesQuery(), this)) {
        return new ErrorResponse().withStreamId(streamId).withError(XyzError.ILLEGAL_ARGUMENT)
                .withErrorMessage("Invalid request parameters. Search for the provided properties is not supported for this space.");
      }

      SQLQuery query = SQLQueryBuilder.buildFeaturesQuery(event, isIterate, hasHandle, hasSearch, start, dataSource) ;

      FeatureCollection collection = executeQueryWithRetry(query);
      if (isIterate && hasSearch && collection.getHandle() != null) {
        collection.setHandle("" + (start + event.getLimit()));
        collection.setNextPageToken("" + (start + event.getLimit()));
      }

      return collection;
    }catch (SQLException e){
      return checkSQLException(e, config.readTableFromEvent(event));
    }finally {
      logger.info("{} Finished "+event.getClass().getSimpleName(), traceItem);
    }
  }

  private void setEventValuesFromHandle(SearchForFeaturesOrderByEvent event, String handle) throws JsonMappingException, JsonProcessingException
  {
    ObjectMapper om = new ObjectMapper();
    JsonNode jn = om.readTree(handle);
    String ps = jn.get("p").toString();
    String ts = jn.get("t").toString();
    String ms = jn.get("m").toString();
    PropertiesQuery pq = om.readValue( ps, PropertiesQuery.class );
    TagsQuery tq = om.readValue( ts, TagsQuery.class );
    Integer[] part = om.readValue(ms,Integer[].class);

    event.setPart(part);
    event.setPropertiesQuery(pq);
    event.setTags(tq);
    event.setHandle(handle);
  }

  private String addEventValuesToHandle(SearchForFeaturesOrderByEvent event, String dbhandle)  throws JsonProcessingException
  {
   ObjectMapper om = new ObjectMapper();
   String pQry = String.format( ",\"p\":%s", event.getPropertiesQuery() != null ? om.writeValueAsString(event.getPropertiesQuery()) : "[]" ),
          tQry = String.format( ",\"t\":%s", event.getTags() != null ? om.writeValueAsString(event.getTags()) : "[]" ),
          mQry = String.format( ",\"m\":%s", event.getPart() != null ? om.writeValueAsString(event.getPart()) : "[]" ),
          hndl = String.format("%s%s%s%s}", dbhandle.substring(0, dbhandle.lastIndexOf("}")), pQry, tQry, mQry );
   return hndl;
  }

  private List<String> translateSortSysValues(List<String> sort)
  { if( sort == null ) return null;
    List<String> r = new ArrayList<String>();
    for( String f : sort )      // f. sysval replacements - f.sysval:desc -> sysval:desc
     if( f.toLowerCase().startsWith("f.createdat" ) || f.toLowerCase().startsWith("f.updatedat" ) )
      r.add( f.replaceFirst("^f\\.", "properties.@ns:com:here:xyz.") );
     else
      r.add( f.replaceFirst("^f\\.", "") );

    return r;
  }

  private static final String HPREFIX = "h07~";

  private List<String> getSearchKeys(  PropertiesQuery p )
  { return p.stream()
             .flatMap(List::stream)
             .filter(k -> k.getKey() != null && k.getKey().length() > 0)
             .map(PropertyQuery::getKey)
             .collect(Collectors.toList());
  }

  private List<String> getSortFromSearchKeys( List<String> searchKeys, String space, PSQLXyzConnector connector ) throws Exception
  {
   List<String> indices = Capabilities.IndexList.getIndexList(space, connector);
   if( indices == null ) return null;

   indices.sort((s1, s2) -> s1.length() - s2.length());

   for(String sk : searchKeys )
    switch( sk )
    { case "id" : return null; // none is always sorted by ID;
      case "properties.@ns:com:here:xyz.createdAt" : return Arrays.asList("f.createdAt");
      case "properties.@ns:com:here:xyz.updatedAt" : return Arrays.asList("f.updatedAt");
      default:
       if( !sk.startsWith("properties.") ) sk = "o:f." + sk;
       else sk = sk.replaceFirst("^properties\\.","o:");

       for(String idx : indices)
        if( idx.startsWith(sk) )
        { List<String> r = new ArrayList<String>();
          String[] sortIdx = idx.replaceFirst("^o:","").split(",");
          for( int i = 0; i < sortIdx.length; i++)
           r.add( sortIdx[i].startsWith("f.") ? sortIdx[i] : "properties." + sortIdx[i] );
          return r;
        }
      break;
    }

   return null;
  }
<<<<<<< HEAD
=======
  
  private String chrE( String s ) { return s.replace('+','-').replace('/','_').replace('=','.'); }
  private String chrD( String s ) { return s.replace('-','+').replace('_','/').replace('.','='); }
>>>>>>> b02ed7d8

  private String createHandle(SearchForFeaturesOrderByEvent event, String jsonData ) throws Exception
  { return HPREFIX + chrE( PSQLConfig.encrypt( addEventValuesToHandle(event, jsonData ) , "findFeaturesSort" )); }

  private XyzResponse requestIterationHandles(SearchForFeaturesOrderByEvent event, int nrHandles ) throws Exception
  {
    event.setPart(null);
    event.setTags(null);

    FeatureCollection cl = executeQueryWithRetry( SQLQueryBuilder.buildGetIterateHandlesQuery(nrHandles));
    List<List<Object>> hdata = cl.getFeatures().get(0).getProperties().get("handles");
    for( List<Object> entry : hdata )
    {
      event.setPropertiesQuery(null);
      if( entry.get(2) != null )
      { PropertyQuery pqry = new PropertyQuery();
        pqry.setKey("id");
        pqry.setOperation(QueryOperation.LESS_THAN);
        pqry.setValues(Arrays.asList( entry.get(2)) );
        PropertiesQuery pqs = new PropertiesQuery();
        PropertyQueryList pql = new PropertyQueryList();
        pql.add( pqry );
        pqs.add( pql );

        event.setPropertiesQuery( pqs );
      }
      entry.set(0, createHandle(event,String.format("{\"h\":\"%s\",\"s\":[]}",entry.get(1).toString())));
    }
    return cl;
  }

  protected XyzResponse findFeaturesSort(SearchForFeaturesOrderByEvent event ) throws Exception
  {
    try{
      logger.info("{} - Received "+event.getClass().getSimpleName(), traceItem);

      boolean hasHandle = (event.getHandle() != null);
      String space = config.readTableFromEvent(event);

      if( !hasHandle )  // decrypt handle and configure event
      {
        if( event.getPart() != null && event.getPart()[0] == -1 )
         return requestIterationHandles( event, event.getPart()[1] );

        if (!Capabilities.canSearchFor(space, event.getPropertiesQuery(), this)) {
          return new ErrorResponse().withStreamId(streamId).withError(XyzError.ILLEGAL_ARGUMENT)
                  .withErrorMessage("Invalid request parameters. Search for the provided properties is not supported for this space.");
        }

        if( event.getPropertiesQuery() != null && (event.getSort() == null || event.getSort().isEmpty()) )
        {
         event.setSort( getSortFromSearchKeys( getSearchKeys( event.getPropertiesQuery() ), space, this ) );
        }
        else if (!Capabilities.canSortBy(space, event.getSort(), this))
        {
          return new ErrorResponse().withStreamId(streamId).withError(XyzError.ILLEGAL_ARGUMENT)
                  .withErrorMessage("Invalid request parameters. Sorting by for the provided properties is not supported for this space.");
        }

        event.setSort( translateSortSysValues( event.getSort() ));
      }
      else if( !event.getHandle().startsWith( HPREFIX ) )
       return new ErrorResponse().withStreamId(streamId).withError(XyzError.ILLEGAL_ARGUMENT)
               .withErrorMessage("Invalid request parameter. handle is corrupted");
      else
       try { setEventValuesFromHandle(event, PSQLConfig.decrypt( chrD( event.getHandle().substring(HPREFIX.length()) ) ,"findFeaturesSort" ) ); }
       catch ( GeneralSecurityException|IllegalArgumentException e)
       { return new ErrorResponse().withStreamId(streamId).withError(XyzError.ILLEGAL_ARGUMENT)
                 .withErrorMessage("Invalid request parameter. handle is corrupted");
       }

      SQLQuery query = SQLQueryBuilder.buildFeaturesSortQuery(event, dataSource) ;

      FeatureCollection collection = executeQueryWithRetry(query);

      if( collection.getHandle() != null ) // extend handle and encrypt
      { final String handle = createHandle( event, collection.getHandle() ); 
        collection.setHandle( handle );
        collection.setNextPageToken(handle);
      }  

      return collection;
    } catch (SQLException e){
      return checkSQLException(e, config.readTableFromEvent(event));
    } finally {
      logger.info("{} - Finished "+event.getClass().getSimpleName(), traceItem);
    }
  }




  private static final Pattern ERRVALUE_22P02 = Pattern.compile("invalid input syntax for type numeric:\\s+\"([^\"]*)\"\\s+Query:"),
                               ERRVALUE_22P05 = Pattern.compile("ERROR:\\s+(.*)\\s+Detail:\\s+(.*)\\s+Where:");

  protected XyzResponse checkSQLException(SQLException e, String table) {
    logger.warn("{} SQL Error ({}) on {} : {}", traceItem, e.getSQLState(), table, e);

    String sqlState = (e.getSQLState() != null ? e.getSQLState().toUpperCase() : "SNULL");

    switch (sqlState) {
     case "XX000": /* XX000 - internal error */
        if ( e.getMessage() == null ) break;
        if ( e.getMessage().indexOf("interruptedException") != -1 ) break;
        if ( e.getMessage().indexOf("ERROR: stats for") != -1 )
         return new ErrorResponse().withStreamId(streamId).withError(XyzError.ILLEGAL_ARGUMENT).withErrorMessage( "statistical data for this space is missing (analyze)" );
        if ( e.getMessage().indexOf("TopologyException") != -1 )
         return new ErrorResponse().withStreamId(streamId).withError(XyzError.ILLEGAL_ARGUMENT).withErrorMessage( "geometry with irregular topology (self-intersection, clipping)" );
        //fall thru - timeout assuming timeout

     case "57014" : /* 57014 - query_canceled */
     case "57P01" : /* 57P01 - admin_shutdown */
      return new ErrorResponse().withStreamId(streamId).withError(XyzError.TIMEOUT)
                                .withErrorMessage("Database query timed out or got canceled.");

     case "54000" :
      return new ErrorResponse().withStreamId(streamId).withError(XyzError.TIMEOUT)
                                .withErrorMessage("No time for retry left for database query.");

     case "22P02" : // specific handling in case to H3 clustering.property
     {
      if( e.getMessage() == null || e.getMessage().indexOf("'H3'::text") == -1 ) break;

      Matcher m = ERRVALUE_22P02.matcher(e.getMessage());
      return new ErrorResponse().withStreamId(streamId).withError(XyzError.ILLEGAL_ARGUMENT)
                                .withErrorMessage(String.format("clustering.property: string(%s) can not be converted to numeric",( m.find() ? m.group(1) : "" )));
     }

     case "22P05" :
     {
      if( e.getMessage() == null ) break;
      String eMsg = "untranslatable character in payload";
      Matcher m = ERRVALUE_22P05.matcher(e.getMessage());

      if( m.find() )
       eMsg = String.format( eMsg + ": %s - %s",m.group(1), m.group(2));

      return new ErrorResponse().withStreamId(streamId).withError(XyzError.ILLEGAL_ARGUMENT).withErrorMessage( eMsg );
     }

     case "42P01" :
      return new ErrorResponse().withStreamId(streamId).withError(XyzError.TIMEOUT).withErrorMessage(e.getMessage());

      case "SNULL":
        if (e.getMessage() == null) break;
      // handle some dedicated messages
      if( e.getMessage().indexOf("An attempt by a client to checkout a connection has timed out.") > -1 )
       return new ErrorResponse().withStreamId(streamId).withError(XyzError.TIMEOUT)
                                 .withErrorMessage("Cannot get a connection to the database.");

       if( e.getMessage().indexOf("Maxchar limit") > -1 )
        return new ErrorResponse().withStreamId(streamId).withError(XyzError.PAYLOAD_TO_LARGE)
                                                         .withErrorMessage("Database result - Maxchar limit exceed");

        break; //others

      default:
        break;
    }

    return new ErrorResponse().withStreamId(streamId).withError(XyzError.EXCEPTION).withErrorMessage(e.getMessage());
  }
}<|MERGE_RESOLUTION|>--- conflicted
+++ resolved
@@ -678,12 +678,9 @@
 
    return null;
   }
-<<<<<<< HEAD
-=======
-  
+
   private String chrE( String s ) { return s.replace('+','-').replace('/','_').replace('=','.'); }
   private String chrD( String s ) { return s.replace('-','+').replace('_','/').replace('.','='); }
->>>>>>> b02ed7d8
 
   private String createHandle(SearchForFeaturesOrderByEvent event, String jsonData ) throws Exception
   { return HPREFIX + chrE( PSQLConfig.encrypt( addEventValuesToHandle(event, jsonData ) , "findFeaturesSort" )); }
@@ -760,10 +757,10 @@
       FeatureCollection collection = executeQueryWithRetry(query);
 
       if( collection.getHandle() != null ) // extend handle and encrypt
-      { final String handle = createHandle( event, collection.getHandle() ); 
+      { final String handle = createHandle( event, collection.getHandle() );
         collection.setHandle( handle );
         collection.setNextPageToken(handle);
-      }  
+      }
 
       return collection;
     } catch (SQLException e){
