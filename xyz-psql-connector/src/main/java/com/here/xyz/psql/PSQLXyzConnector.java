/*
 * Copyright (C) 2017-2020 HERE Europe B.V.
 *
 * Licensed under the Apache License, Version 2.0 (the "License");
 * you may not use this file except in compliance with the License.
 * You may obtain a copy of the License at
 *
 *     http://www.apache.org/licenses/LICENSE-2.0
 *
 * Unless required by applicable law or agreed to in writing, software
 * distributed under the License is distributed on an "AS IS" BASIS,
 * WITHOUT WARRANTIES OR CONDITIONS OF ANY KIND, either express or implied.
 * See the License for the specific language governing permissions and
 * limitations under the License.
 *
 * SPDX-License-Identifier: Apache-2.0
 * License-Filename: LICENSE
 */

package com.here.xyz.psql;

import com.amazonaws.services.lambda.runtime.Context;
import com.here.xyz.connectors.ErrorResponseException;
import com.here.xyz.events.CountFeaturesEvent;
import com.here.xyz.events.DeleteFeaturesByTagEvent;
import com.here.xyz.events.GetFeaturesByBBoxEvent;
import com.here.xyz.events.GetFeaturesByGeometryEvent;
import com.here.xyz.events.GetFeaturesByIdEvent;
import com.here.xyz.events.GetFeaturesByTileEvent;
import com.here.xyz.events.GetStatisticsEvent;
import com.here.xyz.events.HealthCheckEvent;
import com.here.xyz.events.IterateFeaturesEvent;
import com.here.xyz.events.LoadFeaturesEvent;
import com.here.xyz.events.ModifyFeaturesEvent;
import com.here.xyz.events.ModifySpaceEvent;
import com.here.xyz.events.SearchForFeaturesEvent;
import com.here.xyz.models.geojson.coordinates.BBox;
import com.here.xyz.models.geojson.implementation.Feature;
import com.here.xyz.models.geojson.implementation.FeatureCollection;
import com.here.xyz.psql.factory.H3SQL;
import com.here.xyz.psql.factory.QuadbinSQL;
import com.here.xyz.psql.factory.TweaksSQL;
import com.here.xyz.responses.CountResponse;
import com.here.xyz.responses.ErrorResponse;
import com.here.xyz.responses.SuccessResponse;
import com.here.xyz.responses.XyzError;
import com.here.xyz.responses.XyzResponse;
import java.sql.SQLException;
import java.util.Arrays;
import java.util.Collection;
import java.util.Collections;
import java.util.HashMap;
import java.util.List;
import java.util.Map;
import java.util.Optional;
import java.util.regex.Matcher;
import java.util.regex.Pattern;
import java.util.stream.Stream;
import org.apache.commons.lang3.RandomStringUtils;
import org.apache.logging.log4j.LogManager;
import org.apache.logging.log4j.Logger;

public class PSQLXyzConnector extends DatabaseHandler {

  private static final Logger logger = LogManager.getLogger();
  /**
   * The context for this request.
   */
  @SuppressWarnings("WeakerAccess")
  protected Context context;

  @Override
  protected XyzResponse processHealthCheckEvent(HealthCheckEvent event){
    try {
      logger.info("{} - Received HealthCheckEvent", streamId);
      return processHealthCheckEventImpl(event);
    }catch (SQLException e){
      return checkSQLException(e, config.table(event));
    }finally {
      logger.info("{} - Finished HealthCheckEvent", streamId);
    }
  }

  @Override
  protected XyzResponse processGetStatistics(GetStatisticsEvent event) throws Exception {
    try {
      logger.info("{} - Received GetStatisticsEvent", streamId);
      return executeQueryWithRetry(SQLQueryBuilder.buildGetStatisticsQuery(event,config),
              this::getStatisticsResultSetHandler, true);
    }catch (SQLException e){
      return checkSQLException(e, config.table(event));
    }finally {
      logger.info("{} - Finished GetStatisticsEvent", streamId);
    }
  }

  @Override
  protected XyzResponse processGetFeaturesByIdEvent(GetFeaturesByIdEvent event) throws Exception {
    try {
      logger.info("{} - Received GetFeaturesByIdEvent", streamId);
      final List<String> ids = event.getIds();
      if (ids == null || ids.size() == 0) {
        return new FeatureCollection();
      }
      return executeQueryWithRetry(SQLQueryBuilder.buildGetFeaturesByIdQuery(event, config, dataSource));
    }catch (SQLException e){
      return checkSQLException(e, config.table(event));
    }finally {
      logger.info("{} - Finished GetFeaturesByIdEvent", streamId);
    }
  }

  @Override
  protected XyzResponse processGetFeaturesByGeometryEvent(GetFeaturesByGeometryEvent event) throws Exception {
    try {
      logger.info("{} - Received GetFeaturesByGeometryEvent", streamId);
      return executeQueryWithRetry(SQLQueryBuilder.buildGetFeaturesByGeometryQuery(event,dataSource));
    }catch (SQLException e){
      return checkSQLException(e, config.table(event));
    }finally {
      logger.info("{} - Finished GetFeaturesByGeometryEvent", streamId);
    }
  }

  @Override
  protected XyzResponse processGetFeaturesByBBoxEvent(GetFeaturesByBBoxEvent event) throws Exception {
    try{
      logger.info("{} - Received "+event.getClass().getSimpleName(), streamId);

      final BBox bbox = event.getBbox();

      if(event.getTweakType() != null)
      { Map<String, Object> tweakParams = event.getTweakParams();

        switch (event.getTweakType().toLowerCase()) {

          case TweaksSQL.ENSURE: {
            int rCount = executeQueryWithRetry(SQLQueryBuilder.buildEstimateSamplingStrengthQuery(event, bbox )).getFeatures().get(0).get("rcount");

            boolean bDefaultSelectionHandling = (tweakParams.get(TweaksSQL.ENSURE_DEFAULT_SELECTION) == Boolean.TRUE );

            if( event.getSelection() == null && !bDefaultSelectionHandling )
             event.setSelection(Arrays.asList("id","type"));

            int chunkSize    = Math.max(Math.min((int) tweakParams.getOrDefault(TweaksSQL.ENSURE_SAMPLINGTHRESHOLD,10),100),10) * 1000,
                distStrength = TweaksSQL.calculateDistributionStrength( rCount, chunkSize );

            if( distStrength == 0 ) break; // NrOfObjects less than chunkSize -> fall back to non-tweaks usage
            HashMap<String, Object> hmap = new HashMap<String, Object>();
            hmap.put("algorithm", new String("distribution"));
            hmap.put("strength", new Integer( distStrength ));
            tweakParams = hmap;
            // fall thru tweaks=sampling
          }

          case TweaksSQL.SAMPLING: {
            FeatureCollection collection = executeQueryWithRetry(SQLQueryBuilder.buildSamplingTweaksQuery(event, bbox, tweakParams, dataSource));
            collection.setPartial(true);
            return collection;
          }

          case TweaksSQL.SIMPLIFICATION: {
            FeatureCollection collection = executeQueryWithRetry(SQLQueryBuilder.buildSimplificationTweaksQuery(event, bbox, tweakParams, dataSource));
            collection.setPartial(true);
            return collection;
          }

          default: break; // fall back to non-tweaks usage.
        }
      }

      if( event.getClusteringType() != null )
      { final Map<String, Object> clusteringParams = event.getClusteringParams();

        switch(event.getClusteringType().toLowerCase())
        {
          case H3SQL.HEXBIN :
           return executeQueryWithRetry(SQLQueryBuilder.buildHexbinClusteringQuery(event, bbox, clusteringParams,dataSource));

          case QuadbinSQL.QUAD :
           final int relResolution = ( clusteringParams.get(QuadbinSQL.QUADBIN_RESOLUTION) != null ? (int) clusteringParams.get(QuadbinSQL.QUADBIN_RESOLUTION) :
                                     ( clusteringParams.get(QuadbinSQL.QUADBIN_RESOLUTION_RELATIVE) != null ? (int) clusteringParams.get(QuadbinSQL.QUADBIN_RESOLUTION_RELATIVE) : 0)),
                     absResolution = clusteringParams.get(QuadbinSQL.QUADBIN_RESOLUTION_ABSOLUTE) != null ? (int) clusteringParams.get(QuadbinSQL.QUADBIN_RESOLUTION_ABSOLUTE) : 0;
           final String countMode = (String) clusteringParams.get(QuadbinSQL.QUADBIN_COUNTMODE);
           final boolean noBuffer = (boolean) clusteringParams.getOrDefault(QuadbinSQL.QUADBIN_NOBOFFER,false);

           QuadbinSQL.checkQuadbinInput(countMode, relResolution, event, config.table(event), streamId, this);
           return executeQueryWithRetry(SQLQueryBuilder.buildQuadbinClusteringQuery(event, bbox, relResolution, absResolution, countMode, config, noBuffer));

          default: break; // fall back to non-tweaks usage.
       }
      }

      final boolean isBigQuery = (bbox.widthInDegree(false) >= (360d / 4d) || (bbox.heightInDegree() >= (180d / 4d)));

      if(isBigQuery){
        /* Check if Properties are indexed */
        if (!Capabilities.canSearchFor(config.table(event), event.getPropertiesQuery(), this)) {
          throw new ErrorResponseException(streamId, XyzError.ILLEGAL_ARGUMENT,
                  "Invalid request parameters. Search for the provided properties is not supported for this space.");
        }
      }

      return executeQueryWithRetry(SQLQueryBuilder.buildGetFeaturesByBBoxQuery(event, isBigQuery, dataSource));

    }catch (SQLException e){
      return checkSQLException(e, config.table(event));
    }finally {
      logger.info("{} - Finished "+event.getClass().getSimpleName(), streamId);
    }
  }

  @Override
  protected XyzResponse processGetFeaturesByTileEvent(GetFeaturesByTileEvent event) throws Exception {
    return processGetFeaturesByBBoxEvent(event);
  }

  @Override
  protected XyzResponse processIterateFeaturesEvent(IterateFeaturesEvent event) throws Exception {
    return findFeatures(event, event.getHandle(), true);
  }

  @Override
  protected XyzResponse processSearchForFeaturesEvent(SearchForFeaturesEvent event) throws Exception {
    return findFeatures(event, null, false);
  }

  @Override
  protected XyzResponse processCountFeaturesEvent(CountFeaturesEvent event) throws Exception {
    try {
      logger.info("{} - Received CountFeaturesEvent", streamId);
      return executeQueryWithRetry(SQLQueryBuilder.buildCountFeaturesQuery(event, dataSource, config.schema(), config.table(event)),
              this::countResultSetHandler, true);
    } catch (SQLException e) {
      // 3F000	INVALID SCHEMA NAME
      // 42P01	UNDEFINED TABLE
      // see: https://www.postgresql.org/docs/current/static/errcodes-appendix.html
      // Note: We know that we're creating the table (and optionally the schema) lazy, that means when a space is created only a
      // corresponding configuration entry is made and only if data is written or read from that space, the schema/table for that space
      // is created, so if the schema and/or space does not exist, we simply assume it is empty.
      if ("42P01".equals(e.getSQLState()) || "3F000".equals(e.getSQLState())) {
        return new CountResponse().withCount(0L).withEstimated(false);
      }
      throw new SQLException(e);
    }finally {
      logger.info("{} - Finished CountFeaturesEvent", streamId);
    }
  }

  @Override
  protected XyzResponse processDeleteFeaturesByTagEvent(DeleteFeaturesByTagEvent event) throws Exception {
    try{
      logger.info("{} - Received DeleteFeaturesByTagEvent", streamId);
      if (config.isReadOnly()) {
        return new ErrorResponse().withStreamId(streamId).withError(XyzError.NOT_IMPLEMENTED)
                .withErrorMessage("ModifyFeaturesEvent is not supported by this storage connector.");
      }
      return executeDeleteFeaturesByTag(event);
    }catch (SQLException e){
      return checkSQLException(e, config.table(event));
    }finally {
      logger.info("{} - Finished DeleteFeaturesByTagEvent", streamId);
    }
  }

  @Override
  protected XyzResponse processLoadFeaturesEvent(LoadFeaturesEvent event) throws Exception {
    try{
      logger.info("{} - Received LoadFeaturesEvent", streamId);
      return executeLoadFeatures(event);
    }catch (SQLException e){
      return checkSQLException(e, config.table(event));
    }finally {
      logger.info("{} - Finished LoadFeaturesEvent", streamId);
    }
  }

  @Override
  protected XyzResponse processModifyFeaturesEvent(ModifyFeaturesEvent event) throws Exception {
    try{
      logger.info("{} - Received ModifyFeaturesEvent", streamId);

      if (config.isReadOnly()) {
        return new ErrorResponse().withStreamId(streamId).withError(XyzError.NOT_IMPLEMENTED)
                .withErrorMessage("ModifyFeaturesEvent is not supported by this storage connector.");
      }

      final boolean addUUID = event.getEnableUUID() == Boolean.TRUE && event.getVersion().compareTo("0.2.0") < 0;
      // Update the features to insert
      final List<Feature> inserts = Optional.ofNullable(event.getInsertFeatures()).orElse(Collections.emptyList());
      final List<Feature> updates = Optional.ofNullable(event.getUpdateFeatures()).orElse(Collections.emptyList());
      final List<Feature> upserts = Optional.ofNullable(event.getUpsertFeatures()).orElse(Collections.emptyList());

      // Generate feature ID
      Stream.of(inserts, upserts)
          .flatMap(Collection::stream)
          .filter(feature -> feature.getId() == null)
          .forEach(feature -> feature.setId(RandomStringUtils.randomAlphanumeric(16)));

      // Call finalize feature
      Stream.of(inserts, updates, upserts)
          .flatMap(Collection::stream)
          .forEach(feature -> Feature.finalizeFeature(feature, event.getSpace(), addUUID));
      return executeModifyFeatures(event);
    } catch (SQLException e) {
      return checkSQLException(e, config.table(event));
    }finally {
      logger.info("{} - Finished ModifyFeaturesEvent", streamId);
    }
  }

  @Override
  protected XyzResponse processModifySpaceEvent(ModifySpaceEvent event) throws Exception {
    try{
      logger.info("{} - Received ModifySpaceEvent", streamId);

      if(event.getSpaceDefinition() != null && event.getSpaceDefinition().isEnableUUID()){
        Integer maxVersionCount;
        Boolean compactHistory = true;

        if(event.getSpaceDefinition().isEnableHistory()){
          maxVersionCount = event.getSpaceDefinition().getMaxVersionCount();
          if(event.getConnectorParams() != null){
            compactHistory = (Boolean)event.getConnectorParams().get("compactHistory");
            compactHistory = compactHistory == null ? true : compactHistory;
          }
          if(ModifySpaceEvent.Operation.CREATE == event.getOperation()){
            ensureHistorySpace(maxVersionCount, compactHistory);
          }else if(ModifySpaceEvent.Operation.UPDATE == event.getOperation()){
            //TODO: ONLY update Trigger
            ensureHistorySpace(maxVersionCount, compactHistory);
          }
        }
      }

      if ((ModifySpaceEvent.Operation.UPDATE == event.getOperation()
              || ModifySpaceEvent.Operation.CREATE == event.getOperation())
              && event.getConnectorParams() != null
              && event.getConnectorParams().get("propertySearch") == Boolean.TRUE) {

        if (event.getSpaceDefinition().getSearchableProperties() != null) {
          int onDemandLimit = (event.getConnectorParams() != null && event.getConnectorParams().get("onDemandIdxLimit") != null) ?
                  (Integer) event.getConnectorParams().get("onDemandIdxLimit") : DatabaseMaintainer.ON_DEMAND_IDX_DEFAULT_LIM;

          int cnt = 0;
          for (String property : event.getSpaceDefinition().getSearchableProperties().keySet()) {
            if (event.getSpaceDefinition().getSearchableProperties().get(property) != null
                    && event.getSpaceDefinition().getSearchableProperties().get(property) == Boolean.TRUE) {
              cnt++;
            }
            if (cnt > onDemandLimit) {
              throw new ErrorResponseException(streamId, XyzError.ILLEGAL_ARGUMENT,
                      "On-Demand-Indexing - Maximum permissible: " + onDemandLimit + " searchable properties per space!");
            }
            if (property.contains("'")) {
              throw new ErrorResponseException(streamId, XyzError.ILLEGAL_ARGUMENT,
                      "On-Demand-Indexing [" + property + "] - Character ['] not allowed!");
            }
            if (property.contains("\\")) {
              throw new ErrorResponseException(streamId, XyzError.ILLEGAL_ARGUMENT,
                      "On-Demand-Indexing [" + property + "] - Character [\\] not allowed!");
            }
          }
        }

        //TODO: Check if config entry exists and idx_manual=null -> update it (erase on demand)
        if(!(ModifySpaceEvent.Operation.CREATE == event.getOperation() && event.getSpaceDefinition().getSearchableProperties() == null))
          executeUpdateWithRetry(  SQLQueryBuilder.buildSearchablePropertiesUpsertQuery(
                  event.getSpaceDefinition().getSearchableProperties(),
                  event.getOperation(),
                  config.schema(), config.table(event)));
      }

      if (ModifySpaceEvent.Operation.DELETE == event.getOperation()) {
        boolean hasTable = hasTable();

        if (hasTable) {
          SQLQuery q = new SQLQuery("DROP TABLE IF EXISTS ${schema}.${table};");
          q.append("DROP TABLE IF EXISTS ${schema}.${hsttable}");
          executeUpdateWithRetry(q);
<<<<<<< HEAD
          logger.info("{} - Successfully deleted table '{}' for space id '{}'", streamId, config.table(event), event.getSpace());
        } else
          logger.info("{} - Table '{}' not found for space id '{}'", streamId, config.table(event), event.getSpace());
=======
          logger.debug("{} - Successfully deleted table for space '{}'", streamId, event.getSpace());
        } else
          logger.debug("{} - Table not found '{}'", streamId, event.getSpace());
>>>>>>> 7c6a2ef6

        if (event.getConnectorParams() != null && event.getConnectorParams().get("propertySearch") == Boolean.TRUE) {
          executeUpdateWithRetry(SQLQueryBuilder.buildDeleteIDXConfigEntryQuery(config.schema(),config.table(event)));
        }
      }
      return new SuccessResponse().withStatus("OK");
    }catch (SQLException e){
      return checkSQLException(e, config.table(event));
    }finally {
      logger.info("{} - Finished ModifySpaceEvent", streamId);
    }
  }

  protected XyzResponse findFeatures(SearchForFeaturesEvent event, final String handle, final boolean isIterate)
          throws Exception{
    try{
      logger.info("{} - Received "+event.getClass().getSimpleName(), streamId);

      final SQLQuery searchQuery = SQLQueryBuilder.generateSearchQuery(event,dataSource);
      final boolean hasSearch = searchQuery != null;
      final boolean hasHandle = handle != null;
      final long start = hasHandle ? Long.parseLong(handle) : 0L;

      // For testing purposes.
      if (event.getSpace().equals("illegal_argument")) {
        return new ErrorResponse().withStreamId(streamId).withError(XyzError.ILLEGAL_ARGUMENT)
                .withErrorMessage("Invalid request parameters.");
      }

      if (!Capabilities.canSearchFor(config.table(event), event.getPropertiesQuery(), this)) {
        return new ErrorResponse().withStreamId(streamId).withError(XyzError.ILLEGAL_ARGUMENT)
                .withErrorMessage("Invalid request parameters. Search for the provided properties is not supported for this space.");
      }

      SQLQuery query = SQLQueryBuilder.buildFeaturesQuery(event, isIterate, hasHandle, hasSearch, start, dataSource) ;

      FeatureCollection collection = executeQueryWithRetry(query);
      if (isIterate && hasSearch && collection.getHandle() != null) {
        collection.setHandle("" + (start + event.getLimit()));
      }

      return collection;
    }catch (SQLException e){
      return checkSQLException(e, config.table(event));
    }finally {
      logger.info("{} - Finished "+event.getClass().getSimpleName(), streamId);
    }
  }

  private static final Pattern ERRVALUE_22P02 = Pattern.compile("invalid input syntax for type numeric:\\s+\"([^\"]*)\"\\s+Query:");

  protected XyzResponse checkSQLException(SQLException e, String table) {
    logger.warn("{} - SQL Error ({}) on {} : {}", streamId, e.getSQLState(), table, e);

    String sqlState = (e.getSQLState() != null ? e.getSQLState().toUpperCase() : "SNULL");

    switch (sqlState) {
      case "XX000": /* XX000 - internal error */
        if (e.getMessage() == null || e.getMessage().indexOf("interruptedException") != -1) break;
     case "57014" : /* 57014 - query_canceled */
     case "57P01" : /* 57P01 - admin_shutdown */
      return new ErrorResponse().withStreamId(streamId).withError(XyzError.TIMEOUT)
                                .withErrorMessage("Database query timed out or got canceled.");

     case "54000" :
      return new ErrorResponse().withStreamId(streamId).withError(XyzError.TIMEOUT)
                                .withErrorMessage("No time for retry left for database query.");

     case "22P02" : // specific handling in case to H3 clustering.property
      if( e.getMessage() == null || e.getMessage().indexOf("'H3'::text") == -1 ) break;

      Matcher m = ERRVALUE_22P02.matcher(e.getMessage());
      return new ErrorResponse().withStreamId(streamId).withError(XyzError.ILLEGAL_ARGUMENT)
                                .withErrorMessage(String.format("clustering.property: string(%s) can not be converted to numeric",( m.find() ? m.group(1) : "" )));

     case "42P01" :
      return new ErrorResponse().withStreamId(streamId).withError(XyzError.TIMEOUT).withErrorMessage(e.getMessage());

      case "SNULL":
        if (e.getMessage() == null) break;
      // handle some dedicated messages
      if( e.getMessage().indexOf("An attempt by a client to checkout a Connection has timed out.") > -1 )
       return new ErrorResponse().withStreamId(streamId).withError(XyzError.TIMEOUT)
                                 .withErrorMessage("Cant get a Connection to the database.");

      if( e.getMessage().indexOf("Maxchar limit") > -1 )
        return new ErrorResponse().withStreamId(streamId).withError(XyzError.PAYLOAD_TO_LARGE)
                                                         .withErrorMessage("Database result - Maxchar limit exceed");

        break; //others

      default:
        break;
    }

    return new ErrorResponse().withStreamId(streamId).withError(XyzError.EXCEPTION).withErrorMessage(e.getMessage());
  }
}<|MERGE_RESOLUTION|>--- conflicted
+++ resolved
@@ -378,15 +378,9 @@
           SQLQuery q = new SQLQuery("DROP TABLE IF EXISTS ${schema}.${table};");
           q.append("DROP TABLE IF EXISTS ${schema}.${hsttable}");
           executeUpdateWithRetry(q);
-<<<<<<< HEAD
-          logger.info("{} - Successfully deleted table '{}' for space id '{}'", streamId, config.table(event), event.getSpace());
+          logger.debug("{} - Successfully deleted table '{}' for space id '{}'", streamId, config.table(event), event.getSpace());
         } else
-          logger.info("{} - Table '{}' not found for space id '{}'", streamId, config.table(event), event.getSpace());
-=======
-          logger.debug("{} - Successfully deleted table for space '{}'", streamId, event.getSpace());
-        } else
-          logger.debug("{} - Table not found '{}'", streamId, event.getSpace());
->>>>>>> 7c6a2ef6
+          logger.debug("{} - Table '{}' not found for space id '{}'", streamId, config.table(event), event.getSpace());
 
         if (event.getConnectorParams() != null && event.getConnectorParams().get("propertySearch") == Boolean.TRUE) {
           executeUpdateWithRetry(SQLQueryBuilder.buildDeleteIDXConfigEntryQuery(config.schema(),config.table(event)));
