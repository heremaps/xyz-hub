/*
 * Copyright (C) 2017-2020 HERE Europe B.V.
 *
 * Licensed under the Apache License, Version 2.0 (the "License");
 * you may not use this file except in compliance with the License.
 * You may obtain a copy of the License at
 *
 *     http://www.apache.org/licenses/LICENSE-2.0
 *
 * Unless required by applicable law or agreed to in writing, software
 * distributed under the License is distributed on an "AS IS" BASIS,
 * WITHOUT WARRANTIES OR CONDITIONS OF ANY KIND, either express or implied.
 * See the License for the specific language governing permissions and
 * limitations under the License.
 *
 * SPDX-License-Identifier: Apache-2.0
 * License-Filename: LICENSE
 */

package com.here.xyz.psql;

import static com.here.xyz.EventTask.currentTask;

import com.fasterxml.jackson.core.JsonProcessingException;
import com.here.xyz.models.geojson.implementation.Feature;
import com.here.xyz.models.geojson.implementation.FeatureCollection;
import com.here.xyz.models.geojson.implementation.Geometry;
import com.here.xyz.models.geojson.implementation.XyzNamespace;
import com.vividsolutions.jts.geom.Coordinate;
<<<<<<< HEAD
=======
import io.vertx.core.json.JsonObject;
import org.apache.logging.log4j.LogManager;
import org.apache.logging.log4j.Logger;
import org.postgresql.util.PGobject;

>>>>>>> b4ad464c
import java.sql.Connection;
import java.sql.PreparedStatement;
import java.sql.SQLException;
import java.util.List;
import java.util.Map;
import org.apache.logging.log4j.LogManager;
import org.apache.logging.log4j.Logger;
import org.jetbrains.annotations.NotNull;
import org.jetbrains.annotations.Nullable;
import org.postgresql.util.PGobject;

public class DatabaseWriter {
  private static final Logger logger = LogManager.getLogger();

  public static final String UPDATE_ERROR_GENERAL = "Update has failed";
  public static final String UPDATE_ERROR_NOT_EXISTS =
      UPDATE_ERROR_GENERAL + " - Object does not exist";
  public static final String UPDATE_ERROR_UUID =
      UPDATE_ERROR_GENERAL + " - Object does not exist or UUID mismatch";
  public static final String UPDATE_ERROR_ID_MISSING =
      UPDATE_ERROR_GENERAL + " - Feature Id is missing";
  public static final String UPDATE_ERROR_PUUID_MISSING =
      UPDATE_ERROR_GENERAL + " -  Feature puuid is missing";

  public static final String DELETE_ERROR_GENERAL = "Delete has failed";
  public static final String DELETE_ERROR_NOT_EXISTS =
      DELETE_ERROR_GENERAL + " - Object does not exist";
  public static final String DELETE_ERROR_UUID =
      DELETE_ERROR_GENERAL + " - Object does not exist or UUID mismatch";

  public static final String INSERT_ERROR_GENERAL = "Insert has failed";

  protected static final String TRANSACTION_ERROR_GENERAL = "Transaction has failed";

  public static final String LOG_EXCEPTION_INSERT = "insert";
  public static final String LOG_EXCEPTION_UPDATE = "update";
  public static final String LOG_EXCEPTION_DELETE = "delete";

  protected static PGobject featureToPGobject(final Feature feature, Integer version)
      throws SQLException {
    final Geometry geometry = feature.getGeometry();
    feature.setGeometry(null); // Do not serialize the geometry in the JSON object

    final String json;

    try {
      if (version != null) feature.getProperties().getXyzNamespace().setVersion(version);
      json = feature.serialize();
    } finally {
      feature.setGeometry(geometry);
    }

    final PGobject jsonbObject = new PGobject();
    jsonbObject.setType("jsonb");
    jsonbObject.setValue(json);
    return jsonbObject;
  }

  protected static boolean getDeletedFlagFromFeature(Feature f) {
    return f.getProperties() == null
        ? false
        : f.getProperties().getXyzNamespace() == null
            ? false
            : f.getProperties().getXyzNamespace().isDeleted();
  }

  protected static PreparedStatement createStatement(Connection connection, String statement)
      throws SQLException {
    final PreparedStatement preparedStatement = connection.prepareStatement(statement);
    return preparedStatement;
  }

  protected static PreparedStatement createInsertStatement(
      Connection connection, String schema, String table, boolean withDeletedColumn)
      throws SQLException {
    return createStatement(
        connection, SQLQueryBuilder.insertStmtSQL(schema, table, withDeletedColumn));
  }

  protected static PreparedStatement createInsertWithoutGeometryStatement(
      Connection connection, String schema, String table, boolean withDeletedColumn)
      throws SQLException {
    return createStatement(
        connection, SQLQueryBuilder.insertWithoutGeometryStmtSQL(schema, table, withDeletedColumn));
  }

  protected static PreparedStatement createUpdateStatement(
      Connection connection,
      String schema,
      String table,
      boolean handleUUID,
      boolean withDeletedColumn)
      throws SQLException {
    return createStatement(
        connection, SQLQueryBuilder.updateStmtSQL(schema, table, handleUUID, withDeletedColumn));
  }

  protected static PreparedStatement createUpdateWithoutGeometryStatement(
      Connection connection,
      String schema,
      String table,
      boolean handleUUID,
      boolean withDeletedColumn)
      throws SQLException {
    return createStatement(
        connection,
        SQLQueryBuilder.updateWithoutGeometryStmtSQL(schema, table, handleUUID, withDeletedColumn));
  }

  protected static PreparedStatement deleteStmtSQLStatement(
      Connection connection, String schema, String table, boolean handleUUID) throws SQLException {
    return createStatement(connection, SQLQueryBuilder.deleteStmtSQL(schema, table, handleUUID));
  }

  protected static PreparedStatement versionedDeleteStmtSQLStatement(
      Connection connection, String schema, String table, boolean handleUUID) throws SQLException {
    return createStatement(
        connection, SQLQueryBuilder.versionedDeleteStmtSQL(schema, table, handleUUID));
  }

  protected static void setAutocommit(Connection connection, boolean isActive) throws SQLException {
    connection.setAutoCommit(isActive);
  }

  protected static FeatureCollection insertFeatures(
      @NotNull PsqlStorage processor,
      FeatureCollection collection,
      List<FeatureCollection.ModificationFailure> fails,
      List<Feature> inserts,
      Connection connection,
      boolean transactional,
      Integer version,
      boolean forExtendedSpace)
      throws SQLException, JsonProcessingException {
    if (transactional) {
      setAutocommit(connection, false);
      return DatabaseTransactionalWriter.insertFeatures(
          processor,
          collection,
          fails,
          inserts,
          connection,
          version,
          forExtendedSpace);
    }
    setAutocommit(connection, true);
    return DatabaseStreamWriter.insertFeatures(processor, collection, fails, inserts, connection, forExtendedSpace);
  }

  protected static FeatureCollection updateFeatures(
      @NotNull PsqlStorage processor,
      FeatureCollection collection,
      List<FeatureCollection.ModificationFailure> fails,
      List<Feature> updates,
      Connection connection,
      boolean transactional,
      boolean handleUUID,
      Integer version,
      boolean forExtendedSpace)
      throws SQLException, JsonProcessingException {
    if (transactional) {
      setAutocommit(connection, false);
      return DatabaseTransactionalWriter.updateFeatures(
          processor,
          collection,
          fails,
          updates,
          connection,
          handleUUID,
          version,
          forExtendedSpace);
    }
<<<<<<< HEAD
    setAutocommit(connection, true);
    return DatabaseStreamWriter.updateFeatures(
        processor,
        collection,
        fails,
        updates,
        connection,
        handleUUID,
        forExtendedSpace);
  }

  protected static void deleteFeatures(
      @NotNull PsqlStorage processor,
      List<FeatureCollection.ModificationFailure> fails,
      Map<String, String> deletes,
      Connection connection,
      boolean transactional,
      boolean handleUUID,
      Integer version)
      throws SQLException {
    if (transactional) {
      setAutocommit(connection, false);
      DatabaseTransactionalWriter.deleteFeatures(
          processor, fails, deletes, connection, handleUUID, version);
      return;
=======

    protected static PreparedStatement createInsertWithoutGeometryStatement(Connection connection, String schema, String table, boolean withDeletedColumn)
            throws SQLException {
        return createStatement(connection, SQLQueryBuilder.insertWithoutGeometryStmtSQL(schema, table, withDeletedColumn));
    }

    protected static PreparedStatement createUpdateStatement(Connection connection, String schema, String table, boolean handleUUID, boolean withDeletedColumn)
            throws SQLException {
        return createStatement(connection, SQLQueryBuilder.updateStmtSQL(schema, table, handleUUID, withDeletedColumn));
    }

    protected static PreparedStatement createUpdateWithoutGeometryStatement(Connection connection, String schema, String table, boolean handleUUID, boolean withDeletedColumn)
            throws SQLException {
        return createStatement(connection, SQLQueryBuilder.updateWithoutGeometryStmtSQL(schema, table, handleUUID, withDeletedColumn));
    }

    protected static PreparedStatement deleteStmtSQLStatement(Connection connection, String schema, String table, boolean handleUUID)
            throws SQLException {
        return createStatement(connection, SQLQueryBuilder.deleteStmtSQL(schema,table,handleUUID));
    }

    protected static PreparedStatement versionedDeleteStmtSQLStatement(Connection connection, String schema, String table, boolean handleUUID)
            throws SQLException {
        return createStatement(connection, SQLQueryBuilder.versionedDeleteStmtSQL(schema,table,handleUUID));
    }

    protected  static void setAutocommit(Connection connection, boolean isActive) throws SQLException {
        connection.setAutoCommit(isActive);
    }

    protected static FeatureCollection insertFeatures(DatabaseHandler dbh, String schema, String table, TraceItem traceItem, FeatureCollection collection,
                                                      List<FeatureCollection.ModificationFailure> fails,
                                                      List<Feature> inserts, Connection connection,
                                                      boolean transactional, Integer version, boolean forExtendedSpace)
            throws SQLException, JsonProcessingException {
        if(transactional) {
            setAutocommit(connection,false);
            return DatabaseTransactionalWriter.insertFeatures(dbh, schema, table, traceItem, collection, fails, inserts, connection, version, forExtendedSpace);
        }
        setAutocommit(connection,true);
        return DatabaseStreamWriter.insertFeatures(dbh, schema, table, traceItem, collection, fails, inserts, connection, forExtendedSpace);
    }

    protected static FeatureCollection updateFeatures(DatabaseHandler dbh, String schema, String table, TraceItem traceItem, FeatureCollection collection,
                                                      List<FeatureCollection.ModificationFailure> fails,
                                                      List<Feature> updates, Connection connection,
                                                      boolean transactional, boolean handleUUID, Integer version, boolean forExtendedSpace)
            throws SQLException, JsonProcessingException {
        if(transactional) {
            setAutocommit(connection,false);
            return DatabaseTransactionalWriter.updateFeatures(dbh, schema, table, traceItem, collection, fails, updates, connection,handleUUID, version, forExtendedSpace);
        }
        setAutocommit(connection,true);
        return DatabaseStreamWriter.updateFeatures(dbh, schema, table, traceItem, collection, fails, updates, connection, handleUUID, forExtendedSpace);
    }

    protected static void deleteFeatures(DatabaseHandler dbh, String schema, String table, TraceItem traceItem,
                                                      List<FeatureCollection.ModificationFailure> fails,
                                                      Map<String, String> deletes, Connection connection,
                                                      boolean transactional, boolean handleUUID, Integer version)
            throws SQLException, JsonProcessingException {
        if(transactional) {
            setAutocommit(connection,false);
            DatabaseTransactionalWriter.deleteFeatures(dbh, schema, table, traceItem, fails, deletes, connection ,handleUUID, version);
            return;
        }
        setAutocommit(connection,true);
        DatabaseStreamWriter.deleteFeatures(dbh, schema, table, traceItem, fails, deletes, connection, handleUUID);
    }

    protected static void assure3d(Coordinate[] coords){
        for (Coordinate coord : coords){
            if(Double.valueOf(coord.z).isNaN())
                coord.z= 0;
        }
>>>>>>> b4ad464c
    }
    setAutocommit(connection, true);
    DatabaseStreamWriter.deleteFeatures(processor, fails, deletes, connection, handleUUID);
  }

  protected static void assure3d(Coordinate[] coords) {
    for (Coordinate coord : coords) {
      if (Double.valueOf(coord.z).isNaN()) coord.z = 0;
    }
<<<<<<< HEAD
  }

  protected static void logException(
      @Nullable Exception e,
      @NotNull PsqlStorage processor,
      @Nullable String action,
      @NotNull String table) {
    if (e != null && e.getMessage() != null && e.getMessage().contains("does not exist")) {
      /* If table not yet exist */
      currentTask().info("{Failed to perform {} - table {} does not exists {}", action, table, e);
    } else
      currentTask().info("Failed to perform {} on table {} {}", action, table, e);
  }
=======

    protected static void saveXyzNamespaceInFeature(final Feature f, final String xyzNsJson) {
        if (xyzNsJson==null) return;
        final XyzNamespace newXyzNsObj = new JsonObject(xyzNsJson).mapTo(XyzNamespace.class);
        if (f.getProperties()!=null) {
            f.getProperties().setXyzNamespace(newXyzNsObj);
        }
    }

>>>>>>> b4ad464c
}<|MERGE_RESOLUTION|>--- conflicted
+++ resolved
@@ -19,221 +19,80 @@
 
 package com.here.xyz.psql;
 
-import static com.here.xyz.EventTask.currentTask;
-
+import com.here.xyz.connectors.AbstractConnectorHandler.TraceItem;
 import com.fasterxml.jackson.core.JsonProcessingException;
 import com.here.xyz.models.geojson.implementation.Feature;
 import com.here.xyz.models.geojson.implementation.FeatureCollection;
 import com.here.xyz.models.geojson.implementation.Geometry;
 import com.here.xyz.models.geojson.implementation.XyzNamespace;
 import com.vividsolutions.jts.geom.Coordinate;
-<<<<<<< HEAD
-=======
 import io.vertx.core.json.JsonObject;
 import org.apache.logging.log4j.LogManager;
 import org.apache.logging.log4j.Logger;
 import org.postgresql.util.PGobject;
 
->>>>>>> b4ad464c
 import java.sql.Connection;
 import java.sql.PreparedStatement;
 import java.sql.SQLException;
 import java.util.List;
 import java.util.Map;
-import org.apache.logging.log4j.LogManager;
-import org.apache.logging.log4j.Logger;
-import org.jetbrains.annotations.NotNull;
-import org.jetbrains.annotations.Nullable;
-import org.postgresql.util.PGobject;
 
 public class DatabaseWriter {
-  private static final Logger logger = LogManager.getLogger();
+    private static final Logger logger = LogManager.getLogger();
 
-  public static final String UPDATE_ERROR_GENERAL = "Update has failed";
-  public static final String UPDATE_ERROR_NOT_EXISTS =
-      UPDATE_ERROR_GENERAL + " - Object does not exist";
-  public static final String UPDATE_ERROR_UUID =
-      UPDATE_ERROR_GENERAL + " - Object does not exist or UUID mismatch";
-  public static final String UPDATE_ERROR_ID_MISSING =
-      UPDATE_ERROR_GENERAL + " - Feature Id is missing";
-  public static final String UPDATE_ERROR_PUUID_MISSING =
-      UPDATE_ERROR_GENERAL + " -  Feature puuid is missing";
+    public static final String UPDATE_ERROR_GENERAL = "Update has failed";
+    public static final String UPDATE_ERROR_NOT_EXISTS = UPDATE_ERROR_GENERAL+" - Object does not exist";
+    public static final String UPDATE_ERROR_UUID = UPDATE_ERROR_GENERAL+" - Object does not exist or UUID mismatch";
+    public static final String UPDATE_ERROR_ID_MISSING = UPDATE_ERROR_GENERAL+" - Feature Id is missing";
+    public static final String UPDATE_ERROR_PUUID_MISSING = UPDATE_ERROR_GENERAL+" -  Feature puuid is missing";
 
-  public static final String DELETE_ERROR_GENERAL = "Delete has failed";
-  public static final String DELETE_ERROR_NOT_EXISTS =
-      DELETE_ERROR_GENERAL + " - Object does not exist";
-  public static final String DELETE_ERROR_UUID =
-      DELETE_ERROR_GENERAL + " - Object does not exist or UUID mismatch";
+    public static final String DELETE_ERROR_GENERAL = "Delete has failed";
+    public static final String DELETE_ERROR_NOT_EXISTS = DELETE_ERROR_GENERAL+" - Object does not exist";
+    public static final String DELETE_ERROR_UUID = DELETE_ERROR_GENERAL+" - Object does not exist or UUID mismatch";
 
-  public static final String INSERT_ERROR_GENERAL = "Insert has failed";
+    public static final String INSERT_ERROR_GENERAL = "Insert has failed";
 
-  protected static final String TRANSACTION_ERROR_GENERAL = "Transaction has failed";
+    protected static final String TRANSACTION_ERROR_GENERAL = "Transaction has failed";
 
-  public static final String LOG_EXCEPTION_INSERT = "insert";
-  public static final String LOG_EXCEPTION_UPDATE = "update";
-  public static final String LOG_EXCEPTION_DELETE = "delete";
+    public static final String LOG_EXCEPTION_INSERT = "insert";
+    public static final String LOG_EXCEPTION_UPDATE = "update";
+    public static final String LOG_EXCEPTION_DELETE = "delete";
 
-  protected static PGobject featureToPGobject(final Feature feature, Integer version)
-      throws SQLException {
-    final Geometry geometry = feature.getGeometry();
-    feature.setGeometry(null); // Do not serialize the geometry in the JSON object
+    protected static PGobject featureToPGobject(final Feature feature, Integer version) throws SQLException {
+        final Geometry geometry = feature.getGeometry();
+        feature.setGeometry(null); // Do not serialize the geometry in the JSON object
 
-    final String json;
+        final String json;
 
-    try {
-      if (version != null) feature.getProperties().getXyzNamespace().setVersion(version);
-      json = feature.serialize();
-    } finally {
-      feature.setGeometry(geometry);
+        try {
+            if(version != null)
+                feature.getProperties().getXyzNamespace().setVersion(version);
+            json = feature.serialize();
+        } finally {
+            feature.setGeometry(geometry);
+        }
+
+        final PGobject jsonbObject = new PGobject();
+        jsonbObject.setType("jsonb");
+        jsonbObject.setValue(json);
+        return jsonbObject;
     }
 
-    final PGobject jsonbObject = new PGobject();
-    jsonbObject.setType("jsonb");
-    jsonbObject.setValue(json);
-    return jsonbObject;
-  }
+    protected static boolean getDeletedFlagFromFeature(Feature f) {
+        return f.getProperties() == null ? false :
+            f.getProperties().getXyzNamespace() == null ? false :
+            f.getProperties().getXyzNamespace().isDeleted();
+    }
 
-  protected static boolean getDeletedFlagFromFeature(Feature f) {
-    return f.getProperties() == null
-        ? false
-        : f.getProperties().getXyzNamespace() == null
-            ? false
-            : f.getProperties().getXyzNamespace().isDeleted();
-  }
+    protected static PreparedStatement createStatement(Connection connection, String statement) throws SQLException {
+        final PreparedStatement preparedStatement = connection.prepareStatement(statement);
+        return preparedStatement;
+    }
 
-  protected static PreparedStatement createStatement(Connection connection, String statement)
-      throws SQLException {
-    final PreparedStatement preparedStatement = connection.prepareStatement(statement);
-    return preparedStatement;
-  }
-
-  protected static PreparedStatement createInsertStatement(
-      Connection connection, String schema, String table, boolean withDeletedColumn)
-      throws SQLException {
-    return createStatement(
-        connection, SQLQueryBuilder.insertStmtSQL(schema, table, withDeletedColumn));
-  }
-
-  protected static PreparedStatement createInsertWithoutGeometryStatement(
-      Connection connection, String schema, String table, boolean withDeletedColumn)
-      throws SQLException {
-    return createStatement(
-        connection, SQLQueryBuilder.insertWithoutGeometryStmtSQL(schema, table, withDeletedColumn));
-  }
-
-  protected static PreparedStatement createUpdateStatement(
-      Connection connection,
-      String schema,
-      String table,
-      boolean handleUUID,
-      boolean withDeletedColumn)
-      throws SQLException {
-    return createStatement(
-        connection, SQLQueryBuilder.updateStmtSQL(schema, table, handleUUID, withDeletedColumn));
-  }
-
-  protected static PreparedStatement createUpdateWithoutGeometryStatement(
-      Connection connection,
-      String schema,
-      String table,
-      boolean handleUUID,
-      boolean withDeletedColumn)
-      throws SQLException {
-    return createStatement(
-        connection,
-        SQLQueryBuilder.updateWithoutGeometryStmtSQL(schema, table, handleUUID, withDeletedColumn));
-  }
-
-  protected static PreparedStatement deleteStmtSQLStatement(
-      Connection connection, String schema, String table, boolean handleUUID) throws SQLException {
-    return createStatement(connection, SQLQueryBuilder.deleteStmtSQL(schema, table, handleUUID));
-  }
-
-  protected static PreparedStatement versionedDeleteStmtSQLStatement(
-      Connection connection, String schema, String table, boolean handleUUID) throws SQLException {
-    return createStatement(
-        connection, SQLQueryBuilder.versionedDeleteStmtSQL(schema, table, handleUUID));
-  }
-
-  protected static void setAutocommit(Connection connection, boolean isActive) throws SQLException {
-    connection.setAutoCommit(isActive);
-  }
-
-  protected static FeatureCollection insertFeatures(
-      @NotNull PsqlStorage processor,
-      FeatureCollection collection,
-      List<FeatureCollection.ModificationFailure> fails,
-      List<Feature> inserts,
-      Connection connection,
-      boolean transactional,
-      Integer version,
-      boolean forExtendedSpace)
-      throws SQLException, JsonProcessingException {
-    if (transactional) {
-      setAutocommit(connection, false);
-      return DatabaseTransactionalWriter.insertFeatures(
-          processor,
-          collection,
-          fails,
-          inserts,
-          connection,
-          version,
-          forExtendedSpace);
+    protected static PreparedStatement createInsertStatement(Connection connection, String schema, String table, boolean withDeletedColumn)
+            throws SQLException {
+        return createStatement(connection, SQLQueryBuilder.insertStmtSQL(schema, table, withDeletedColumn));
     }
-    setAutocommit(connection, true);
-    return DatabaseStreamWriter.insertFeatures(processor, collection, fails, inserts, connection, forExtendedSpace);
-  }
-
-  protected static FeatureCollection updateFeatures(
-      @NotNull PsqlStorage processor,
-      FeatureCollection collection,
-      List<FeatureCollection.ModificationFailure> fails,
-      List<Feature> updates,
-      Connection connection,
-      boolean transactional,
-      boolean handleUUID,
-      Integer version,
-      boolean forExtendedSpace)
-      throws SQLException, JsonProcessingException {
-    if (transactional) {
-      setAutocommit(connection, false);
-      return DatabaseTransactionalWriter.updateFeatures(
-          processor,
-          collection,
-          fails,
-          updates,
-          connection,
-          handleUUID,
-          version,
-          forExtendedSpace);
-    }
-<<<<<<< HEAD
-    setAutocommit(connection, true);
-    return DatabaseStreamWriter.updateFeatures(
-        processor,
-        collection,
-        fails,
-        updates,
-        connection,
-        handleUUID,
-        forExtendedSpace);
-  }
-
-  protected static void deleteFeatures(
-      @NotNull PsqlStorage processor,
-      List<FeatureCollection.ModificationFailure> fails,
-      Map<String, String> deletes,
-      Connection connection,
-      boolean transactional,
-      boolean handleUUID,
-      Integer version)
-      throws SQLException {
-    if (transactional) {
-      setAutocommit(connection, false);
-      DatabaseTransactionalWriter.deleteFeatures(
-          processor, fails, deletes, connection, handleUUID, version);
-      return;
-=======
 
     protected static PreparedStatement createInsertWithoutGeometryStatement(Connection connection, String schema, String table, boolean withDeletedColumn)
             throws SQLException {
@@ -309,31 +168,16 @@
             if(Double.valueOf(coord.z).isNaN())
                 coord.z= 0;
         }
->>>>>>> b4ad464c
     }
-    setAutocommit(connection, true);
-    DatabaseStreamWriter.deleteFeatures(processor, fails, deletes, connection, handleUUID);
-  }
 
-  protected static void assure3d(Coordinate[] coords) {
-    for (Coordinate coord : coords) {
-      if (Double.valueOf(coord.z).isNaN()) coord.z = 0;
+    protected static void logException(Exception e, TraceItem traceItem, String action, String table){
+        if(e != null && e.getMessage() != null && e.getMessage().contains("does not exist")) {
+            /* If table not yet exist */
+            logger.info("{} Failed to perform {} - table {} does not exists {}", traceItem, action, table, e);
+        }
+        else
+            logger.info("{} Failed to perform {} on table {} {}", traceItem, action, table, e);
     }
-<<<<<<< HEAD
-  }
-
-  protected static void logException(
-      @Nullable Exception e,
-      @NotNull PsqlStorage processor,
-      @Nullable String action,
-      @NotNull String table) {
-    if (e != null && e.getMessage() != null && e.getMessage().contains("does not exist")) {
-      /* If table not yet exist */
-      currentTask().info("{Failed to perform {} - table {} does not exists {}", action, table, e);
-    } else
-      currentTask().info("Failed to perform {} on table {} {}", action, table, e);
-  }
-=======
 
     protected static void saveXyzNamespaceInFeature(final Feature f, final String xyzNsJson) {
         if (xyzNsJson==null) return;
@@ -343,5 +187,4 @@
         }
     }
 
->>>>>>> b4ad464c
 }