--- conflicted
+++ resolved
@@ -151,11 +151,7 @@
 CREATE OR REPLACE FUNCTION xyz_ext_version()
   RETURNS integer AS
 $BODY$
-<<<<<<< HEAD
  select 138
-=======
- select 137
->>>>>>> 5bb5d6c6
 $BODY$
   LANGUAGE sql IMMUTABLE;
 ------------------------------------------------
