--
-- Copyright (C) 2017-2020 HERE Europe B.V.
--
-- Licensed under the Apache License, Version 2.0 (the "License");
-- you may not use this file except in compliance with the License.
-- You may obtain a copy of the License at
--
-- http://www.apache.org/licenses/LICENSE-2.0
--
-- Unless required by applicable law or agreed to in writing, software
-- distributed under the License is distributed on an "AS IS" BASIS,
-- WITHOUT WARRANTIES OR CONDITIONS OF ANY KIND, either express or implied.
-- See the License for the specific language governing permissions and
-- limitations under the License.
--
-- SPDX-License-Identifier: Apache-2.0
-- License-Filename: LICENSE
--
-- SET search_path=xyz,h3,public,topology
-- CREATE EXTENSION IF NOT EXISTS postgis SCHEMA public;
-- CREATE EXTENSION IF NOT EXISTS postgis_topology;
-- CREATE EXTENSION IF NOT EXISTS tsm_system_rows SCHEMA public;

-- DROP FUNCTION xyz_index_status();
-- DROP FUNCTION xyz_create_idxs_over_dblink(text, integer, integer, integer, text[], text, text, text,text, integer, text);
-- DROP FUNCTION xyz_space_bbox(text, text, integer);
-- DROP FUNCTION xyz_update_dummy_v5();
-- DROP FUNCTION xyz_index_check_comments(text, text);
-- DROP FUNCTION xyz_index_creation_on_property_object(text, text, text, text, text, character);
-- DROP FUNCTION xyz_maintain_idxs_for_space(text, text);
-- DROP FUNCTION xyz_create_idxs(text, integer, integer, integer, text[]);
-- DROP FUNCTION xyz_property_path_to_array(text);
-- DROP FUNCTION xyz_property_path(text);
-- DROP FUNCTION xyz_property_datatype(text, text, text, integer);
-- DROP FUNCTION xyz_property_statistic(text, text, integer);
-- DROP FUNCTION xyz_statistic_newest_spaces_changes(text, text[], integer);
-- DROP FUNCTION xyz_write_newest_idx_analyses(text);
-- DROP FUNCTION xyz_write_newest_statistics(text, text[], integer);
-- DROP FUNCTION xyz_statistic_all_spaces(text, text[], integer);
-- DROP FUNCTION xyz_property_evaluation(text, text, text, integer);
-- DROP FUNCTION xyz_index_proposals_on_properties(text, text);
-- DROP FUNCTION xyz_index_creation_on_property(text, text, text, character);
-- DROP FUNCTION xyz_geotype(geometry);
-- DROP FUNCTION xyz_index_name_for_property(text, text, character);
-- DROP FUNCTION xyz_index_list_all_available(text, text);
-- DROP FUNCTION xyz_index_name_dissolve_to_property(text,text);
-- DROP FUNCTION xyz_index_property_available(text, text, text);
-- DROP FUNCTION xyz_property_statistic_v2(text, text, integer);
-- DROP FUNCTION xyz_tag_statistic(text, text, integer);
-- DROP FUNCTION xyz_statistic_searchable(jsonb);
-- DROP FUNCTION xyz_statistic_xl_space(text, text, integer);
-- DROP FUNCTION xyz_statistic_space(text, text);
-- DROP FUNCTION xyz_statistic_xs_space(text, text);
-- DROP FUNCTION xyz_create_idxs_for_space(text, text);
-- DROP FUNCTION xyz_remove_unnecessary_idx(text, integer);
-- DROP FUNCTION xyz_index_dissolve_datatype(text);
-- DROP FUNCTION xyz_index_get_plain_propkey(text);
-- DROP FUNCTION IF EXISTS xyz_qk_point2lrc(geometry, integer);
-- DROP FUNCTION IF EXISTS xyz_qk_lrc2qk(integer,integer,integer);
-- DROP FUNCTION IF EXISTS xyz_qk_qk2lrc(text );
-- DROP FUNCTION IF EXISTS xyz_qk_lrc2bbox(integer,integer,integer);
-- DROP FUNCTION IF EXISTS xyz_qk_qk2bbox(text );
-- DROP FUNCTION IF EXISTS xyz_qk_point2qk(geometry,integer );
-- DROP FUNCTION IF EXISTS xyz_qk_bbox2zooml(geometry);
--
------ SAMPLE QUERIES ----
------ ENV: XYZ-CIT ; SPACE: QgQCHStH ; OWNER: psql
---------------------------------------------------------------------------------
-- xyz_index_status							:	select * from xyz_index_status();
-- xyz_create_idxs_over_dblink				:	select xyz_create_idxs_over_dblink('xyz', 20, 0, 2, ARRAY['postgres'], 'psql', 'xxx', 'xyz', 'localhost', 5432, 'xyz,h3,public,topology');
-- xyz_space_bbox							:	select * from xyz_space_bbox('xyz', 'QgQCHStH', 1000);
-- xyz_update_dummy_v5						:	select xyz_update_dummy_v5();
-- xyz_index_check_comments					:	select xyz_index_check_comments('xyz', 'QgQCHStH');
-- xyz_index_creation_on_property_object	:	select xyz_index_creation_on_property_object('xyz','QgQCHStH', 'feature_type', 'idx_QgQCHStH_a306a6c_a', 'number', 'a');
-- xyz_maintain_idxs_for_space				:	select xyz_maintain_idxs_for_space('xyz','QgQCHStH');
-- xyz_create_idxs  						:	select xyz_create_idxs_v2('public', 20, 0, 0, ARRAY['postgres']);
-- xyz_property_path_to_array				:	select * from xyz_property_path_to_array('foo.bar');
-- xyz_property_path						:	select * from xyz_property_path('foo.bar');
-- xyz_property_datatype					:	select * from xyz_property_datatype('xyz','QgQCHStH', 'feature_type', 1000);
-- xyz_property_statistic					:	select key,count,searchable from xyz_property_statistic('xyz', 'QgQCHStH', 1000);
-- xyz_statistic_newest_spaces_changes		:	select spaceid,tablesize,geometrytypes,properties,tags,count,bbox from xyz_statistic_newest_spaces_changes('xyz',ARRAY['psql'],8000);
-- xyz_write_newest_idx_analyses			:	select xyz_write_newest_idx_analyses('xyz');
-- xyz_write_newest_statistics				:	select xyz_write_newest_statistics('xyz', ARRAY['psql'], 10000);
-- xyz_statistic_all_spaces					:	select spaceid,tablesize,geometrytypes,properties,tags,count,bbox from xyz_statistic_all_spaces('xyz', ARRAY['psql'], 10000);
-- xyz_property_evaluation					:	select count,val,jtype from xyz_property_evaluation('xyz','QgQCHStH', 'fc', 1000);
-- xyz_index_proposals_on_properties		:	select prop_key,prop_type from xyz_index_proposals_on_properties('xyz','QgQCHStH');
-- xyz_index_creation_on_property			:	select xyz_index_creation_on_property('xyz','QgQCHStH', 'feature_type', 'a');
-- xyz_ext_version							:	select xyz_ext_version();
-- xyz_geotype								:	select * from xyz_geotype(ST_GeomFromText('LINESTRING(-71.160281 42.258729,-71.160837 42.259113,-71.161144 42.25932)'));
-- xyz_index_name_for_property				:	select * from xyz_index_name_for_property('QgQCHStH', 'fc', 'm');
-- xyz_index_list_all_available				:	select idx_name, idx_property, src from xyz_index_list_all_available('xyz', 'QgQCHStH');
-- xyz_index_find_missing_system_indexes	:	select has_createdat,has_updatedat,spaceid,cnt from xyz_index_find_missing_system_indexes('xyz', ARRAY['psql']);
-- xyz_index_name_dissolve_to_property		:	select spaceid,propkey,source from xyz_index_name_dissolve_to_property('idx_QgQCHStH_a306a6c_m','QgQCHStH');
-- xyz_index_property_available				:	select * from xyz_index_property_available('xyz', 'QgQCHStH', 'feature_type');
-- xyz_property_statistic_v2				:	select key,count,searchable from xyz_property_statistic_v2('xyz', 'QgQCHStH', 1000);
-- xyz_tag_statistic						:	select key,count from xyz_tag_statistic('xyz', 'QgQCHStH', 1000);
-- xyz_statistic_searchable					:	select * from xyz_statistic_searchable('[{"searchable":true},{"searchable":false}]');
-- xyz_statistic_xl_space					:	select tablesize,geometrytypes,properties,tags,count,bbox,searchable from xyz_statistic_xl_space('xyz', 'QgQCHStH', 1000);
-- xyz_statistic_space						:	select tablesize,geometrytypes,properties,tags,count,bbox,searchable from xyz_statistic_space('xyz', 'QgQCHStH');
-- xyz_statistic_xs_space					:	select tablesize,geometrytypes,properties,tags,count,bbox,searchable from xyz_statistic_xs_space('xyz', 'QgQCHStH');
-- xyz_create_idxs_for_space				:	select xyz_create_idxs_for_space('xyz', 'QgQCHStH');
-- xyz_remove_unnecessary_idx				:	select xyz_remove_unnecessary_idx('xyz', 10000);
-- xyz_qk_grird								:	select xyz_qk_grird(3)
-- xyz_qk_child_calculation					:	select select * from xyz_qk_child_calculation('012',3,null)
-- xyz_count_estimation                     :   select xyz_count_estimation('select 1')
-- xyz_index_get_plain_propkey              :   select xyz_index_get_plain_propkey('foo.bar::string')
-- xyz_index_dissolve_datatype              :   select xyz_index_dissolve_datatype('foo.bar::array')
--
-- xyz_build_sortable_idx_values            :   select * from xyz_build_sortable_idx_values( '["pth1.pth2.field21:desc", "pth3.field22:asc", "field23:desc"]'::jsonb )
--
---------------------------------------------------------------------------------
---------------------------------------------------------------------------------
-- xyz_qk_point2lrc							:	select * from xyz_qk_point2lrc( ST_GeomFromText( 'POINT( -64.78767  32.29703)' ), 3 );
-- xyz_qk_lrc2qk							:	select xyz_qk_lrc2qk(3,2,3);
-- xyz_qk_qk2lrc							:	select xyz_qk_qk2lrc('032');
-- xyz_qk_lrc2bbox							:	select ST_ASText(xyz_qk_lrc2bbox(3,2,3));
-- xyz_qk_qk2bbox							:	select xyz_qk_qk2bbox( '001' );
-- xyz_qk_point2qk							:	select xyz_qk_point2qk(ST_GeomFromText( 'POINT( -64.78767  32.29703)' ), 3)
-- xyz_qk_bbox2zooml						:	select xyz_qk_bbox2zooml(
--													ST_GeomFromText('POLYGON((49.1430885846288 -122.003173828125,49.1430885846288 -122.001800537109,49.1439869452885
--													-122.001800537109,49.1439869452885 -122.003173828125,49.1430885846288 -122.003173828125))' ));
---------------------------------------------------------------------------------
---------------------------------------------------------------------------------
------ XYZ Index maintenance table	: xyz_config.xyz_idxs_status maintenance ----
---------------------------------------------------------------------------------
------ 	Field					: written through	:
---------------------------------------------------------------------------------
------ runts 					: xyz_write_newest_statistics()				: timestamp of last auto-index run
------ idx_creation_finished	: xyz_write_newest_statistics()				: true if all Indices are available (Auto+On-Demand Indexing). Get set to false if more than 3000
------ 							  xyz_maintain_idxs_for_space()				  rows changes in the table, or if new On-Demand Indices are getting created.
------ idx_proposals			: xyz_write_newest_idx_analyses()			: select * from xyz_index_proposals_on_properties('xyz','QgQCHStH');
------							  xyz_maintain_idxs_for_space()
------ idx_available			: xyz_write_newest_statistics()				: select * from xyz_index_list_all_available('xyz', 'QgQCHStH');
------							  xyz_maintain_idxs_for_space()
------							  xyz_maintain_idxs_for_space()
------							  xyz_index_check_comments()
------ spaceid					: xyz_write_newest_statistics()				: id of XYZ-space
------ count					: xyz_write_newest_statistics()				: row count of XYZ-space
------ prop_stat				: xyz_write_newest_statistics()				: select properties ->'value' from xyz_statistic_xl_space('xyz', 'QgQCHStH', 1000);
------ schem					: xyz_write_newest_statistics()				: schema in which the XYZ-Spaces are located
------ idx_manual				: xyz-psql-connector						: On-Demand Index configuration
------
----
-- select runts,idx_creation_finished,idx_proposals,idx_available,spaceid,count,prop_stat,schem,idx_manual
--		from xyz_config.xyz_idxs_status
--			where spaceid != 'idx_in_progess' order by count desc
------------------------------------------------------------------------------------------------
------------------------------------------------
------------------------------------------------
------------------------------------------------
CREATE OR REPLACE FUNCTION xyz_ext_version()
  RETURNS integer AS
$BODY$
<<<<<<< HEAD
 select 145
=======
 select 144
>>>>>>> 16c6f229
$BODY$
  LANGUAGE sql IMMUTABLE;
------------------------------------------------
------------------------------------------------
-- ADD NEW COLUMN TO IDX_STATUS TABLE
DO $$
BEGIN
ALTER TABLE IF EXISTS xyz_config.xyz_idxs_status
    ADD COLUMN auto_indexing BOOLEAN;
EXCEPTION
	    WHEN duplicate_column THEN RAISE NOTICE 'column <auto_indexing> already exists in <xyz_idxs_status>.';
END;
$$;
------------------------------------------------
------------------------------------------------
-- Function: xyz_index_dissolve_datatype(text)
-- DROP FUNCTION xyz_index_dissolve_datatype(text);
CREATE OR REPLACE FUNCTION xyz_index_dissolve_datatype(propkey text)
  RETURNS text AS
$BODY$
	/**
	* Description: Get a specified datatype from a propkey.
	*
	*		prefix = foo.bar::array => array
	*
	* Parameters:
	*   		@propkey - path of json-key inside jsondata->'properties' object (eg. foo | foo.bar)
	*
	* Returns:
	*   datatype	- array / object / string / number / boolean
	*/
	DECLARE datatype TEXT;

	BEGIN
		IF (POSITION('::' in propkey) > 0) THEN
			datatype :=  lower(substring(propkey, position('::' in propkey)+2));
			IF datatype IN ('object','array','number','string','boolean') THEN
				RETURN datatype;
			END IF;
		END IF;
		RETURN NULL;
	END;
$BODY$
  LANGUAGE plpgsql VOLATILE;
------------------------------------------------
------------------------------------------------
-- Function: xyz_statistic_history(text, text)
-- DROP FUNCTION xyz_statistic_history(text, text);
CREATE OR REPLACE FUNCTION xyz_statistic_history(
    IN schema text,
    IN spaceid text)
  RETURNS TABLE(tablesize jsonb, count jsonb, maxversion jsonb) AS
$BODY$
	/**
	* Description: Returns completet statisic about a big xyz-space. Therefor the results are including estimated values to reduce
	*		the runtime of the query.
	*
	* Parameters:
	*   @schema		- schema in which the XYZ-spaces are located
	*   @spaceid		- id of the XYZ-space (tablename)
	*
	* Returns (table):
	*   tabelsize		- storage size of space
	*   count		- number of records found in space
	*/

	/**  Defines how much records a big table has */
	DECLARE big_space_threshold integer := 10000;

	/** used for big-spaces and get filled via pg_class */
	DECLARE estimate_cnt bigint;

	BEGIN
		IF substring(spaceid,length(spaceid)-3) != '_hst' THEN
			RETURN;
		END IF;

		SELECT reltuples into estimate_cnt FROM pg_class WHERE oid = concat('"',$1, '"."', $2, '"')::regclass;

		IF estimate_cnt > big_space_threshold THEN
			RETURN QUERY EXECUTE
			'SELECT	format(''{"value": %s, "estimated" : true}'', tablesize)::jsonb as tablesize,  '
			||'	format(''{"value": %s, "estimated" : true}'', count)::jsonb as count,  '
			||'	format(''{"value": %s, "estimated" : false}'', COALESCE(maxversion,0))::jsonb as maxversion  '
			||'	FROM ('
			||'		SELECT pg_total_relation_size('''||schema||'."'||spaceid||'"'') AS tablesize, '
			||'			(SELECT jsondata->''properties''->''@ns:com:here:xyz''->''version'' FROM "'||schema||'"."'||spaceid||'"'
			||'				order by jsondata->''properties''->''@ns:com:here:xyz''->''version'' DESC limit 1 )::TEXT::INTEGER as maxversion,'
			||'		       reltuples AS count '
			||'		FROM pg_class '
			||'	WHERE oid='''||schema||'."'||spaceid||'"''::regclass) A';
		ELSE
			RETURN QUERY EXECUTE
			'SELECT	format(''{"value": %s, "estimated" : true}'', tablesize)::jsonb as tablesize,  '
			||'	format(''{"value": %s, "estimated" : false}'', count)::jsonb as count,  '
			||'	format(''{"value": %s, "estimated" : false}'', COALESCE(maxversion,0))::jsonb as maxversion  '
			||'	FROM ('
			||'		SELECT pg_total_relation_size('''||schema||'."'||spaceid||'"'') AS tablesize, '
			||'			(SELECT jsondata->''properties''->''@ns:com:here:xyz''->''version'' FROM "'||schema||'"."'||spaceid||'"'
			||'				order by jsondata->''properties''->''@ns:com:here:xyz''->''version'' DESC limit 1 )::TEXT::INTEGER as maxversion,'
			||'		       (SELECT count(*) FROM "'||schema||'"."'||spaceid||'") AS count '
			||'		FROM pg_class '
			||'	WHERE oid='''||schema||'."'||spaceid||'"''::regclass) A';
		END IF;
        END;
$BODY$
  LANGUAGE plpgsql VOLATILE;
------------------------------------------------
------------------------------------------------
-- Function: xyz_index_get_plain_propkey(text)
-- DROP FUNCTION xyz_index_get_plain_propkey(text);
CREATE OR REPLACE FUNCTION xyz_index_get_plain_propkey(propkey text)
  RETURNS text AS
$BODY$
	/**
	* Description: Get the plain propkey.
	*
	*		prefix = foo.bar::array => foo.bar
	*
	* Parameters:
	*   		@propkey - path of json-key inside jsondata->'properties' object (eg. foo | foo.bar)
	*
	* Returns:
	*   propkey	- json-key without datatype
	*/
	DECLARE datatype TEXT;

	BEGIN
		IF (POSITION('::' in propkey) > 0) THEN
			datatype :=  lower(substring(propkey, position('::' in propkey)+2));
			IF datatype IN ('object','array','number','string','boolean') THEN
				return substring(propkey, 0, position('::' in propkey));
			END IF;
		END IF;
		RETURN propkey;
	END;
$BODY$
  LANGUAGE plpgsql VOLATILE;
------------------------------------------------
------------------------------------------------
-- Function: xyz_trigger_historywriter_versioned()
-- DROP FUNCTION xyz_trigger_historywriter_versioned();
CREATE OR REPLACE FUNCTION xyz_trigger_historywriter_versioned()
  RETURNS trigger AS
$BODY$
	DECLARE v text := (NEW.jsondata->'properties'->'@ns:com:here:xyz'->>'version');

	BEGIN
		IF TG_OP = 'INSERT' THEN
			EXECUTE
				format('INSERT INTO'
					||' %s."%s_hst" (uuid,jsondata,geo,vid)'
					||' VALUES( %L,%L,%L, %L)',TG_TABLE_SCHEMA, TG_TABLE_NAME, NEW.jsondata->'properties'->'@ns:com:here:xyz'->>'uuid', NEW.jsondata, NEW.geo,
						substring('0000000000'::text, 0, 10 - length(v)) ||
						v || '_' || (NEW.jsondata->>'id'));
			RETURN NEW;
		END IF;

		IF TG_OP = 'UPDATE' THEN
			EXECUTE
				format('INSERT INTO'
					||' %s."%s_hst" (uuid,jsondata,geo,vid)'
					||' VALUES( %L,%L,%L, %L)',TG_TABLE_SCHEMA, TG_TABLE_NAME, NEW.jsondata->'properties'->'@ns:com:here:xyz'->>'uuid', NEW.jsondata, NEW.geo,
						substring('0000000000'::text, 0, 10 - length(v)) ||
						v || '_' || (NEW.jsondata->>'id'));

			IF NEW.jsondata->'properties'->'@ns:com:here:xyz'->'deleted' IS NOT null AND NEW.jsondata->'properties'->'@ns:com:here:xyz'->'deleted' = 'true'::jsonb THEN
				EXECUTE
					format('DELETE FROM %s."%s" WHERE jsondata->>''id'' = %L',TG_TABLE_SCHEMA, TG_TABLE_NAME, NEW.jsondata->>'id');
			END IF;

			RETURN NEW;
		END IF;
	END;
$BODY$
  LANGUAGE plpgsql VOLATILE;
------------------------------------------------
------------------------------------------------
CREATE OR REPLACE FUNCTION xyz_trigger_historywriter_full()
  RETURNS trigger AS
$BODY$
	DECLARE oldest_uuids text[];
	DECLARE max_version_cnt integer := COALESCE(TG_ARGV[0]::NUMERIC::INTEGER,10);
	DECLARE max_version_diff integer;
	DECLARE uuid_deletes text[];

	BEGIN
		IF TG_OP = 'INSERT' THEN
			EXECUTE
				format('INSERT INTO'
					||' %s."%s_hst" (uuid,jsondata,geo)'
					||' VALUES( %L,%L,%L)',TG_TABLE_SCHEMA, TG_TABLE_NAME, NEW.jsondata->'properties'->'@ns:com:here:xyz'->>'uuid', NEW.jsondata, NEW.geo);
			RETURN NEW;
		END IF;

		IF max_version_cnt != -1 THEN
			--IF MORE THAN max_version_cnt ARE EXISTING DELETE OLDEST ENTRIES
			EXECUTE
				format('SELECT array_agg(uuid)'
					|| 'FROM( '
					|| '	select uuid FROM %s."%s_hst" '
					|| '		WHERE jsondata->>''id'' = %L ORDER BY jsondata->''properties''->''@ns:com:here:xyz''->''updatedAt'' ASC'
					|| ') A',TG_TABLE_SCHEMA, TG_TABLE_NAME, OLD.jsondata->>'id'
				) into oldest_uuids;

			max_version_diff := array_length(oldest_uuids,1) - max_version_cnt;

			IF max_version_diff >= 0 THEN
				-- DELETE OLDEST ENTRIES
				FOR i IN 1..max_version_diff+1 LOOP
					select array_append(uuid_deletes, oldest_uuids[i])
						INTO uuid_deletes;
				END LOOP;
				EXECUTE
					format('DELETE FROM %s."%s_hst" WHERE uuid = ANY(%L)',TG_TABLE_SCHEMA, TG_TABLE_NAME, uuid_deletes);
			END IF;
		END IF;

		IF TG_OP = 'UPDATE' THEN
			EXECUTE
				format('INSERT INTO'
					||' %s."%s_hst" (uuid,jsondata,geo)'
					||' VALUES( %L,%L,%L)',TG_TABLE_SCHEMA, TG_TABLE_NAME, NEW.jsondata->'properties'->'@ns:com:here:xyz'->>'uuid', NEW.jsondata, NEW.geo);
			RETURN NEW;

		ELSEIF TG_OP = 'DELETE' THEN
			EXECUTE
				format('INSERT INTO'
					||' %s."%s_hst" (uuid,jsondata,geo)'
					||' VALUES( %L,%L,%L)',TG_TABLE_SCHEMA, TG_TABLE_NAME,
					OLD.jsondata->'properties'->'@ns:com:here:xyz'->>'uuid' || '_deleted',
					jsonb_set(OLD.jsondata,'{properties,@ns:com:here:xyz}', ('{"deleted":true}'::jsonb  || (OLD.jsondata->'properties'->'@ns:com:here:xyz')::jsonb)),
					OLD.geo);
			RETURN OLD;
		END IF;
	END;
$BODY$
language plpgsql;

------------------------------------------------
------------------------------------------------
CREATE OR REPLACE FUNCTION xyz_trigger_historywriter()
  RETURNS trigger AS
$BODY$
	DECLARE path text[];
	DECLARE max_version_cnt integer := COALESCE(TG_ARGV[0]::NUMERIC::INTEGER,10);
	DECLARE max_version_diff integer;
	DECLARE uuid_deletes text[];

	BEGIN
        IF max_version_cnt != -1 THEN
            --IF MORE THAN max_version_cnt ARE EXISTING DELETE OLDEST ENTRIES
            EXECUTE
                format('SELECT array_agg(uuid)'
                    || 'FROM( '
                    || '	select uuid FROM %s."%s_hst" '
                    || '		WHERE jsondata->>''id'' = %L ORDER BY jsondata->''properties''->''@ns:com:here:xyz''->''updatedAt'' ASC'
                    || ') A',TG_TABLE_SCHEMA, TG_TABLE_NAME, OLD.jsondata->>'id'
                ) into path;

            max_version_diff := array_length(path,1) - max_version_cnt;

            IF max_version_diff >= 0 THEN
                -- DELETE OLDEST ENTRIES
                FOR i IN 1..max_version_diff+1 LOOP
                    select array_append(uuid_deletes, path[i])
                        INTO uuid_deletes;
                END LOOP;
                EXECUTE
                    format('DELETE FROM %s."%s_hst" WHERE uuid = ANY(%L)',TG_TABLE_SCHEMA, TG_TABLE_NAME, uuid_deletes);
            END IF;
        END IF;

		IF TG_OP = 'UPDATE' THEN
			EXECUTE
				format('INSERT INTO'
					||' %s."%s_hst" (uuid,jsondata,geo)'
					||' VALUES( %L,%L,%L)',TG_TABLE_SCHEMA, TG_TABLE_NAME, OLD.jsondata->'properties'->'@ns:com:here:xyz'->>'uuid', OLD.jsondata, OLD.geo);
			RETURN NEW;
		ELSEIF TG_OP = 'DELETE' THEN
			EXECUTE
				format('INSERT INTO'
					||' %s."%s_hst" (uuid,jsondata,geo)'
                    ||' VALUES( %L,%L,%L)',TG_TABLE_SCHEMA, TG_TABLE_NAME,
						OLD.jsondata->'properties'->'@ns:com:here:xyz'->>'uuid',
						jsonb_set(OLD.jsondata,'{properties,@ns:com:here:xyz}', ('{"deleted":true}'::jsonb  || (OLD.jsondata->'properties'->'@ns:com:here:xyz')::jsonb)),
						OLD.geo);
			RETURN OLD;
		END IF;
	END;
$BODY$
language plpgsql;
------------------------------------------------
------------------------------------------------
CREATE OR REPLACE FUNCTION xyz_count_estimation(query text)
    RETURNS integer AS
$BODY$
DECLARE
    rec   record;
    rows  integer;
BEGIN
    FOR rec IN EXECUTE 'EXPLAIN ' || query LOOP
            rows := substring(rec."QUERY PLAN" FROM ' rows=([[:digit:]]+)');
            EXIT WHEN rows IS NOT NULL;
        END LOOP;
    --IF ROWS <= 1 THEN
    --    RETURN null;
    --END IF;
    RETURN rows;
END;
$BODY$
    LANGUAGE plpgsql VOLATILE;
------------------------------------------------
------------------------------------------------
CREATE OR REPLACE FUNCTION xyz_qk_child_calculation(quadkey text,resolution integer, result text[])
 RETURNS TEXT[] AS
$BODY$
DECLARE
	i integer := 0;
BEGIN
	IF resolution = 0 THEN
		select into result array_append(result, quadkey);
		return result;
	END IF;

	resolution := resolution-1;
	LOOP
		select into result xyz_qk_child_calculation(concat(quadkey,i),resolution,result);

		EXIT WHEN i = 3;
		i := i + 1;
	END LOOP;
	RETURN result;
END;
$BODY$
LANGUAGE plpgsql VOLATILE;
------------------------------------------------
------------------------------------------------
-- Function: xyz_index_status()
-- DROP FUNCTION xyz_index_status();
CREATE OR REPLACE FUNCTION xyz_index_status()
  RETURNS INTEGER AS
$BODY$
	/**
	* Description: Analyzes through pg_stat_activity table if an Index relevant process is running.
	*	Thereto are counting: xyz_write_newest_statistics(..), xyz_write_newest_idx_analyses(..), xyz_create_idxs_over_dblink
	*
	* Returns:
	*	Integer	- process detection via bitmask
	*			((status  &  (1<<0)) == (1<<0) = statistics creation is running
	*			((status  &  (1<<1)) == (1<<1) = analyze process is running
	*			((status  &  (1<<2)) == (1<<2) = index creation is running
	*			((status  &  (1<<3)) == (1<<3) = idx_semaphore=16 (disable indexing completely)
	*			((status  &  (1<<4)) == (1<<4) = idx_semaphore=32 (disable auto-indexer)
	*/

	DECLARE
		/** if status is 0 no IDX relevant processing is running */
		status INTEGER;
	BEGIN
		/** All psql-connector health-checks are arriving at the same time. We do not want to execute all status queries in parallel */
		PERFORM setseed((extract(epoch from now()) -floor(extract(epoch from now()))) * (pg_backend_pid()%100)*0.01);
		PERFORM pg_sleep((random() * (4-1+1) + 1)/10.0::numeric);

		/**
		* If count is set to 16, whole indexing (auto / on-demand) is deactivated
		*/
		SELECT count into status
			from xyz_config.xyz_idxs_status
				WHERE spaceid='idx_in_progress';

		IF status = 16 THEN
			RETURN status;
		END IF;

		SELECT  (COALESCE(bit_or(statitics_running), 0::bit )
				|| COALESCE(bit_or(analyses_running), 0::bit )
				|| COALESCE(bit_or(idx_running), 0::bit ))::bit(3)::integer into status
			 from(
			SELECT
			  (CASE WHEN (position('xyz_write_newest_statistics' IN query) > 0) THEN 1 ELSE 0 END)::bit as statitics_running ,
			  (CASE WHEN(position('xyz_write_newest_idx_analyses' IN query) > 0) THEN 1 ELSE 0 END)::bit as analyses_running ,
			  (CASE WHEN (position('xyz_create_idxs' IN query) > 0) THEN 1 ELSE 0 END)::bit as idx_running,
			  pid,
			  now() - pg_stat_activity.query_start AS duration,
			  query,
			  state
		FROM pg_stat_activity
		)A   where ((statitics_running||analyses_running||idx_running) not in (111::bit(3),000::bit(3)))
			AND state='active';

		RETURN status;
	END
$BODY$
  LANGUAGE plpgsql VOLATILE;
------------------------------------------------
------------------------------------------------
-- Function: xyz_create_idxs_over_dblink(text, integer, integer, integer, text[], text, text, text, text, integer, text)
-- DROP FUNCTION xyz_create_idxs_over_dblink(text, integer, integer, integer, text[], text, text, text, text, integer, text);
CREATE OR REPLACE FUNCTION xyz_create_idxs_over_dblink(
	schema text,
	lim integer,
	off integer,
	mode integer,
    owner_list text[],
	usr text,
	pwd text,
	dbname text,
	host text,
	port integer,
	searchp text)
		RETURNS void AS
	$BODY$
		/**
		* Description: Use dblink (requires installed extension) to trigger the index creation, to guaranty that the connection does not get interrupted through Lambda termination.
		*
		* Parameters:
		*   @schema	- schema in which the xyz-spaces are located
		*   @lim 	- max amount of spaces to iterate over
		*   @off 	- offset, required for parallel executions
		*   @mode 	- 0 = only indexing, 1 = statistics+indexing, 2 = statistic, analyzing, indexing (auto-indexing)
		*   @owner_list	- list of database users which has the tables created (owner). Normally is this only one user.
		*   @usr 	- database user
		*   @pwd	- database user password
		*   @dbname	- database name
		*   @port	- database port
		*   @searchp	- searchpath
		*/

		DECLARE
			v_conn_str  text := 'port='||port||' dbname='||dbname||' host='||host||' user='||usr||' password='||pwd||' options=-csearch_path='||searchp||'';
			v_query     text;
		BEGIN
			v_query := 'select xyz_create_idxs('''||schema||''',100, 0, '||mode||', '''||owner_list::text||''')';
			/** Requires the installed dblink extension - we use dblink to avoid connection interruption through Lambda termination */
			PERFORM * FROM dblink(v_conn_str, v_query) AS t1(test text);
		END;
	$BODY$
LANGUAGE plpgsql VOLATILE;
------------------------------------------------
------------------------------------------------
-- Function: xyz_space_bbox(text, text, integer)
-- DROP FUNCTION xyz_space_bbox(text, text, integer);
CREATE OR REPLACE FUNCTION xyz_space_bbox(
    schema text,
    space_id text,
   tablesamplecnt integer )
  RETURNS box2d AS
$BODY$
	/**
	* Description:  Covers the overall BBOX of the geometries within a space. If a tablesample value is provided only
	* 	a sample of the data get analyzed.
	*
	* Parameters:
	*   @schema			- schema in which the xyz-spaces are located
	*   @spaceid		- id of XYZ-space(tablename)
	*   @tablesamplecnt	- define the value which get further used in the tablesample statement. If it is null full table scans will be performed.
	*
	* Returns:
	*	@bboxx 			- overall BBOX of the geometries within a space
	*/

	DECLARE
		bboxx box2d;
	BEGIN

		IF tablesamplecnt IS NULL THEN
			EXECUTE
				format( 'select ST_Extent(geo) '
					||' FROM "'||schema||'"."'||space_id||'" '
				) INTO bboxx;
			RETURN bboxx;
		ELSE
			EXECUTE
				format( 'select ST_EstimatedExtent('''||schema||''','''||space_id||''', ''geo'')') INTO bboxx;
			IF bboxx IS NOT NULL THEN
				RETURN bboxx;
			END IF;
		END IF;

		/** IF we are here we cant get information via ST_EstimatedExtent so we are using a sample of the data */
		EXECUTE
			format( 'select ST_Extent(geo) '
				||' FROM '||schema||'."'||space_id||'" TABLESAMPLE SYSTEM_ROWS('||tablesamplecnt||') '
			) INTO bboxx;

		IF bboxx IS NULL THEN
			RETURN 'BOX(-180 -90, 180 90)'::box2d;
		END IF;

		RETURN bboxx;
        END;
$BODY$
  LANGUAGE plpgsql VOLATILE;
------------------------------------------------
------------------------------------------------
-- Function: xyz_index_list_all_available(text, text)
-- DROP FUNCTION xyz_index_list_all_available(text, text);
CREATE OR REPLACE FUNCTION xyz_index_list_all_available(
    IN schema text,
    IN spaceid text)
  RETURNS TABLE(idx_name text, idx_property text, src character) AS
$BODY$
	/**
	* Description: This function return all properties which are indexed.
	*
	* Parameters:
	*   @schema			- schema in which the XYZ-spaces are located
	*   @spaceid		- id of XYZ-space (tablename)
	*
	* Returns (table):
	*	idx_name		- Index-name
	*	idx_property	- Property name on which the Index is based on
	*	src				- source (a - automatic ; m - manual; s - system/unknown)
	*/

	DECLARE
		/** blacklist of XYZ-System indexes */
		ignore_idx text := 'NOT IN(''id'',''tags'',''geo'',''serial'')';
		av_idx_list record;
		comment_prefix text:='p.name=';
	BEGIN
		FOR av_idx_list IN
			   SELECT indexname, substring(indexname from char_length(spaceid) + 6) as idx_on, COALESCE((SELECT source from xyz_index_name_dissolve_to_property(indexname,spaceid)),'s') as source
				FROM pg_indexes
					WHERE
				schemaname = ''||schema||'' AND tablename = ''||spaceid||''
		LOOP
			src := av_idx_list.source;
			idx_name := av_idx_list.indexname;

			BEGIN
				/** Check if comment with the property-name is present */
				select * into idx_property
					from obj_description( (concat('"',av_idx_list.indexname,'"')::regclass ));

				EXCEPTION WHEN OTHERS THEN
					/** do nothing - This Index is not a property index! */
			END;

			IF idx_property IS NOT null THEN
				IF (position(''||comment_prefix||'' in ''||idx_property||'')) != 0 THEN
					/** we found the name of the property in the comment */
					idx_property := substring(idx_property, char_length(''||comment_prefix||'')+1);
				END IF;
			ELSE
				idx_property := av_idx_list.idx_on;
			END IF;

			RETURN NEXT;
		END LOOP;
	END
$BODY$
  LANGUAGE plpgsql VOLATILE;
 ------------------------------------------------
------------------------------------------------
-- Function: xyz_index_check_comments(text, text)
-- DROP FUNCTION xyz_index_check_comments(text, text);
CREATE OR REPLACE FUNCTION xyz_index_check_comments(
    schema text,
    space_id text)
  RETURNS void AS
$BODY$
	/**
	* Description: In some rare cases Comments are getting not written onto created Indices. For this we have that function
	*	place. It re-creates the missing comment by analyzing the Index-Definition. Comments are required to
	*	conclude which property inside the jsonb is indexed.
	*
	* Parameters:
	*   @schema			- schema in which the xyz-spaces are located
	*   @spaceid		- id of XYZ-space(tablename)
	*/

	DECLARE
		missing_idx_list record;
		jsonpath TEXT[];
		comment_text TEXT;
	BEGIN
		FOR missing_idx_list IN
			/** check which comments are missing */
			SELECT indexname,
				indexdef,
				(SELECT obj_description(format('%s."%s"',schema, indexname)::regclass))
					from pg_indexes
				WHERE 1=1
					AND schemaname = schema
					AND substring(indexname from char_length(indexname)-1) IN ('_a','_m')
					AND (select obj_description(format('%s."%s"',schema,indexname)::regclass)) IS NULL
					AND position(format('idx_%s',space_id) in indexname) > 0
		LOOP
			/** get Property path out from index definition */
			SELECT
				(
					select array_agg( ii.regexp_replace )
						from (
							select regexp_replace( (regexp_matches( indexdef, '\s*->+\s*\''[^'']*','g'))[1], '\s*->+\s*\''', '' )
						) ii
				)as jsonpath INTO jsonpath from pg_indexes
					where 1 = 1
					and schemaname = schema
					and indexname = missing_idx_list.indexname
					and strpos( indexdef, 'jsondata' ) > 0;

			/** generate comment out from Property path */
			SELECT concat('p.name=',
				array_to_string(
					array_remove(
						jsonpath,
						jsonpath[1]
					)
				,'.','*')
			) INTO comment_text;


			/** Add missing Comment */
			IF comment_text IS NOT NULL THEN
				RAISE NOTICE 'Add comment % to %',comment_text,space_id;

				EXECUTE format('COMMENT ON INDEX %s."%s" IS ''%s''', schema, missing_idx_list.indexname, comment_text);

				UPDATE xyz_config.xyz_idxs_status
					SET idx_available = (select jsonb_agg(FORMAT('{"property":"%s","src":"%s"}',idx_property, src)::jsonb) from (
						select * from xyz_index_list_all_available(schema,space_id)
							order by idx_property
					)b )
				WHERE space_id = spaceid;
			END IF;
		END LOOP;
        END;
$BODY$
  LANGUAGE plpgsql VOLATILE;
------------------------------------------------
------------------------------------------------
-- Function: xyz_index_creation_on_property_object(text, text, text, text, text, character);
-- DROP FUNCTION xyz_index_creation_on_property_object(text, text, text, text, text, character);
CREATE OR REPLACE FUNCTION xyz_index_creation_on_property_object(
    schema text,
    spaceid text,
    propkey text,
    idx_name text,
    datatype text,
    source character)
  RETURNS text AS
$BODY$
	/**
	* Description: This function creates an index for a properties.key in a XYZ-space.
	*	The name of the indexed property get stored as an comment on the created index.
	*	Get comment with: select obj_description( ('xyz."idx_name"')::regclass )
	*	The index get stored as JSONB Type by use of BTREE or GIN.
	*	Its recommended to SET ENABLE_SEQSCAN = OFF;
	*
	* Parameters:
	*   @schema		- schema in which the XYZ-spaces are located
	*   @spaceid	- id of the XYZ-space (tablename)
	*   @propkey	- name of the property for a index should get created
	*   @idx_name	- name of the index (use xyz_index_name_for_property())
	*   @datatype	- data type of the property (use xyz_property_datatype())
	*   @source		- source = 'm' | 'a' <=> manual | automatic
	*
	* Returns:
	*	@idx_name	- name of the created Index
	*/

	DECLARE
        root_path text := '''properties''->';
		prop_path text;
		idx_type text := 'btree';
	BEGIN
		source = lower(source);
		prop_path := '''' || replace( regexp_replace( xyz_index_get_plain_propkey(propkey),'^f\.',''),'.','''->''') || ''''; 

        /** root level property detected */
        IF (lower(SUBSTRING(propkey from 0 for 3)) = 'f.') THEN
            root_path:='';
        END IF;

        IF source not in ('a','m') THEN
            RAISE NOTICE 'Source ''%'' not supported. Use ''m'' for manual or ''a'' for automatic!',source;
        END IF;

		/** In all other cases we are using btree */
		IF datatype = 'array' THEN
			idx_type = 'GIN';
		END IF;

        IF propkey = 'f.geometry.type' THEN
            /** special handling for geometryType */
            EXECUTE format('CREATE INDEX "%s" '
                ||'ON %s."%s" '
                ||' USING btree '
                ||' (GeometryType(geo))', idx_name, schema, spaceid, idx_type);
        ELSE
            EXECUTE format('CREATE INDEX "%s" '
                ||'ON %s."%s" '
                ||' USING %s '
                ||'((jsondata->%s %s))', idx_name, schema, spaceid, idx_type, root_path, prop_path);
        END IF;

		EXECUTE format('COMMENT ON INDEX %s."%s" '
				||'IS ''p.name=%s''',
			schema, idx_name, xyz_index_get_plain_propkey(propkey));

		RETURN idx_name;
	END
$BODY$
  LANGUAGE plpgsql VOLATILE;
------------------------------------------------
--- Begin : sortable indexes
------------------------------------------------

create or replace function xyz_build_sortable_idx_values( sortby_arr jsonb, out iname text, out icomment text, out ifields text )
as
$body$
declare
 selem record;
 dflip boolean := false;
 direction text := '';
 idx_postfix text := '';
 comma text := '';
 pathname text := '';
 fullpathname text := '';
 jpth text := '';
 jseg text := '';
begin

 icomment = '';
 ifields = '';

 for selem in
  select row_number() over () as pos, el::text as sentry, el::text ~* '^".+:desc"$' as isdesc from jsonb_array_elements( sortby_arr ) el
 loop

  if selem.pos = 1 and selem.isdesc then
	 dflip = true;
	end if;

	if selem.isdesc != dflip then
	 direction = 'desc';
	 idx_postfix = idx_postfix || '0';
	else
	 direction = '';
	 idx_postfix = idx_postfix || '1';
	end if;

	if length( icomment ) > 0 then
	 comma = ',';
	end if;

	pathname = regexp_replace(selem.sentry, '^"([^:]+)(:(asc|desc))*"$','\1','i');

	if pathname ~ '^f\.(createdAt|updatedAt)' then
	 fullpathname = regexp_replace(pathname,'^f\.','properties.@ns:com:here:xyz.');
	elsif pathname ~ '^f\.' then
	 fullpathname = regexp_replace(pathname,'^f\.','');
	else
	 fullpathname = 'properties.' || pathname;
	end if;

	jpth = 'jsondata';
	foreach jseg in array regexp_split_to_array(fullpathname,'\.')
	loop
	 jpth = format('(%s->''%s'')',jpth, jseg );
	end loop;

	ifields = ifields || format('%s %s,',jpth,direction);

	icomment = icomment || format('%s%s%s',comma, pathname , replace(direction,'desc',':desc'));

 end loop;

 ifields = format('%s (jsondata->>''id'') %s', ifields, direction );
 iname = format('idx_#spaceid#_%s_o%s', substr( md5( icomment ),1,7), idx_postfix );

end;
$body$
language plpgsql immutable;


drop function if exists xyz_eval_o_idxs(text,text);

create or replace function xyz_eval_o_idxs( schema text, space text )
 returns table ( iexists text, iproperty text, src character, iname text, icomment text, ifields text, itable text ) as
$body$
 with
  indata as ( select xyz_eval_o_idxs.schema as schema, xyz_eval_o_idxs.space as space ),
  spc2tbl as
  ( select indata.schema, indata.space, tablename::text  FROM pg_tables, indata
    where 1 = 1
      and schemaname = indata.schema 
      and tablename like (indata.space || '%' )
      and hasindexes = true -- assume partioned table is false here
    order by tablename
  ),
  availidx as 
  ( select tablename as iexiststable, idx_name as iexists, idx_property as iproperty, src  from ( select *, (xyz_index_list_all_available( spc2tbl.schema,spc2tbl.tablename )).* from spc2tbl ) r where src = 'o' ),
  reqidx as ( select distinct on (iname) replace(iname,'#spaceid#', o.tablename ) as iname, icomment, ifields, o.tablename as itable
			  from
			  ( select i.tablename, (xyz_build_sortable_idx_values( jsonb_array_elements( nullif( s.idx_manual->'sortableProperties', 'null' ) ) )).*
                from xyz_config.xyz_idxs_status s, spc2tbl i
                where s.idx_creation_finished = false
                and s.spaceid = i.space
			  ) o
 		    )
 select e.iexists, e.iproperty, e.src, r.iname, r.icomment, r.ifields, coalesce(e.iexiststable, r.itable ) as itable
 from availidx e full join reqidx r on ( e.iexists = r.iname )
 where 1 = 1
   and ((e.iexists is null) or (r.iname is null))
 order by e.iexists, r.iname
$body$
language sql immutable;

-- Function: xyz_maintain_o_idxs_for_space(text, text)
-- DROP FUNCTION xyz_maintain_o_idxs_for_space(text, text);
create or replace function xyz_maintain_o_idxs_for_space( schema text, space text)
  returns void as
$body$
 declare
  indata record;
 begin
  for indata in
	 select * from xyz_eval_o_idxs( schema, space )
  loop

   if indata.iexists is not null then

    raise notice '-- PROPERTY: % | SORTABLE | SPACE: % |> DELETE IDX: %!', indata.iproperty, indata.itable, indata.iexists;
	execute format('drop index if exists %s."%s" ', schema, indata.iexists );

   elsif indata.iname is not null then

	raise notice '-- PROPERTY: % | SORTABLE | SPACE: % |> CREATE SORT IDX: %!', indata.icomment, indata.itable, indata.iname;
    execute format('create index "%s" on %s."%s" using btree (%s) ', indata.iname, schema, indata.itable, indata.ifields );
    execute format('comment on index %s."%s" is ''%s''', schema, indata.iname, indata.icomment );

   end if;

  end loop;
 end;
$body$
language plpgsql volatile;

------------------------------------------------
--- End : sortable indexes
------------------------------------------------

------------------------------------------------
------------------------------------------------
-- Function: xyz_maintain_idxs_for_space(text, text)
-- DROP FUNCTION xyz_maintain_idxs_for_space(text, text);
CREATE OR REPLACE FUNCTION xyz_maintain_idxs_for_space(
    schema text,
    space text)
  RETURNS void AS
$BODY$
	/**
	* Description: This function creates all Indices for a given space. Therefore it uses the data which
	*	is stored in the xyz_config.xyz_idxs_status maintenance table.
	*	At first all required On-Demand Indices are getting created (if some exists). Afterwards
	*	the properties which are determined through the Auto-Indexer are getting indexed (if some could
	*	get found during the data-analysis.
	*
	* Parameters:
	*   @schema	- schema in which the XYZ-spaces are located
	*   @space - id of the XYZ-space (tablename)
	*/
    DECLARE xyz_space_exists record;

	DECLARE xyz_space_stat record;
	DECLARE xyz_manual_idx record;
	DECLARE xyz_needless_manual_idx record;
    DECLARE xyz_needless_auto_idx record;

	DECLARE xyz_idx_proposal record;
	DECLARE idx_false_list TEXT[];
    DECLARE is_auto_indexing boolean;

	BEGIN
		/** Check if table is present */
		select 1 into xyz_space_exists
			from pg_tables WHERE tablename =space and schemaname = schema;
		IF xyz_space_exists IS NULL THEN
			DELETE FROM xyz_config.xyz_idxs_status
				WHERE spaceid = space
					AND schem = schema
                    AND idx_manual IS NULL
                    AND auto_indexing IS NULL;
			RAISE NOTICE 'SPACE DOES NOT EXIST %."%" ', schema, space;
			RETURN;
		END IF;

		/** set indication that idx creation is running */
		UPDATE xyz_config.xyz_idxs_status
			SET idx_creation_finished = false
				WHERE spaceid = space
                  AND schem = schema;

		EXECUTE xyz_index_check_comments(schema, space);

		/** Analyze IDX-ON DEMAND aka MANUAL MODE */
		RAISE NOTICE 'ANALYSE MANUAL IDX on SPACE: %', space;

		/** Search missing ON-DEMAND IDXs */
		FOR xyz_manual_idx IN
			SELECT *,
				(SELECT xyz_index_name_for_property(space, property, 'm')) as idx_name,
				(SELECT xyz_property_datatype(schema, space, property, 5000)) as datatype,
				(SELECT * from xyz_index_property_available(schema, space, property)) as idx_available
					from (
				SELECT
				    (jsonb_each( case when idx_manual ? 'searchableProperties' then nullif( idx_manual->'searchableProperties', 'null' ) else idx_manual end )).key as property,
                    (jsonb_each( case when idx_manual ? 'searchableProperties' then nullif( idx_manual->'searchableProperties', 'null' ) else idx_manual end )).value::text::boolean as idx_required
						FROM xyz_config.xyz_idxs_status
					WHERE idx_creation_finished = false
						AND spaceid = space
                        AND schem = schema
			) A
		LOOP
			IF xyz_manual_idx.idx_required = false THEN
				/** Add property to blacklist */
				idx_false_list :=  array_append(idx_false_list,xyz_manual_idx.property);
			END IF;

			IF xyz_manual_idx.idx_required = true AND xyz_manual_idx.idx_available = false THEN
				RAISE NOTICE '-- PROPERTY: % | TYPE: % | SPACE: % |> CREATE MANUAL IDX: %!',xyz_manual_idx.property, xyz_manual_idx.datatype, space,  xyz_manual_idx.idx_name;
				BEGIN
					PERFORM xyz_index_creation_on_property_object(schema, space, xyz_manual_idx.property, xyz_manual_idx.idx_name, xyz_manual_idx.datatype, 'm');
					EXCEPTION WHEN OTHERS THEN
						RAISE NOTICE '-- PROPERTY: % | TYPE: % | SPACE: % |> ALREADY EXISTS: % - SKIP!', xyz_manual_idx.property, xyz_manual_idx.datatype, space, xyz_manual_idx.idx_name;
				END;
			ELSEIF xyz_manual_idx.idx_required = false AND xyz_manual_idx.idx_available = true THEN
				RAISE NOTICE '-- PROPERTY: % | TYPE: % | SPACE: % |> DELETE IDX: %!',xyz_manual_idx.property, xyz_manual_idx.datatype, space, xyz_manual_idx.idx_name;
				EXECUTE FORMAT ('DROP INDEX IF EXISTS %s."%s" ', schema, xyz_manual_idx.idx_name);
				/** If an automatic one exists delete it as well */
				EXECUTE FORMAT ('DROP INDEX IF EXISTS %s."%s" ', schema, xyz_index_name_for_property(space, xyz_manual_idx.property, 'a'));
			ELSE
				RAISE NOTICE '-- PROPERTY: % | TYPE: % | SPACE: % |> Nothing to do: %!',xyz_manual_idx.property, xyz_manual_idx.datatype, space, xyz_manual_idx.idx_name;
			END IF;
		END LOOP;

		/** Search created ON-DEMAND IDXs which are no longer getting used */
		FOR xyz_needless_manual_idx IN
			SELECT idx_name, idx_property
				FROM xyz_index_list_all_available(schema,space)
					WHERE src='m'
			EXCEPT
			SELECT idx_name, idx_property FROM(
				SELECT  xyz_index_get_plain_propkey((jsonb_each( case when idx_manual ? 'searchableProperties' then nullif( idx_manual->'searchableProperties', 'null' ) else idx_manual end )).key) as idx_property,
					xyz_index_name_for_property(space, (jsonb_each( case when idx_manual ? 'searchableProperties' then nullif( idx_manual->'searchableProperties', 'null' ) else idx_manual end )).key, 'm') as idx_name,
					(jsonb_each( case when idx_manual ? 'searchableProperties' then nullif( idx_manual->'searchableProperties', 'null' ) else idx_manual end )).value::text::boolean as idx_required
					FROM xyz_config.xyz_idxs_status
						where spaceid = space
                          AND schem = schema
			) A WHERE idx_required = true
		LOOP
			RAISE NOTICE '-- PROPERTY: % | SPACE: % |> DELETE UNWANTED IDX: %!',xyz_needless_manual_idx.idx_property, space, xyz_needless_manual_idx.idx_name;
			EXECUTE FORMAT ('DROP INDEX IF EXISTS %s."%s" ', schema, xyz_needless_manual_idx.idx_name);
		END LOOP;

        /** Check if auto-indexing is turend off - if yes, delete auto-indices */
        select auto_indexing from xyz_config.xyz_idxs_status into is_auto_indexing where spaceid = space;

        IF is_auto_indexing = false THEN
            BEGIN
                FOR xyz_needless_auto_idx IN
                    SELECT idx_name, idx_property
                    FROM xyz_index_list_all_available(schema,space)
                    WHERE src='a'
                        LOOP
                            RAISE NOTICE '-- PROPERTY: % | SPACE: % |> DELETE UNWANTED AUTO-IDX: %!',xyz_needless_auto_idx.idx_property, space, xyz_needless_auto_idx.idx_name;
                    EXECUTE FORMAT ('DROP INDEX IF EXISTS %s."%s" ', schema, xyz_needless_auto_idx.idx_name);
                END LOOP;
            END;
        END IF;

        /** Analyze IDX-Proposals aka AUTOMATIC MODE */
		SELECT * FROM xyz_config.xyz_idxs_status
			INTO xyz_space_stat
				WHERE idx_proposals IS NOT NULL
			AND idx_creation_finished = false
            AND (auto_indexing IS NULL OR auto_indexing = true)
			AND count >= 0
			AND spaceid = space
            AND schem = schema;

		IF xyz_space_stat.idx_proposals IS NOT NULL THEN
			RAISE NOTICE 'ANALYSE AUTOMATIC IDX PROPOSALS: % on SPACE:%', xyz_space_stat.idx_proposals, space;
		END IF;

		FOR xyz_idx_proposal IN
			SELECT value->>'property' as property, value->>'type' as type from jsonb_array_elements(xyz_space_stat.idx_proposals)
		LOOP
			IF idx_false_list @> ARRAY[xyz_idx_proposal.property] THEN
				RAISE NOTICE '-- PROPERTY: % | TYPE: % | SPACE: % |> IDX MANUAL DEACTIVATED -> SKIP!',xyz_idx_proposal.property, xyz_idx_proposal.type, space;
				CONTINUE;
			END IF;

			IF (SELECT * from xyz_index_property_available(schema, space, xyz_idx_proposal.property)) = true THEN
				RAISE NOTICE '-- PROPERTY: % | TYPE: % | SPACE: % |> IDX ALREADY EXISTS -> SKIP!', xyz_idx_proposal.property, xyz_idx_proposal.type, space;
				CONTINUE;
			END IF;

			BEGIN
				RAISE NOTICE '--PROPERTY: % | TYPE: % | SPACE: % |> CREATE AUTOMATIC IDX!',xyz_idx_proposal.property, xyz_idx_proposal.type, space;
				PERFORM xyz_index_creation_on_property(schema, space, xyz_idx_proposal.property,'a');

				EXCEPTION WHEN OTHERS THEN
					RAISE NOTICE '--PROPERTY: % | TYPE: % | SPACE: % |> IDX CREATION ERROR -> SKIP!',xyz_idx_proposal.property, xyz_idx_proposal.type, space;
			END;
		END LOOP;

        perform xyz_maintain_o_idxs_for_space( schema, space );

		/** set indication that idx creation is finished */
		UPDATE xyz_config.xyz_idxs_status
			SET idx_creation_finished = true,
				idx_proposals = null,
			    idx_available = (select jsonb_agg(FORMAT('{"property":"%s","src":"%s"}',idx_property, src)::jsonb) from (
				select * from xyz_index_list_all_available(schema, space)
					order by idx_property
			)b
		)
		WHERE spaceid = space
          AND schem = schema;
	END;
$BODY$
  LANGUAGE plpgsql VOLATILE;

CREATE OR REPLACE FUNCTION xyz_maintain_idxs_for_space499(
    schema text,
    space text)
  RETURNS void AS
$BODY$
	/**
	* Description: This function creates all Indices for a given space. Therefore it uses the data which
	*	is stored in the xyz_config.xyz_idxs_status maintenance table.
	*	At first all required On-Demand Indices are getting created (if some exists). Afterwards
	*	the properties which are determined through the Auto-Indexer are getting indexed (if some could
	*	get found during the data-analysis.
	*
	* Parameters:
	*   @schema	- schema in which the XYZ-spaces are located
	*   @space - id of the XYZ-space (tablename)
	*/
    DECLARE xyz_space_exists record;

	DECLARE xyz_space_stat record;
	DECLARE xyz_manual_idx record;
	DECLARE xyz_needless_manual_idx record;
    DECLARE xyz_needless_auto_idx record;

	DECLARE xyz_idx_proposal record;
	DECLARE idx_false_list TEXT[];
    DECLARE is_auto_indexing boolean;

	BEGIN
		/** Check if table is present */
		select 1 into xyz_space_exists
			from pg_tables WHERE tablename =space and schemaname = schema;
		IF xyz_space_exists IS NULL THEN
			DELETE FROM xyz_config.xyz_idxs_status
				WHERE spaceid = space
					AND schem = schema
                    AND idx_manual IS NULL
                    AND auto_indexing IS NULL;
			RAISE NOTICE 'SPACE DOES NOT EXIST %."%" ', schema, space;
			RETURN;
		END IF;

		/** set indication that idx creation is running */
		-- obsolet?
		UPDATE xyz_config.xyz_idxs_status
			SET idx_creation_finished = false
				WHERE spaceid = space
                  AND schem = schema;

		EXECUTE xyz_index_check_comments(schema, space);

		/** Analyze IDX-ON DEMAND aka MANUAL MODE */
		RAISE NOTICE 'ANALYSE MANUAL IDX on SPACE: %', space;

		/** Search missing ON-DEMAND IDXs */
		FOR xyz_manual_idx IN
 		 with 
		  indata  as ( select xyz_maintain_idxs_for_space499.schema as schema, xyz_maintain_idxs_for_space499.space as space ),
		  spc2tbl as
		  ( select indata.schema, indata.space, tablename::text  FROM pg_tables, indata
		    where 1 = 1
		 	  and schemaname = indata.schema 
			  and tablename like (indata.space || '%' )
			  and hasindexes = true -- assume partioned table is false here
			order by tablename
		  ),
		  avail_idx_m as
		  ( select * from ( select *, (xyz_index_list_all_available(spc2tbl.schema,spc2tbl.tablename)).* from spc2tbl ) o where src = 'm' ),
		  prop1tbl as 
		  ( select key as property, value::text::boolean as idx_required , spc2tbl.*
		    from
		    ( select (jsonb_each( case when idx_manual ? 'searchableProperties' then nullif( idx_manual->'searchableProperties', 'null' ) else idx_manual end )).*
		 	  from xyz_config.xyz_idxs_status, indata
			  where 1 = 1
				   and idx_creation_finished = false
				   and spaceid = indata.space
				   and schem = indata.schema 
			) o , spc2tbl
		  ),
		  prop2tbl as
		  ( select pt.*, 
				   (select xyz_index_name_for_property( pt.tablename , pt.property, 'm')) as idx_name,
				   (select xyz_property_datatype( pt.schema, pt.space , property, 5000)) as datatype,
				   (select * from xyz_index_property_available( pt.schema, pt.tablename , property)) as idx_available
			from prop1tbl pt 
		  ) 
		  select pt.*, al.idx_name as idx_exist, al.idx_property as idx_exists_property, al.tablename as idx_exists_table, al.schema as idx_exists_schema 
		  from prop2tbl pt full outer join avail_idx_m al on ( pt.idx_name = al.idx_name )
		LOOP
			IF xyz_manual_idx.idx_required = false THEN
				/** Add property to blacklist */
				idx_false_list :=  array_append(idx_false_list,xyz_manual_idx.property);
			END IF;

			IF xyz_manual_idx.idx_required = true AND xyz_manual_idx.idx_available = false THEN
				RAISE NOTICE '-- PROPERTY: % | TYPE: % | SPACE: % |> CREATE MANUAL IDX: %!',xyz_manual_idx.property, xyz_manual_idx.datatype, xyz_manual_idx.tablename,  xyz_manual_idx.idx_name;
				BEGIN
					PERFORM xyz_index_creation_on_property_object(xyz_manual_idx.schema, xyz_manual_idx.tablename, xyz_manual_idx.property, xyz_manual_idx.idx_name, xyz_manual_idx.datatype, 'm');
					EXCEPTION WHEN OTHERS THEN
						RAISE NOTICE '-- PROPERTY: % | TYPE: % | SPACE: % |> ALREADY EXISTS: % - SKIP!', xyz_manual_idx.property, xyz_manual_idx.datatype, xyz_manual_idx.tablename, xyz_manual_idx.idx_name;
				END;
			ELSEIF xyz_manual_idx.idx_required = false AND xyz_manual_idx.idx_available = true THEN
				RAISE NOTICE '-- PROPERTY: % | TYPE: % | SPACE: % |> DELETE IDX: %!',xyz_manual_idx.property, xyz_manual_idx.datatype, xyz_manual_idx.tablename, xyz_manual_idx.idx_name;
				EXECUTE FORMAT ('DROP INDEX IF EXISTS %s."%s" ', xyz_manual_idx.schema, xyz_manual_idx.idx_name);
				/** If an automatic one exists delete it as well */
				EXECUTE FORMAT ('DROP INDEX IF EXISTS %s."%s" ', xyz_manual_idx.schema, xyz_index_name_for_property(xyz_manual_idx.tablename, xyz_manual_idx.property, 'a'));
			ELSEIF xyz_manual_idx.idx_exist is not null AND xyz_manual_idx.idx_name is null THEN
				RAISE NOTICE '-- PROPERTY: % | SPACE: % |> DELETE UNWANTED IDX: %!',xyz_manual_idx.idx_exists_property, xyz_manual_idx.idx_exists_table, xyz_manual_idx.idx_exist;
  			    EXECUTE FORMAT ('DROP INDEX IF EXISTS %s."%s" ', xyz_manual_idx.idx_exists_schema, xyz_manual_idx.idx_exist);
			ELSE
				RAISE NOTICE '-- PROPERTY: % | TYPE: % | SPACE: % |> Nothing to do: %!',xyz_manual_idx.property, xyz_manual_idx.datatype, xyz_manual_idx.tablename, xyz_manual_idx.idx_name;
			END IF;
		END LOOP;

        /** Check if auto-indexing is turend off - if yes, delete auto-indices */
        select auto_indexing from xyz_config.xyz_idxs_status into is_auto_indexing where spaceid = space;

        IF is_auto_indexing = false THEN
            BEGIN
                FOR xyz_needless_auto_idx IN
				 with 
				 indata  as ( select xyz_maintain_idxs_for_space499.schema as schema, xyz_maintain_idxs_for_space499.space as space ),
				 spc2tbl as
				 ( select indata.schema, indata.space, tablename::text  FROM pg_tables, indata
				   where 1 = 1
			 		 and schemaname = indata.schema 
					 and tablename like (indata.space || '%' )
					 and hasindexes = true -- assume partioned table is false here
				   order by tablename
				 ),
				 avail_idx_a as
				 ( select * from ( select *, (xyz_index_list_all_available(spc2tbl.schema,spc2tbl.tablename)).* from spc2tbl ) o where src = 'a' )
				 select * from avail_idx_a
                LOOP
                 RAISE NOTICE '-- PROPERTY: % | SPACE: % |> DELETE UNWANTED AUTO-IDX: %!',xyz_needless_auto_idx.idx_property, xyz_needless_auto_idx.tablename, xyz_needless_auto_idx.idx_name;
                 EXECUTE FORMAT ('DROP INDEX IF EXISTS %s."%s" ', xyz_needless_auto_idx.schema, xyz_needless_auto_idx.idx_name);
                END LOOP;
            END;
        END IF;

        /** Analyze IDX-Proposals aka AUTOMATIC MODE */
		SELECT * FROM xyz_config.xyz_idxs_status
			INTO xyz_space_stat
				WHERE idx_proposals IS NOT NULL
			AND idx_creation_finished = false
            AND (auto_indexing IS NULL OR auto_indexing = true)
			AND count >= 0
			AND spaceid = space
            AND schem = schema;

		IF xyz_space_stat.idx_proposals IS NOT NULL THEN
			RAISE NOTICE 'ANALYSE AUTOMATIC IDX PROPOSALS: % on SPACE:%', xyz_space_stat.idx_proposals, space;
		END IF;

		FOR xyz_idx_proposal IN
			SELECT value->>'property' as property, value->>'type' as type from jsonb_array_elements(xyz_space_stat.idx_proposals)
		LOOP
			IF idx_false_list @> ARRAY[xyz_idx_proposal.property] THEN
				RAISE NOTICE '-- PROPERTY: % | TYPE: % | SPACE: % |> IDX MANUAL DEACTIVATED -> SKIP!',xyz_idx_proposal.property, xyz_idx_proposal.type, space;
				CONTINUE;
			END IF;

			IF (SELECT * from xyz_index_property_available499(schema, space, xyz_idx_proposal.property)) = true THEN
				RAISE NOTICE '-- PROPERTY: % | TYPE: % | SPACE: % |> IDX ALREADY EXISTS -> SKIP!', xyz_idx_proposal.property, xyz_idx_proposal.type, space;
				CONTINUE;
			END IF;

			BEGIN
				RAISE NOTICE '--PROPERTY: % | TYPE: % | SPACE: % |> CREATE AUTOMATIC IDX!',xyz_idx_proposal.property, xyz_idx_proposal.type, space;
				PERFORM xyz_index_creation_on_property499(schema, space, xyz_idx_proposal.property,'a');

				EXCEPTION WHEN OTHERS THEN
					RAISE NOTICE '--PROPERTY: % | TYPE: % | SPACE: % |> IDX CREATION ERROR -> SKIP!',xyz_idx_proposal.property, xyz_idx_proposal.type, space;
			END;
		END LOOP;

        perform xyz_maintain_o_idxs_for_space( schema, space );

		/** set indication that idx creation is finished */
		UPDATE xyz_config.xyz_idxs_status
			SET idx_creation_finished = true,
				idx_proposals = null,
			    idx_available = (select jsonb_agg(FORMAT('{"property":"%s","src":"%s"}',idx_property, src)::jsonb) 
								 from 
							     (
									with 
									indata  as ( select xyz_maintain_idxs_for_space499.schema as schema, xyz_maintain_idxs_for_space499.space as space ),
									spc2tbl as
									( select indata.schema, indata.space, tablename::text FROM pg_tables, indata
									  where 1 = 1
										and schemaname = indata.schema 
										and tablename like (indata.space || '%' )
										and hasindexes = true -- assume partioned table is false here
									  order by tablename limit 1
									)
									select idx_property, src
									from ( select (xyz_index_list_all_available(spc2tbl.schema,spc2tbl.tablename)).* from spc2tbl ) o order by idx_property
			                     ) b
		                        )
		WHERE spaceid = space
          AND schem = schema;
	END;
$BODY$
  LANGUAGE plpgsql VOLATILE;

------------------------------------------------
------------------------------------------------
-- Function: xyz_create_idxs(text, integer, integer, integer, text[])
-- DROP FUNCTION xyz_create_idxs(text, integer, integer, integer, text[]);
CREATE OR REPLACE FUNCTION xyz_create_idxs(
    schema text,
    lim integer,
    off integer,
    mode integer,
    owner_list text[])
  RETURNS void AS
$BODY$
	/**
	* Description: This function iterates over all spaces which are marked with idx_creation_finished=false in
	*	the xyz_config.xyz_idxs_status maintenance table.
	*
	* Parameters:
	*   @schema	- schema in which the xyz-spaces are located
	*   @lim - max amount of spaces to iterate over
	*   @off - offset, required for parallel executions
	*/

	DECLARE xyz_space_stat record;
	DECLARE xyz_idx_proposal record;
	DECLARE big_space_threshold integer := 10000;

	BEGIN
		IF mode = 1 OR mode = 2 THEN
			RAISE NOTICE 'WRITE NEWEST STATISTICS!';
			PERFORM xyz_write_newest_statistics(schema, owner_list, big_space_threshold);
		END IF;

		IF mode = 2 THEN
			RAISE NOTICE 'WRITE NEWEST ANALYSES!';
			PERFORM xyz_write_newest_idx_analyses(schema);
		END IF;

		FOR xyz_space_stat IN
			SELECT * FROM xyz_config.xyz_idxs_status A
				LEFT JOIN pg_tables B ON (B.tablename = A.spaceid)
			WHERE
				idx_creation_finished = false
				AND b.tablename is not null
				AND schem = schema
			 ORDER BY count, spaceid
				LIMIT lim OFFSET off
		LOOP
			RAISE NOTICE 'MAINTAIN IDX FOR: % !',xyz_space_stat.spaceid;
			PERFORM xyz_maintain_idxs_for_space499(schema, xyz_space_stat.spaceid);
		END LOOP;
	END;
$BODY$
  LANGUAGE plpgsql VOLATILE;
------------------------------------------------
------------------------------------------------
-- Function: xyz_property_path_to_array(text)
-- DROP FUNCTION xyz_property_path_to_array(text);
CREATE OR REPLACE FUNCTION xyz_property_path_to_array(propertypath text)
  RETURNS text[] AS
$BODY$
	/**
	* Description: Converts a jsonpath (e.g.: jsondata.foo.bar) to a text array ["jsondata","foo","bar"]
	*
	* Parameters:
	*   @propertypath	- path down to the json-field (e.g.: jsondata.foo.bar)
	*
	* Returns:
	*	text[] with json path segments
	*/

	DECLARE property TEXT;
	DECLARE jsonarray TEXT[];

	BEGIN
		FOR property IN
			SELECT * from regexp_split_to_table(propertypath,'\.')
		LOOP
			select array_append(jsonarray,property) into jsonarray;
		END LOOP;

		RETURN jsonarray;
        END;
$BODY$
  LANGUAGE plpgsql VOLATILE;
------------------------------------------------
------------------------------------------------
-- Function: xyz_property_path(text)
-- DROP FUNCTION xyz_property_path(text);
CREATE OR REPLACE FUNCTION xyz_property_path(propertypath TEXT)
  RETURNS TEXT AS
$BODY$
	/**
	* Description: Converts a jsonpath (e.g.: jsondata.foo.bar) to a jsonb notation ('jsondata'->'foo'->'bar')
	*
	* Parameters:
	*   @propertypath	- path down to the json-field (e.g.: jsondata.foo.bar)
	*
	* Returns:
	*	text with jsonb notation ('jsondata'->'foo'->'bar')
	*/

	DECLARE property TEXT;
	DECLARE jsonpath TEXT := '';

	BEGIN
		FOR property IN
			SELECT * from regexp_split_to_table(propertypath,'\.')
		LOOP
			jsonpath := jsonpath || '''' ||property || '''' || '->';
		END LOOP;

		jsonpath := substring(jsonpath from 0 for char_length(jsonpath)-1);

		RETURN jsonpath;
        END;
$BODY$
  LANGUAGE plpgsql VOLATILE;
------------------------------------------------
------------------------------------------------
-- Function: xyz_property_datatype(text, text, text, integer)
-- DROP FUNCTION xyz_property_datatype(text, text, text, integer);
CREATE OR REPLACE FUNCTION xyz_property_datatype(
	schema text,
    spaceid text,
    propertypath text,
    tablesamplecnt integer)
  RETURNS TEXT AS
$BODY$
	/**
	* Description:
	*	Tries to detect the data type of a jsonkey. {"foo" : "bar"} => "bar"=string
	*
	* Parameters:
	*   @spaceid		- id of the XYZ-space (tablename)
	*   @propertypath	- path down to the json-field (e.g.: jsondata.foo.bar)
	*   @tablesamplecnt	- define the value which get further used in the tablesample statement. If it is null full table scans s will be performed.
	*
	* Returns:
	*	datatype		- string | number | boolean | object | array | null
	*/

	DECLARE datatype TEXT := xyz_index_dissolve_datatype(propertypath);
	DECLARE json_proppath TEXT;

	BEGIN
		IF (datatype IS NOT NULL) THEN
			RETURN datatype;
		END IF;

		SELECT xyz_property_path(propertypath) into json_proppath;

		EXECUTE format('SELECT jsonb_typeof((jsondata->''properties''->%s)::jsonb)::text '
			||'	FROM %s."%s" TABLESAMPLE SYSTEM_ROWS(%s) '
			||'where jsondata->''properties''->%s  is not null limit 1',
				json_proppath, schema, spaceid, tablesamplecnt, json_proppath)
			INTO datatype;

		IF datatype IS NULL THEN
			RETURN 'unknown';
		END IF;

		RETURN datatype;
		EXCEPTION WHEN OTHERS THEN
			RETURN 'unknown';
	END;
$BODY$
  LANGUAGE plpgsql VOLATILE;
------------------------------------------------
------------------------------------------------
-- Function: xyz_property_statistic(text, text, integer)
-- DROP FUNCTION xyz_property_statistic(text, text, integer);
CREATE OR REPLACE FUNCTION xyz_property_statistic_v2(
    IN schema text,
    IN spaceid text,
    IN tablesamplecnt integer)
  RETURNS TABLE(key text, count integer, searchable boolean, datatype text) AS
$BODY$
	/**
	* Description: Returns table which includes a overview about properties.keys, their counts and the information if they are searchable.
	*	e.g: => 	fc, 544, true
	*				name, 544, false
	*				oda, 213, false
	*
	* Parameters:
	*   @schema			- schema in which the XYZ-spaces are located
	*   @spaceid		- id of the XYZ-space (tablename)
	*   @tablesamplecnt	- define the value which get further used in the tablesample statement. If it is null full table scans s will be performed.
	*
	* Returns (table):
	*	key				- property.key
	*	count			- number how often the property.key is present in the XYZ-space
	*	datatype		- string | number | boolean | object | array | null
	*/

	DECLARE
		/** used for big-spaces and get filled via pg_class */
		estimate_cnt bigint;

		/** list of indexes which are already available in the space */
		idxlist jsonb;
	BEGIN
		SELECT COALESCE(jsonb_agg(idx_property),'""'::jsonb) into idxlist
			FROM( select distinct split_part(idx_property,',',1) as idx_property from xyz_index_list_all_available($1,$2)
		WHERE src IN ('a','m','o') and not idx_property ~ '^f\..*'  ) A;

		IF tablesamplecnt is NULL
			THEN
				RETURN QUERY EXECUTE
					'SELECT DISTINCT ON(propkey) * FROM (  '
					|| '	SELECT propkey, '
					|| '		(SELECT COALESCE(COUNT(*)::numeric::INTEGER , 0) as count '
					|| '			FROM "'||schema||'"."'||spaceid||'" '
					|| '			WHERE jsondata#> xyz_property_path_to_array(''properties.''||propkey)  IS NOT NULL), '
					|| '		true as searchable, '
					|| '		(SELECT * from xyz_property_datatype('''||schema||''','''||spaceid||''', propkey, 1000)) as datatype '
					|| '	   FROM( '
					|| '		select distinct split_part(idx_property,'','',1) as propkey from xyz_index_list_all_available('''||schema||''','''||spaceid||''') '
					|| '			WHERE src IN (''a'',''m'', ''o'') '
					|| '	   ) B group by propkey '
					|| '	UNION '
					|| '	SELECT  propkey, '
					|| '		COALESCE(COUNT(*)::numeric::INTEGER, 0) as count, '
					|| '		(SELECT '''||idxlist||''' @>  to_jsonb(propkey)) as searchable, '
					|| '		(SELECT * from xyz_property_datatype('''||schema||''','''||spaceid||''',propkey,1000)) as datatype '
					|| '			FROM( 	'
					|| '				SELECT jsonb_object_keys(jsondata->''properties'') as propkey '
					|| '				FROM "'||schema||'"."'||spaceid||'" '
					|| '		) A WHERE propkey!=''@ns:com:here:xyz'' '
					|| '			GROUP BY propkey ORDER by propkey,count DESC '
					|| ') C';
		ELSE
			SELECT reltuples into estimate_cnt FROM pg_class WHERE oid = concat('"',$1, '"."', $2, '"')::regclass;

			RETURN QUERY EXECUTE
				'SELECT DISTINCT ON(propkey) * FROM (  '
				|| '	SELECT propkey, '
				|| '		(SELECT TRUNC(((COUNT(*)/1000::real) * '||estimate_cnt||')::numeric, 0)::INTEGER as count '
				|| '			FROM "'||schema||'"."'||spaceid||'" TABLESAMPLE SYSTEM_ROWS('||tablesamplecnt||') '
				|| '			WHERE jsondata#> xyz_property_path_to_array(''properties.''||propkey)  IS NOT NULL), '
				|| '		true as searchable, '
				|| '		(SELECT * from xyz_property_datatype('''||schema||''','''||spaceid||''',propkey,'||tablesamplecnt||')) as datatype '
				|| '	   FROM( '
				|| '		select distinct split_part(idx_property,'','',1) as propkey from xyz_index_list_all_available('''||schema||''','''||spaceid||''') '
				|| '			WHERE src IN (''a'',''m'', ''o'') '
				|| '	   ) B group by propkey '
				|| '	UNION '
				|| '	SELECT  propkey, '
				|| '		TRUNC(((COUNT(*)/1000::real) * '||estimate_cnt||')::numeric, 0)::INTEGER as count, '
				|| '		(SELECT '''||idxlist||''' @>  to_jsonb(propkey)) as searchable, '
				|| '		(SELECT * from xyz_property_datatype('''||schema||''','''||spaceid||''',propkey,'||tablesamplecnt||')) as datatype '
				|| '			FROM( '
				|| '				SELECT jsonb_object_keys(jsondata->''properties'') as propkey '
				|| '				FROM "'||schema||'"."'||spaceid||'" TABLESAMPLE SYSTEM_ROWS('||tablesamplecnt||') '
				|| '		) A WHERE propkey!=''@ns:com:here:xyz'' '
				|| '			GROUP BY propkey ORDER by propkey,count DESC '
				|| ') C';
		END IF;
	END;
$BODY$
  LANGUAGE plpgsql VOLATILE;

create or replace function xyz_property_statistic499_v2(
    IN schema text,
    IN spaceid text,
    IN tablesamplecnt integer)
  RETURNS TABLE(key text, count bigint, searchable boolean, datatype text) AS
$body$
	with idata as ( select schema as sname, spaceid as spc  ),
	pdata as 
	( select (xyz_property_statistic_v2(i.sname,coalesce( c2.relname, c1.relname ),tablesamplecnt)).* 
	  from idata i, pg_class c1 
	   left join pg_inherits pm on ( c1.oid = pm.inhparent )
	   left join pg_class c2 on ( c2.oid = pm.inhrelid )
	  where c1.oid = format('%I.%I',i.sname,i.spc)::regclass
	)
	select key, sum(count)::bigint as count, searchable, min(datatype) as datatype 
	from ( select key, sum(count) as count, searchable, datatype from pdata group by 1,3,4 ) ddd
	group by 1,3
$body$
language sql immutable;

------------------------------------------------
------------------------------------------------
-- Function: xyz_statistic_newest_spaces_changes(text, text[], integer)
-- DROP FUNCTION xyz_statistic_newest_spaces_changes(text, text[], integer);
CREATE OR REPLACE FUNCTION xyz_statistic_newest_spaces_changes(
    IN schema text,
    IN owner_list text[],
    IN min_table_count integer)
  RETURNS TABLE(spaceid text, tablesize jsonb, geometrytypes jsonb, properties jsonb, tags jsonb, count jsonb, bbox jsonb) AS
$BODY$
	/**
	*  Description: Returns complete statistic about all xyz-spaces:
	*		- which are new to the system
	*		- where more than 3000 rows as changed (added/deleted)
	*
	*  Parameters:
	*    @schema			- schema in which the XYZ-spaces are located
	*    @spaceid			- id of the XYZ-space (tablename)
	*    @min_table_count	- defines the count of rows a table have to has to get included.
	*
	*  Returns (table):
	*    spaceid			- id of the space
	*    tabelsize			- storage size of space
	*    geometrytypes		- list of geometry types which are present
	*    properties			- list of available properties and their counts
	*    tags				- number of tags found in space
	*    count				- number of records found in space
	*    bbox				- bbox in which the space objects are located
	*/

	/** List of all xyz-spaces */
	DECLARE xyz_spaces record;

	/** used to store xyz-space statistic results */
	DECLARE xyz_space_stat record;

	BEGIN

	FOR xyz_spaces IN
		SELECT relname as spaceid, E.spaceid as stat_spaceid, reltuples as current_cnt, E.count as old_cnt,
			(E.count-reltuples) as diff
		FROM pg_class C
			LEFT JOIN pg_tables D ON (D.tablename = C.relname)
			LEFT JOIN pg_namespace N ON (N.oid = C.relnamespace)
			LEFT JOIN xyz_config.xyz_idxs_status E ON (E.spaceid = C.relname)
		WHERE relkind='r' AND nspname = ''||schema||'' AND array_position(owner_list, tableowner::text) > 0
			/** More than 3000 objecs has changed OR space is new and has more than min_table_count entries */
			AND ((ABS(COALESCE(E.count,0) - COALESCE(reltuples,0)) > 3000 AND reltuples > min_table_count )  OR ( E.count IS null AND reltuples > min_table_count ))
			AND relname != 'spatial_ref_sys'
			ORDER BY reltuples
	LOOP
		BEGIN
			spaceid := xyz_spaces.spaceid;

            --skip history tables
            IF substring(spaceid,length(spaceid)-3) = '_hst' THEN
                CONTINUE;
            END IF;

			EXECUTE format('SELECT tablesize, geometrytypes, properties, tags, count, bbox from xyz_statistic_space(''%s'',''%s'')',schema , xyz_spaces.spaceid)
				INTO tablesize, geometrytypes, properties, tags, count, bbox;
			RETURN NEXT;
			EXCEPTION WHEN OTHERS THEN
				RAISE NOTICE 'ERROR CREATING STATISTIC ON SPACE %',  xyz_spaces.spaceid;
		END;
	END LOOP;
	END;
$BODY$
  LANGUAGE plpgsql VOLATILE;

CREATE OR REPLACE FUNCTION xyz_statistic_newest_spaces_changes499(
    IN schema text,
    IN owner_list text[],
    IN min_table_count integer)
  RETURNS TABLE(spaceid text, tablesize jsonb, geometrytypes jsonb, properties jsonb, tags jsonb, count jsonb, bbox jsonb) AS
$BODY$

	/** List of all xyz-spaces */
	DECLARE xyz_spaces record;

	/** used to store xyz-space statistic results */
	DECLARE xyz_space_stat record;

	BEGIN

	FOR xyz_spaces IN
		select o.nspname, o.spaceid, o.reltuples, E.count
		from
		( select 
		   case when relispartition then regexp_replace(relname, '_\d+$', '' ) else relname end as spaceid, 
		   tableowner,
		   nspname,
		   sum( reltuples )::bigint as reltuples  
		  from pg_class C
			join pg_namespace N ON (N.oid = C.relnamespace)
			join pg_tables D ON (D.tablename = C.relname and D.schemaname = N.nspname )
		  where 1 = 1 
			and relkind='r' 
			and relname != 'spatial_ref_sys'
			and nspname = xyz_statistic_newest_spaces_changes499.schema
			and array_position(owner_list, tableowner::text) > 0
		  group by 1,2,3 order by 4  
		) o LEFT JOIN xyz_config.xyz_idxs_status E ON (E.spaceid = o.spaceid and E.schem = o.nspname )
		where 1 = 1
		 /** More than 3000 objecs has changed OR space is new and has more than min_table_count entries */
		 and ((ABS(COALESCE(E.count,0) - COALESCE(reltuples,0)) > 3000 AND reltuples > min_table_count )  OR ( E.count IS null AND reltuples > min_table_count ))
		order by reltuples	
	LOOP
		BEGIN
			spaceid := xyz_spaces.spaceid;

            --skip history tables
            IF substring(spaceid,length(spaceid)-3) = '_hst' THEN
                CONTINUE;
            END IF;

			EXECUTE format('SELECT tablesize, geometrytypes, properties, tags, count, bbox from xyz_statistic_space499(''%s'',''%s'')',schema , xyz_spaces.spaceid)
				INTO tablesize, geometrytypes, properties, tags, count, bbox;
			RETURN NEXT;
			EXCEPTION WHEN OTHERS THEN
				RAISE NOTICE 'ERROR CREATING STATISTIC ON SPACE %',  xyz_spaces.spaceid;
		END;
	END LOOP;
	END;
$BODY$
  LANGUAGE plpgsql VOLATILE;

------------------------------------------------
------------------------------------------------
-- Function: xyz_write_newest_idx_analyses(text)
-- DROP FUNCTION xyz_write_newest_idx_analyses(text);
CREATE OR REPLACE FUNCTION xyz_write_newest_idx_analyses(schema text)
  RETURNS void AS
$BODY$
	/**
	*  Description: Updates xyz_config.xyz_idxs_status maintenance table with idx_analyses data and information
	*   which Indices are currently existing. Therefore xyz_index_proposals_on_properties() and xyz_index_list_all_available()
	*   functions are getting used. Finally idx_proposalsm,idx_available on the maintenance table are getting updated accordingly.
	*   All spaces are getting analyzed which are marked with idx_creation_finished=false in the maintenance table.
	*
	*  Parameters:
	*    @schema	- schema in which the xyz-spaces are located
	*/

	DECLARE xyz_space_stat record;
	DECLARE idx_prop jsonb;
	DECLARE idx_av jsonb;

	BEGIN
		FOR xyz_space_stat IN
			SELECT * FROM xyz_config.xyz_idxs_status
				WHERE idx_creation_finished = false
					AND count > 0 --to avoid processing of spaces which are not already present (manual IDX)
					AND count < 5000000 --temp
					AND (auto_indexing IS NULL OR auto_indexing = true)
		LOOP
			BEGIN
				IF xyz_space_stat.prop_stat != '[]'::jsonb THEN
					select jsonb_agg(FORMAT('{"property":"%s","type":"%s"}',prop_key, prop_type)::jsonb) INTO idx_prop from (
						select * from xyz_index_proposals_on_properties(schema,xyz_space_stat.spaceid)
							order by prop_key
					)B;
				END IF;

				select jsonb_agg(FORMAT('{"property":"%s","src":"%s"}',idx_property, src)::jsonb) INTO idx_av from (
					select * from xyz_index_list_all_available(schema,xyz_space_stat.spaceid)
						--where src='a'
						order by idx_property
				)A;

				UPDATE xyz_config.xyz_idxs_status
					SET idx_proposals = idx_prop,
					    idx_available = idx_av
						WHERE spaceid = xyz_space_stat.spaceid;
			END;
		END LOOP;
		PERFORM pg_sleep(1.5);
	END;
$BODY$
  LANGUAGE plpgsql VOLATILE;
------------------------------------------------
------------------------------------------------
-- Function: xyz_write_newest_statistics(text, text[], integer)
-- DROP FUNCTION xyz_write_newest_statistics(text, text[], integer);
CREATE OR REPLACE FUNCTION xyz_write_newest_statistics(
    schema text,
    owner_list text[],
    min_table_count integer)
  RETURNS void AS
$BODY$
	/**
	*  Description: writes newest statistic data into the xyz_config.xyz_idxs_status maintenance table. This data is getting used
	*	later on from the Auto-Indexer to create index-proposals.
	*
	*  Parameters:
	*    @schema			- schema in which the XYZ-spaces are located
	*    @owner_list		- list of database users which has the tables created (owner). Normally is this only one user.
	*    @min_table_count	- defines the count of rows a table have to has to get included.
	*/

	DECLARE xyz_spaces record;
	DECLARE xyz_idxs_status_exists text;
	BEGIN
		SELECT COALESCE (ex::text!='xyz_config.xyz_idxs_status')
			into xyz_idxs_status_exists
				from to_regclass('xyz_config.xyz_idxs_status') as ex;

		IF xyz_idxs_status_exists IS NULL THEN
			CREATE TABLE IF NOT EXISTS xyz_config.xyz_idxs_status
			(
			  runts timestamp with time zone,
			  spaceid text NOT NULL,
			  schem text,
			  idx_available jsonb,
			  idx_proposals jsonb,
			  idx_creation_finished boolean,
			  count bigint,
			  prop_stat jsonb,
			  idx_manual jsonb,
              auto_indexing boolean,
			  CONSTRAINT xyz_idxs_status_pkey PRIMARY KEY (spaceid)
			);
			INSERT INTO xyz_config.xyz_idxs_status (spaceid,count) VALUES ('idx_in_progress','0');
		END IF;

		FOR xyz_spaces IN
			SELECT spaceid
				FROM xyz_config.xyz_idxs_status C
					LEFT JOIN pg_class A ON (A.relname = C.spaceid)
					LEFT JOIN pg_tables D ON (D.tablename = C.spaceid)
				WHERE (
						D.tablename is null
						AND C.spaceid != 'idx_in_progress'
						AND C.count IS NOT NULL
					)
				    OR (
						(COALESCE(reltuples,0) < min_table_count OR C.count IS NULL)
						AND (idx_manual IS NULL OR idx_manual = '{}')
                        AND auto_indexing IS NULL
						AND C.spaceid != 'idx_in_progress'
                    )OR (
                        substring(C.spaceid,length(C.spaceid)-3) = '_hst'
                    )
		LOOP
			RAISE NOTICE 'Remove deleted space %',xyz_spaces.spaceid;
			DELETE FROM xyz_config.xyz_idxs_status
				WHERE spaceid = xyz_spaces.spaceid;
		END LOOP;

		xyz_spaces := NULL;

		FOR xyz_spaces IN
			SELECT * from xyz_statistic_newest_spaces_changes499(schema, owner_list , min_table_count)
		LOOP
			INSERT INTO xyz_config.xyz_idxs_status  as x_s (runts,spaceid,schem,count,prop_stat,idx_creation_finished)
			VALUES
			   (
			      CURRENT_TIMESTAMP,
			      xyz_spaces.spaceid,
			      schema,
			      (xyz_spaces.count->>'value')::bigint,
			      (xyz_spaces.properties->'value')::jsonb,
			      false
			   )
			ON CONFLICT (spaceid)
			DO
			UPDATE
				SET runts = CURRENT_TIMESTAMP,
				    count = (xyz_spaces.count->>'value')::bigint,
				    prop_stat =  (xyz_spaces.properties->'value')::jsonb,
				    idx_creation_finished = false
					WHERE x_s.spaceid = xyz_spaces.spaceid;
		END LOOP;
		PERFORM pg_sleep(1.5);
	END;
$BODY$
  LANGUAGE plpgsql VOLATILE;
------------------------------------------------
------------------------------------------------
-- Function: xyz_statistic_all_spaces(text, text[], integer)
-- DROP FUNCTION xyz_statistic_all_spaces(text, text[], integer);
CREATE OR REPLACE FUNCTION xyz_statistic_all_spaces(
    IN schema text,
    IN owner_list text[],
    IN min_table_count integer)
  RETURNS TABLE(spaceid text, tablesize jsonb, geometrytypes jsonb, properties jsonb, tags jsonb, count jsonb, bbox jsonb) AS
$BODY$
	/**
	* Description: Returns complete statistic about all xyz-spaces. Takes a lot of time depending on the amount of spaces.
	*
	* Parameters:
	*   @schema			- schema in which the xyz-spaces are located
	*   @owner_list		- list of database users which has the tables created (owner). Normally is this only one user.
	*   @min_table_count- defines the count of rows a table have to has to get included.
	*
	* Returns (table):
	*   spaceid			- id of the space
	*   tabelsize		- storage size of space
	*   geometrytypes	- list of geometrytypes which are present
	*   properties		- list of available properties and their counts
	*   tags			- number of tags found in space
	*   count			- number of records found in space
	*   bbox			- bbox in which the space objects are located
	*/

	/** List of all xyz-spaces */
	DECLARE xyz_spaces record;

	/** used to store xyz-space statistic results */
	DECLARE xyz_space_stat record;

	BEGIN

	FOR xyz_spaces IN
		SELECT relname as spaceid,reltuples as cnt
			FROM pg_class C
				LEFT JOIN pg_tables D ON (D.tablename = C.relname)
				LEFT JOIN pg_namespace N ON (N.oid = C.relnamespace)
			WHERE relkind='r' AND nspname = ''||schema||'' AND array_position(owner_list, tableowner::text) > 0
				ORDER BY reltuples DESC
	LOOP
		spaceid := xyz_spaces.spaceid;

		IF min_table_count > 0 AND min_table_count > xyz_spaces.cnt THEN
			RETURN;
		ELSE
			EXECUTE format('SELECT tablesize, geometrytypes, properties, tags, count, bbox from xyz_statistic_space499(''%s'',''%s'')',schema , xyz_spaces.spaceid)
				INTO tablesize, geometrytypes, properties, tags, count, bbox;
			RETURN NEXT;
		END IF;
	END LOOP;
	END;
$BODY$
  LANGUAGE plpgsql VOLATILE;
------------------------------------------------
------------------------------------------------
-- Function: xyz_property_evaluation(text, text, text, integer)
-- DROP FUNCTION xyz_property_evaluation(text, text, text, integer);
CREATE OR REPLACE FUNCTION xyz_property_evaluation(
    IN schema text,
    IN spaceid text,
    IN propkey text,
    IN tablesamplecnt integer)
  RETURNS TABLE(count bigint, val text, jtype text) AS
$BODY$
	/**
	*  Description: Returns table which includes a overview about properties.key->values and their counts.
	*		e.g.:	 properties.fc
	*				=> 	233, 1, integer
	*					22,  2, integer
	*					577, 5, integer
	*	Only primitive data type are allowed: string,number,boolean - object,array are getting ignored
	*	If more than one data type exists in properties.key->values the result will be NULL (properties.fc = 5 AND properties.fc = 'foo')
	*
	* Parameters:
	*   @schema			- schema in which the xyz-spaces are located
	*   @spaceid		- id of the space (tablename)
	*   @propkey		- name of the property which should get evaluated. properties.>key<
	*   @tablesamplecnt	- define the value which get further used in the tablesample statement. If it is null full table scans s will be performed.
	*
	* Returns (table):
	*	count			- indicate how often the value exists
	*	val				- value of json.key
	*	jtype			- data type of value
	*/

	/** to store a distinct list of properties.key->values (properties.fc => { 1,2,3,4,5} */
	DECLARE prop_values_distinct record;

	/** used for big spaces */
	DECLARE tablesample_expression text := '';

	/** to collect object-Types (string,text,boolean,array..) of properties.key->values */
	DECLARE object_types text[];

	BEGIN
		propkey := replace(propkey, '''', '''''');

		IF tablesamplecnt is not NULL THEN tablesample_expression := concat('TABLESAMPLE SYSTEM_ROWS(',tablesamplecnt,')');
		END IF;

		/** ignore: array, object, null */
		EXECUTE format('SELECT array_agg(obj_type) FROM( '
				||'SELECT DISTINCT jsonb_typeof((jsondata->''properties''->%L)::jsonb) as obj_type '
				||'		from  %s."%s" %s '
				||'	WHERE jsonb_typeof((jsondata->''properties''->''%s'')::jsonb) in (''string'', ''number'', ''boolean'')) B '
				, propkey, schema, spaceid, tablesample_expression, propkey)
			INTO object_types;

		IF object_types is NULL OR cardinality(object_types) != 1 THEN
			-- Condition not met / only one primitive object Type allowed
			RAISE NOTICE 'object_types not supported: % ', object_types;
			RETURN;
		END IF;

		/** search distinct property values which can be found in properties.propkey */
		FOR prop_values_distinct IN
			EXECUTE FORMAT(
				'SELECT count(*) as cnt, COALESCE((jsondata->''properties''->%L)::text,'''') as val '
				|| ' from %s."%s" %s GROUP BY val ', propkey, schema, spaceid, tablesample_expression)
		LOOP
			/** count how often the current value exists */
			jtype := object_types[1];
			val := prop_values_distinct.val;
			count := prop_values_distinct.cnt;

			RETURN NEXT;
		END LOOP;
        END;
$BODY$
  LANGUAGE plpgsql VOLATILE;
------------------------------------------------
------------------------------------------------
-- Function: xyz_index_proposals_on_properties(text, text)
-- DROP FUNCTION xyz_index_proposals_on_properties(text, text);
CREATE OR REPLACE FUNCTION xyz_index_proposals_on_properties(
    IN schema text,
    IN _spaceid text)
  RETURNS TABLE(prop_key text, prop_type text) AS
$BODY$
	/**
	*	Description: Returns table which includes a list with flat properties.key's and their corresponding data types of the values.
	*	This list represents proposals which can be used for index creations on property root-level.
	*
	*	Only primitive data types are allowed (string,number,boolean). Already indexed properties are getting ignored.
	*
	*	e.g.: => 	fc, integer
	*				name, string
	*
	* Parameters:
	*   @schema		- schema in which the xyz-spaces are located
	*   @spaceid	- id of the space (tablename)
	*
	* Returns (table):
	*	prop_key	- property.key which should get indexed
	*	prop_type	- data type of prop_key values
	*/

	DECLARE
		index_limit integer := 8;
		cnt bigint;
		prop_stat record;
		prop_popularity real;
		prop_eval record;

		prop_val_popularity real;
		prop_is_relevant boolean;

		value_type text;
		value_loop_i integer;

		auto_tablescan integer := null;
		semantic_hit boolean;
	BEGIN

	    select sum( coalesce( c2.reltuples, c1.reltuples ) )::bigint into cnt
        from pg_class c1 left join pg_inherits pm on ( c1.oid = pm.inhparent ) left join pg_class c2 on ( c2.oid = pm.inhrelid )
        where c1.oid = concat('"',$1, '"."', $2, '"')::regclass;

		if cnt is null OR cnt <= 50000 THEN
			EXECUTE format('SELECT count(*) from %s."%s"', schema,_spaceid)
				INTO cnt;
		END IF;

		RAISE NOTICE 'TABLE CNT %',cnt;

		IF cnt > 10000 THEN
			auto_tablescan := 1000;
		END IF;

		/** Check which properties are available in the space */
		FOR prop_stat IN
			/** Ignore manual deactivated idx */
			SELECT * from(
				SELECT *,
					(SELECT (case when idx_manual ? 'searchableProperties' then nullif( idx_manual->'searchableProperties', 'null' ) else idx_manual end)->key from xyz_config.xyz_idxs_status WHERE spaceid = _spaceid) as manual
					from (
						SELECT * from xyz_property_statistic499(schema, _spaceid, auto_tablescan)
				) A
			) B where manual = 'true' OR manual is NULL LIMIT index_limit
		LOOP
			prop_popularity := (prop_stat.count::real / cnt::real);

			IF prop_popularity > 0.8 THEN
				/** Property is in more than 80% of rows available */
				RAISE NOTICE '-- KEY: % KEY_COUNT: % INDEXED: % PROP-POPULARITY: %', prop_stat.key, prop_stat.count, prop_stat.searchable, prop_popularity;

				/** Check if index is already available */
				IF prop_stat.searchable THEN
					RAISE NOTICE '-- SKIP - Prop % because its already indexed!', prop_stat.key;
					CONTINUE;
				END IF;

				/** TODO: Semantic property name check */
				/**
				*	EXECUTE format('SELECT xyz_index_proposals_semantic_check(%L)',  prop_stat.key)
				*	INTO semantic_hit;
				*
				*	IF semantic_hit THEN
				*		prop_key := prop_stat.key::text;
				*		EXECUTE format('SELECT jsonb_typeof((jsondata->''properties''->%L)::jsonb)::text '
				*				||'	FROM %s."%s" '
				*				||'where jsondata->''properties''->>%L is not null limit 1',
				*				prop_key, schema, _spaceid, prop_key)
				*			INTO prop_type;
				*		-- Only permit allowed datatypes
				*		IF prop_type in ('string', 'number', 'boolean') THEN
				*			RAISE NOTICE '-- Semantic Hit - Prop %!', prop_stat.key;
				*			RAISE NOTICE '------>> ADD: % %',prop_stat.key, prop_type;
				*			RETURN NEXT;
				*		END IF;
				*		CONTINUE;
				*	END IF;
				*/

				prop_is_relevant := false;
				value_type := null;
				value_loop_i := 0;

				FOR prop_eval IN EXECUTE FORMAT(
					'SELECT * FROM( '
					||'	SELECT row_number() over() as res_cnt, * FROM('
					||'		SELECT count,val,jtype FROM( '
					||'			SELECT count,val,jtype FROM xyz_property_evaluation(%L,%L,%L,%L) order by count DESC limit 5 '
					||'		)iii order by count ASC '
					||'	)i '
					||')ii order by 1 desc', schema, _spaceid, prop_stat.key, auto_tablescan)
				LOOP
					/** If only 1 value or 2 different values for are properties.key are available we do not create an index */
					IF value_loop_i = 0 AND prop_eval.res_cnt < 3 THEN
						RAISE NOTICE '------ SKIP - Prop % with only % different values!', prop_stat.key, prop_eval.res_cnt;
						EXIT;
					END IF;

					/** If we can find two different data-types we can't recommend an index-creation */
					IF value_type != null AND prop_eval.jtype != value_type THEN
						RAISE NOTICE '------ SKIP - Prop % has values with different types! % != %', prop_stat.key, value_type, prop_eval.jtype;
						EXIT;
					END IF;

					prop_val_popularity := (prop_eval.count::real / cnt::real);

					/** NO value should exist more than 33% records of the table */
					IF prop_val_popularity > 0.33 THEN
						RAISE NOTICE '------ SKIP - Val: % of Prop: % is to popular: %', prop_eval.val, prop_stat.key, prop_val_popularity;
						EXIT;
					END IF;

					/**
					* property has more than 2 values
					* each value has populariyt of < 33%
					* only one data_type is available
					*/
					prop_is_relevant := true;
					value_type := prop_eval.jtype;
					value_loop_i := value_loop_i + 1;
				END LOOP;

				IF prop_is_relevant THEN
					RAISE NOTICE'------>> ADD: % %',prop_stat.key,prop_eval.jtype;
					prop_key := prop_stat.key::text;
					prop_type := prop_eval.jtype::text;
					RETURN NEXT;
				END IF;
			ELSE
				RAISE NOTICE '-- SKIP (PROP-POP to low!) KEY: % KEY_COUNT: % INDEXED: % PROP-POPULARITY: %', prop_stat.key, prop_stat.count, prop_stat.searchable, prop_popularity;
			END IF;
		END LOOP;
        END;
$BODY$
  LANGUAGE plpgsql VOLATILE;
------------------------------------------------
------------------------------------------------
-- Function: xyz_index_creation_on_property(text, text, text, character
-- DROP FUNCTION xyz_index_creation_on_property(text, text, text, character);
CREATE OR REPLACE FUNCTION xyz_index_creation_on_property(
    schema text,
    spaceid text,
    propkey text,
    source character)
  RETURNS text AS
$BODY$
	/**
	* Description:
	*	This function creates concurrently an index for a properties.key in a XYZ-space.
	*	The name of the indexed property get stored as an comment on the created index.
	*	Get comment with: select obj_description( ('xyz."idx_name"')::regclass )
	*	The index get stored as JSONB Type by use of BTREE.
	*	Its recommended to SET ENABLE_SEQSCAN = OFF;
	*
	* Parameters:
	*   @schema		- schema in which the XYZ-spaces are located
	*   @spaceid	- id of the XYZ-space (tablename)
	*   @propkey	- name of the property for a index should get created
	*	@source		- 'a'|'m' a=automatic m=manual
	*
	* Returns:
	*   idx_name - name of the created Index
	*/

	DECLARE
		idx_name text;
	BEGIN
		source = lower(source);

		IF source not in ('a','m') THEN
			RAISE EXCEPTION 'Source ''%'' not supported. Use ''m'' for manual or ''a'' for automatic!',source;
		END IF;

		SELECT * into idx_name
			FROM xyz_index_name_for_property(spaceid, propkey, source);

		/** TODO: CREATE INDEX CONCURRENTLY - make use of dblink "%s" ' */
		EXECUTE format('CREATE INDEX "%s" '
				||'ON %s."%s" '
				||'((jsondata->''properties''->''%s''))',
			idx_name, schema, spaceid, propkey);

		EXECUTE format('COMMENT ON INDEX %s."%s" '
				||'IS ''p.name=%s''',
			schema, idx_name, propkey);

		RETURN idx_name;
	END
$BODY$
  LANGUAGE plpgsql VOLATILE;

create or replace function xyz_index_creation_on_property499(
    schema text,
    spaceid text,
    propkey text,
    source character)
  returns void as
$body$
 declare
  idata record;
 begin
  for idata in
   with 
    indata  as ( select xyz_index_creation_on_property499.schema as schema, xyz_index_creation_on_property499.spaceid as space ),
    spc2tbl as
    ( select indata.schema, indata.space, tablename::text  FROM pg_tables, indata
      where 1 = 1
      and schemaname = indata.schema 
      and tablename like (indata.space || '%' )
      and hasindexes = true -- assume partioned table is false here
      order by tablename
    )
    select * from spc2tbl
  loop
   perform xyz_index_creation_on_property( idata.schema, idata.tablename, xyz_index_creation_on_property499.propkey, xyz_index_creation_on_property499.source ); 
  end loop;
 end; 
$body$
 language plpgsql volatile;

------------------------------------------------
------------------------------------------------
-- Function: xyz_geotype(geometry)
-- DROP FUNCTION xyz_geotype(geometry);
CREATE OR REPLACE FUNCTION xyz_geotype(geo geometry)
  RETURNS text AS
$BODY$
	/**
	* Description: Returns Geometry Types which are fit to XYZ models
	*
	* Parameters:
	*	@geo			- Geometry which should get translated
	*
	* Returns:
	*	geometryText	- Simple XYZ-Conform text representation of geometry
	*/

	BEGIN
		IF geo is NULL THEN
			RETURN 'NULL';
		ELSE
			CASE ST_GeometryType(geo)
			     WHEN 'ST_Point' THEN return 'Point';
			     WHEN 'ST_LineString' THEN return 'LineString';
			     WHEN 'ST_Polygon' THEN return 'Polygon';
			     WHEN 'ST_MultiPoint' THEN return 'MultiPoint';
			     WHEN 'ST_MultiLineString' THEN return 'MultiLineString';
			     WHEN 'ST_MultiPolygon' THEN return 'MultiPolygon';
			     ELSE return 'UNKNOWN';
			END CASE;
		END IF;
        END;
$BODY$
  LANGUAGE plpgsql VOLATILE;
------------------------------------------------
------------------------------------------------
-- Function: xyz_index_name_for_property(text, text, character)
-- DROP FUNCTION xyz_index_name_for_property(text, text, character);
CREATE OR REPLACE FUNCTION xyz_index_name_for_property(
    spaceid text,
    propkey text,
    source character)
  RETURNS text AS
$BODY$
	/**
	* Description: Create an index-name for a properties.key which is further used in XYZ-scope.
	*
	*	idx_name = {prefix}_{spaceid}_{propkey}_{source}
	*	prefix = 'idx'
	*	propkey = (md5(properties.key1)).substring(0,8)
	*	source = 'm' | 'a' <=> manual | automatic
	*
	*	E.g.:	idx_osm-building-world_098df_i_m
	*
	* Parameters:
	*   @spaceid	- id of the space (and tablename)
	*   @propkey	- name of the property for wich an index-name should get created. properties.>key<
	*   @source		- 'a'|'m' a=automatic m=manual
	*
	* Returns:
	*	idx_name 	- XYZ-Index name which getting used for the Indices Creations.
	*/

	DECLARE prefix text :='idx';
		idx_name text;

	BEGIN
		source = lower(source);

		IF source not in ('a','m') THEN
			RAISE EXCEPTION 'Source ''%'' not supported. Use ''m'' for manual or ''a'' for automatic!',source;
		END IF;

		select * into idx_name from concat(prefix, '_', spaceid, '_', substring(md5(propkey), 0 ,8 ),'_',source);

		RETURN idx_name;
	END;
$BODY$
  LANGUAGE plpgsql VOLATILE;
------------------------------------------------
------------------------------------------------
-- Function: xyz_index_find_missing_system_indexes(text, text[])
-- DROP FUNCTION xyz_index_find_missing_system_indexes(text, text[]);
CREATE OR REPLACE FUNCTION xyz_index_find_missing_system_indexes(
    IN schema text,
    IN owner_list text[])
  RETURNS TABLE(has_createdat boolean, has_updatedat boolean, spaceid text, cnt bigint) AS
$BODY$
	/**
	* Description: Find missing XYZ-System Indices (createdAt,updatedAt).
	*
	* Parameters:
	*   @schema			- schema in which the XYZ-spaces are located
	*   @owner_list		- list of database users which has the tables created (owner). Normally is this only one user.
	*
	* Returns (table):
	*	has_createdat	- true if Index is present
	*	has_updatedat	- true if Index is present
	*	spaceid			- id of XYZ-space
	*	cnt				- row count of XYZ-space
	*/

	BEGIN
		RETURN QUERY
			SELECT  COALESCE((idx_available ? 'createdAt'), false) AS has_createdAt,
				COALESCE((idx_available ? 'updatedAt'), false) AS has_updatedAt,
				s_id::text, table_cnt from (
				SELECT relname as s_id,reltuples::bigint as table_cnt ,
					(SELECT jsonb_agg(FORMAT('"%s"',idx_property)::jsonb) from (
						SELECT * from xyz_index_list_all_available(''||schema||'',relname)
							WHERE idx_property IN ('createdAt','updatedAt') and src = 's'
							order by idx_property
						)A
					) as idx_available
				FROM pg_class C
					LEFT JOIN pg_tables D ON (D.tablename = C.relname)
					LEFT JOIN pg_namespace N ON (N.oid = C.relnamespace)
				WHERE relkind='r' AND nspname = ''||schema||'' AND array_position(owner_list, tableowner::text) > 0
					ORDER BY reltuples ASC, spaceid
			) B WHERE idx_available IS NULL OR jsonb_array_length(idx_available) < 2;
	END;
$BODY$
  LANGUAGE plpgsql VOLATILE;
------------------------------------------------
------------------------------------------------
-- Function: xyz_index_name_dissolve_to_property(text,text)
-- DROP FUNCTION xyz_index_name_dissolve_to_property(text,text);
CREATE OR REPLACE FUNCTION xyz_index_name_dissolve_to_property(IN idx_name text, space_id text)
  RETURNS TABLE(spaceid text, propkey text, source character) AS
$BODY$
	/**
	* Description: Get spaceid, propkey and source from Index-name.
	*
	*		Index-Name: {prefix}_{spaceid}_{propkey}_{source}
	*		prefix = 'idx'
	*		propkey = (md5(properties.key1)).substring(0,8)
	*		source = 'm' | 'a' <=> manual | automatic
	*
	* Parameters:
	*	@idx_name	- name of Index
	*	@space_id	- id of XYZ-space
	*
	* Returns:
	*   spaceid	- id of XYZ-space(tablename)
	*   propkey	- (md5(properties.key1)).substring(0,8) of the property for which an index-name should get created. properties.>key<
	*   source	- 'a'|'m' a=automatic m=manual
	*/

	DECLARE
		idx_split text[];
	BEGIN
		/** idx begins with idx_{spaceid} so we cut this part out */
		SELECT * INTO idx_split FROM regexp_split_to_array(substring(idx_name from char_length(space_id) + 6), '_');

		spaceid := space_id;
		propkey := xyz_index_get_plain_propkey(idx_split[1]);
		source :=  regexp_replace(idx_split[2],'o1[01]*$','o');

		RETURN NEXT;
	END;
$BODY$
  LANGUAGE plpgsql VOLATILE;
------------------------------------------------
------------------------------------------------
-- Function: xyz_index_property_available(text, text, text)
-- DROP FUNCTION xyz_index_property_available(text, text, text);
CREATE OR REPLACE FUNCTION xyz_index_property_available(
    schema text,
    spaceid text,
    propkey text)
  RETURNS boolean AS
$BODY$
	/**
	* Description: This function can be used to check if a json-property is indexed
	*
	*		Index-Name: {prefix}_{spaceid}_{propkey}_{source}
	*		prefix = 'idx'
	*		propkey = (md5(properties.key1)).substring(0,8)
	*		source = 'm' | 'a' <=> manual | automatic
	*
	* Parameters:
	*   @schema		- schema in which the XYZ-spaces are located
	*   @spaceid	- id of XYZ-space(tablename)
	*   @propkey	- path of json-key inside jsondata->'properties' object (eg. foo | foo.bar)
	*
	* Returns:
	*   true		- if property is indexed.
	*/

	DECLARE ret boolean;

	BEGIN
		SELECT indexname IS NOT NULL FROM pg_indexes
			WHERE schemaname = ''||schema||'' AND tablename = ''||spaceid||''
			AND (	indexname = xyz_index_name_for_property(''||spaceid||'',''||propkey||'','a')
			       OR
				-- Check if its really needed
				indexname = xyz_index_name_for_property(''||spaceid||'',''||propkey||'','m')
			    )
		INTO ret;
		return ret is not null;
	END;
$BODY$
  LANGUAGE plpgsql VOLATILE;

create or replace function xyz_index_property_available499(
    schema text,
    spaceid text,
    propkey text)
  returns boolean AS
$body$
 with 
 indata  as ( select xyz_index_property_available499.schema as schema, xyz_index_property_available499.spaceid as space ),
 spc2tbl as
 ( select indata.schema, indata.space, tablename  FROM pg_tables, indata
   where 1 = 1
     and schemaname = indata.schema 
     and tablename like (indata.space || '%' )
     and hasindexes = true -- assume partioned table is false here
   order by tablename
 )
 select xyz_index_property_available( spc2tbl.schema,tablename, propkey) from spc2tbl order by 1 limit 1
$body$
language sql volatile;

------------------------------------------------
------------------------------------------------
-- Function: xyz_property_statistic(text, text, integer)
-- DROP FUNCTION xyz_property_statistic(text, text, integer);
CREATE OR REPLACE FUNCTION xyz_property_statistic(
    IN schema text,
    IN spaceid text,
    IN tablesamplecnt integer)
  RETURNS TABLE(key text, count integer, searchable boolean) AS
$BODY$
	/**
	* Description: Returns table which includes a overview about properties.keys and their counts.
	*	e.g. 	=> 	fc,		544, false
	*				name, 	544, false
	*				oda, 	213, false
	*
	* Parameters:
	*   @schema			- schema in which the XYZ-spaces are located
	*   @spaceid		- id of the XYZ-space (tablename)
	*   @tablesamplecnt	- define the value which get further used in the tablesample statement. If it is null full table scans s will be performed.
	*
	* Returns (table):
	*	key				- path of json-key inside jsondata->'properties' object (eg. foo | foo.bar)
	*	count			- how often does the key exists in the dataset
	*	searchable		- true if an index is existing
	*/

	DECLARE
		/** used for big-spaces and get filled via pg_class */
		estimate_cnt bigint;

		/** list of indexes which are already available in the space */
		idxlist jsonb;
	BEGIN
		/** @TODO: check if idx_list is null */
		SELECT COALESCE(jsonb_agg(idx_property),'""'::jsonb) into idxlist
			FROM( select idx_property from xyz_index_list_all_available($1,$2)
		WHERE src IN ('a','m') )A;

		IF tablesamplecnt is NULL THEN
			RETURN QUERY EXECUTE
				'SELECT  key, '
				|| '	 COUNT(key)::numeric::INTEGER as count, '
				|| '	 (SELECT position(key in '''||idxlist||''') > 0) as searchable '
				|| 'FROM( '
				|| '	SELECT jsonb_object_keys(jsondata->''properties'') as key '
				|| '		FROM "'||schema||'"."'||spaceid||'" '
				|| ' 	) a '
				|| 'WHERE key!=''@ns:com:here:xyz'' GROUP BY key ORDER by count DESC, key';
		ELSE
			SELECT reltuples into estimate_cnt FROM pg_class WHERE oid = concat('"',$1, '"."', $2, '"')::regclass;

			RETURN QUERY EXECUTE
				'SELECT  key, '
				|| '	 TRUNC(((COUNT(key)/'||tablesamplecnt||'::real)* '||estimate_cnt||')::numeric, 0)::INTEGER as count, '
				|| '	 (SELECT position(key in '''||idxlist||''') > 0) as searchable '
				|| 'FROM( '
				|| '	SELECT jsonb_object_keys(jsondata->''properties'') as key '
				|| '		FROM "'||schema||'"."'||spaceid||'" TABLESAMPLE SYSTEM_ROWS('||tablesamplecnt||') '
				|| ' 	) a '
				|| 'WHERE key!=''@ns:com:here:xyz'' GROUP BY key ORDER by count DESC, key ';
		END IF;
        END;
$BODY$
  LANGUAGE plpgsql VOLATILE;

create or replace function xyz_property_statistic499(
    IN schema text,
    IN spaceid text,
    IN tablesamplecnt integer)
  RETURNS TABLE(key text, count bigint, searchable boolean) AS
$body$
	with idata as ( select schema as sname, spaceid as spc  ),
	pdata as 
	( select (xyz_property_statistic(i.sname,coalesce( c2.relname, c1.relname ),tablesamplecnt)).* 
	  from idata i, pg_class c1 
	   left join pg_inherits pm on ( c1.oid = pm.inhparent )
	   left join pg_class c2 on ( c2.oid = pm.inhrelid )
	  where c1.oid = format('%I.%I',i.sname,i.spc)::regclass
	)
	select key, sum(count) as count, searchable from pdata group by 1,3
$body$
language sql immutable;

------------------------------------------------
------------------------------------------------
-- Function: xyz_tag_statistic(text, text, integer)
-- DROP FUNCTION xyz_tag_statistic(text, text, integer);
CREATE OR REPLACE FUNCTION xyz_tag_statistic(
    IN schema text,
    IN spaceid text,
    IN samplecnt integer)
  RETURNS TABLE(key jsonb, count integer) AS
$BODY$
	/**
	* Description: Returns table which includes a overview about properties.@ns:com:here:xyz->tags and their counts.
	*	e.g.  => 	foo, 544
	*				bar, 123
	*
	* Parameters:
	*   @schema			- schema in which the XYZ-spaces are located
	*   @spaceid		- id of the XYZ-space (tablename)
	*   @tablesamplecnt	- define the value which get further used in the tablesample statement. If it is null full table scans will be performed.
	*
	* Returns (table):
	*	tag				- tag name
	*	count			- how often does the tag exists in the dataset
	*/

	DECLARE
		/** used for big-spaces and get filled via pg_class */
		estimate_cnt bigint;
	BEGIN
		IF samplecnt is NULL THEN
			RETURN QUERY EXECUTE
				'SELECT  tag, '
				|| '	 COUNT(tag)::numeric::INTEGER as count '
				|| 'FROM( '
				|| '	SELECT jsonb_array_elements(jsondata->''properties''->''@ns:com:here:xyz''->''tags'') as tag '
				|| '		FROM "'||schema||'"."'||spaceid||'" '
				|| ' 	) a '
				|| 'GROUP BY tag ORDER by count DESC, tag';
		ELSE
			SELECT reltuples into estimate_cnt FROM pg_class WHERE oid = concat('"',$1, '"."', $2, '"')::regclass;

			RETURN QUERY EXECUTE
				'SELECT  tag, '
				|| '	 TRUNC(((COUNT(tag)/'||samplecnt||'::real)* '||estimate_cnt||')::numeric, 0)::INTEGER as count '
				|| 'FROM( '
				|| '	SELECT jsonb_array_elements(jsondata->''properties''->''@ns:com:here:xyz''->''tags'') as tag '
				|| '		FROM "'||schema||'"."'||spaceid||'" TABLESAMPLE SYSTEM_ROWS('||samplecnt||') '
				|| ' 	) a '
				|| 'GROUP BY tag ORDER by count DESC, tag';
		END IF;
        END;
$BODY$
  LANGUAGE plpgsql VOLATILE;
------------------------------------------------
------------------------------------------------
-- Function: xyz_statistic_searchable(jsonb)
-- DROP FUNCTION xyz_statistic_searchable(jsonb);
CREATE OR REPLACE FUNCTION xyz_statistic_searchable(prop_stat jsonb)
  RETURNS text AS
$BODY$
	/**
	* Description: Determine which root-properties are searchable in a XYZ-space.
	*	ALL = means that all root.properties are searchable
	*	PARTIAL = means that some root.properties are searchable
	*	Not used anymore: (NONE = means that no root.propertiy is searchable)
	*
	* Returns:
	*	ALL | PARTIAL
	*/

	DECLARE is_searchable_cnt integer := 0;
	DECLARE prop_cnt integer;
	DECLARE cur_rec record;
  BEGIN
	select jsonb_array_length(prop_stat)
		into prop_cnt;
	FOR cur_rec IN
		SELECT COALESCE((t->'searchable')::text, 'false')::boolean as searchable from jsonb_array_elements(prop_stat) as t
	LOOP
		IF cur_rec.searchable = true THEN
			is_searchable_cnt = is_searchable_cnt + 1;
		END IF;
	END LOOP;

	IF is_searchable_cnt = 0 THEN
		/** Was NONE, but we have id,updatedAt,createAt as SystemProperties -> so the space is PARITAL searchable */
		return 'PARTIAL';
	ELSEIF is_searchable_cnt < prop_cnt THEN
		return 'PARTIAL';
	ELSEIF is_searchable_cnt = prop_cnt THEN
		return 'ALL';
	END IF;
  END;
$BODY$
  LANGUAGE plpgsql VOLATILE;

------------------------------------------------
------------------------------------------------

create or replace function pg_total_relation_size499( tbl regclass ) -- partition aware
 returns bigint as
$body$
 select sum( pg_total_relation_size(coalesce( pm.inhrelid, c1.oid )) )::bigint
 from pg_class c1 
  left join pg_inherits pm on ( c1.oid = pm.inhparent )
 where c1.oid = tbl
$body$
language sql immutable;

------------------------------------------------
------------------------------------------------
-- Function: xyz_statistic_xl_space(text, text, integer)
-- DROP FUNCTION xyz_statistic_xl_space(text, text, integer);
CREATE OR REPLACE FUNCTION xyz_statistic_xl_space(
    IN schema text,
    IN spaceid text,
    IN tablesamplecnt integer)
  RETURNS TABLE(tablesize jsonb, geometrytypes jsonb, properties jsonb, tags jsonb, count jsonb, bbox jsonb, searchable text) AS
$BODY$
	/**
	* Description: Returns completet statisic about a big xyz-space. Therefor the results are including estimated values to reduce
	*		the runtime of the query.
	*
	* Parameters:
	*   @schema			- schema in which the XYZ-spaces are located
	*   @spaceid		- id of the XYZ-space (tablename)
	*   @tablesamplecnt	- define the value which get further used in the tablesample statement. If it is null full table scans will be performed.
	*
	* Returns (table):
	*   tabelsize		- storage size of space
	*   geometrytypes	- list of geometry-types which are present
	*   properties		- list of available properties and their counts
	*   tags			- number of tags found in space
	*   count			- number of records found in space
	*   bbox			- bbox in which the space objects are located
	*   searchable		- ALL | PARTIAL
	*/

	BEGIN
		RETURN QUERY EXECUTE
			'SELECT	format(''{"value": %s, "estimated" : true}'', tablesize)::jsonb as tablesize,  '
			||'	format(''{"value": %s, "estimated" : true}'', COALESCE(geometrytypes,''[]''))::jsonb as geometrytypes,  '
			||'	format(''{"value": %s, "estimated" : true}'', COALESCE((prop->''properties''),''[]''))::jsonb, '
			||'	format(''{"value": %s, "estimated" : true}'', COALESCE(tags,''[]''))::jsonb as tags,  '
			||'	format(''{"value": %s, "estimated" : true}'', count)::jsonb as count,  '
			||'	format(''{"value": "%s", "estimated" : true}'', bbox)::jsonb as bbox,  '
			||'	prop->>''searchable'' as searchable  FROM ('
			||'	SELECT pg_total_relation_size('''||schema||'."'||spaceid||'"'') AS tablesize, '
			||'	(SELECT jsonb_agg(type) as geometryTypes from ('
			||'		SELECT distinct xyz_geotype(geo) as type '
			||'			FROM "'||schema||'"."'||spaceid||'" TABLESAMPLE SYSTEM_ROWS('||tablesamplecnt||') '
			||'		) geo_type '
			||'	), '
			||'	(select format(''{"searchable": "%s", "properties" : %s}'',searchable, COALESCE (properties,''[]''))::jsonb '
			||'		 from ( '
			||'			select jsonb_agg( '
			||'				case when t = 0 OR t = c then  '
			||'					( select row_to_json( prop ) from ( select key, count, datatype ) prop )  '
			||'				else  '
			||'					( select row_to_json( prop ) from ( select key, count, searchable, datatype ) prop )  '
			||'				end  '
			||'			) as properties, '
			||'			xyz_statistic_searchable(jsonb_agg( (select row_to_json( prop ) from ( select key, count, searchable, datatype ) prop ) ) )as searchable '
			||'			from (  '
			||'				select *, (sum( searchable::integer ) over ()) t, count(1) over() c  '
			||'				from (  '
			||'					select key,count, searchable, datatype '
			||'						FROM xyz_property_statistic499_v2('''||schema||''','''||spaceid||''', '||tablesamplecnt||')  '
			||'				) oo  '
			||'			) ooo '
			||'		)d '
			||'	) as prop, '
			||'	(SELECT COALESCE(jsonb_agg(tag_stat), ''[]''::jsonb) as tags '
			||'		FROM ( '
			||'			select * FROM xyz_tag_statistic('''||schema||''','''||spaceid||''', '||tablesamplecnt||') '
			||'		) as tag_stat '
			||'	),'
			||'	reltuples AS count, '
			||' (SELECT xyz_space_bbox('''||schema||''','''||spaceid||''', '||tablesamplecnt||')) AS bbox '
			||'		FROM pg_class '
			||'	WHERE oid='''||schema||'."'||spaceid||'"''::regclass) A';
        END;
$BODY$
  LANGUAGE plpgsql VOLATILE;

create or replace function xyz_statistic_xl_space499(
    IN schema text,
    IN spaceid text,
    IN tablesamplecnt integer)
  RETURNS TABLE(tablesize jsonb, geometrytypes jsonb, properties jsonb, tags jsonb, count jsonb, bbox jsonb, searchable text) AS
$body$
 with idata as ( select schema as sname, spaceid as spc  ),
 pdata as 
 ( select (xyz_statistic_xl_space(i.sname,coalesce( c2.relname, c1.relname ),tablesamplecnt)).* 
   from idata i, pg_class c1 
    left join pg_inherits pm on ( c1.oid = pm.inhparent )
    left join pg_class c2 on ( c2.oid = pm.inhrelid )
   where c1.oid = format('%I.%I',i.sname,i.spc)::regclass
 ),
 tf1 as ( select jsonb_set( '{"estimated": true}'::jsonb,'{value}', to_jsonb( sum( (tablesize->>'value')::bigint ) ) ) as tablesize from pdata ),
 tf2 as ( select jsonb_set( '{"estimated": true}'::jsonb,'{value}', coalesce( jsonb_agg( distinct b.value ), '[]'::jsonb ) ) as geometrytypes from pdata, jsonb_array_elements( geometrytypes->'value' ) b ),
 tf3 as ( select jsonb_set( '{"estimated": true}'::jsonb,'{value}', coalesce( jsonb_agg( to_jsonb( ddd.* ) ), '[]'::jsonb ) ) as properties from
          ( select key, to_jsonb(sum(cnt)) count, min(dtype::text)::jsonb as datatype, sable as searchable from
            ( select b.value->>'key' as key, sum((b.value->>'count')::bigint ) as cnt , b.value->'datatype' as dtype, b.value->'searchable' as sable 
              from pdata, jsonb_array_elements( properties->'value' ) b group by 1,3,4 order by 1 
            ) o
            group by key, sable
          ) ddd 
		),
 tf4 as ( select jsonb_set( '{"estimated": true}'::jsonb,'{value}', coalesce( jsonb_agg( to_jsonb( ddd.* ) ), '[]'::jsonb ) ) as tags from
          ( select b.value->>'key' as key, sum((b.value->>'count')::bigint ) as count 
            from pdata, jsonb_array_elements( tags->'value' ) b group by 1 order by 1 
          ) ddd
		),
 tf5 as ( select jsonb_set( '{"estimated": true}'::jsonb,'{value}', to_jsonb( sum( (count->>'value')::bigint ) ) ) as count from pdata ),
 tf6 as ( select jsonb_set( '{"estimated": true}'::jsonb,'{value}',  to_jsonb( st_extent( st_setsrid( (bbox->>'value')::box2d, 4326 ) ) ) ) as bbox from pdata ),
 tf7 as ( select max(searchable) as searchable from pdata ) 
 select * from tf1,tf2,tf3,tf4,tf5,tf6,tf7
$body$
language sql immutable;

CREATE OR REPLACE FUNCTION xyz_statistic_space499(
    IN schema text,
    IN spaceid text)
  RETURNS TABLE(tablesize jsonb, geometrytypes jsonb, properties jsonb, tags jsonb, count jsonb, bbox jsonb, searchable text) AS
$BODY$
	/**  Defines how much records a big table has */
	DECLARE big_space_threshold integer := 10000;

	/** Defines the value for the tablesample statement */
	DECLARE tablesamplecnt integer := 1000;

	/** used for big-spaces and get filled via pg_class */
	DECLARE estimate_cnt bigint;

	BEGIN
	    select sum( coalesce( c2.reltuples, c1.reltuples ) )::bigint into estimate_cnt
        from pg_class c1 left join pg_inherits pm on ( c1.oid = pm.inhparent ) left join pg_class c2 on ( c2.oid = pm.inhrelid )
        where c1.oid = concat('"',$1, '"."', $2, '"')::regclass;

		IF estimate_cnt > big_space_threshold THEN
			RETURN QUERY EXECUTE 'select * from xyz_statistic_xl_space499('''||schema||''', '''||spaceid||''' , '||tablesamplecnt||')';
		ELSE
			RETURN QUERY EXECUTE 'select * from xyz_statistic_xs_space('''||schema||''','''||spaceid||''')';
		END IF;
        END;
$BODY$
  LANGUAGE plpgsql VOLATILE;

------------------------------------------------
------------------------------------------------
-- Function: xyz_statistic_space(text, text)
-- DROP FUNCTION xyz_statistic_space(text, text);

CREATE OR REPLACE FUNCTION xyz_statistic_space(
    IN schema text,
    IN spaceid text)
  RETURNS TABLE(tablesize jsonb, geometrytypes jsonb, properties jsonb, tags jsonb, count jsonb, bbox jsonb, searchable text) AS
$BODY$
	/**
	* Description: Returns complete statistic about a XYZ-space. The thresholds for small and big tables are defined here.
	*
	* Parameters:
	*   @schema			- schema in which the XYZ-spaces are located
	*   @spaceid		- id of the space (tablename)
	*
	* Returns (table):
	*   tabelsize		- storage size of space
	*   geometrytypes	- list of geometrytypes which are present
	*   properties		- list of available properties and their counts
	*   tags			- number of tags found in space
	*   count			- number of records found in space
	*   bbox			- bbox in which the space objects are located
	*	searchable		- ALL | PARTIAL
	*/
  select * from xyz_statistic_space499(schema,spaceid)
$BODY$
 LANGUAGE sql VOLATILE;

------------------------------------------------
------------------------------------------------
-- Function: xyz_statistic_xs_space(text, text)
-- DROP FUNCTION xyz_statistic_xs_space(text, text);
CREATE OR REPLACE FUNCTION xyz_statistic_xs_space(
    IN schema text,
    IN spaceid text)
  RETURNS TABLE(tablesize jsonb, geometrytypes jsonb, properties jsonb, tags jsonb, count jsonb, bbox jsonb, searchable text) AS
$BODY$
	/**
	* Description: Returns complete statistic about a small XYZ-space. It should not get used to analyze big spaces because
	*	full table scans are getting performed.
	*
	* Parameters:
	*   @schema			- schema in which the XYZ-spaces are located
	*   @spaceid		- id of the XYZ-space (tablename)
	*
	* Returns (table):
	*   tabelsize		- storage size of space
	*   geometrytypes	- list of geometrytypes which are present
	*   properties		- list of available properties and their counts
	*   tags			- number of tags found in space
	*   count			- number of records found in space
	*   bbox			- bbox in which the space objects are located
	*   estimated		- true if values are estimated
	*   searchable		- ALL
	*/

	BEGIN
		RETURN QUERY EXECUTE
			'SELECT	format(''{"value": %s, "estimated" : true}'', tablesize)::jsonb as tablesize,  '
			||'	format(''{"value": %s, "estimated" : false}'', COALESCE(geometrytypes,''[]''))::jsonb as geometrytypes, '
			||'	format(''{"value": %s, "estimated" : false}'', COALESCE(properties,''[]''))::jsonb, '
			||'	format(''{"value": %s, "estimated" : false}'', COALESCE(tags,''[]''))::jsonb as tags,  '
			||'	format(''{"value": %s, "estimated" : false}'', count)::jsonb as count,  '
			||'	format(''{"value": "%s", "estimated" : false}'', bbox)::jsonb as bbox,  '
			||'	''ALL''::text AS searchable  FROM ('
			||'		SELECT pg_total_relation_size499('''||schema||'."'||spaceid||'"'') AS tablesize, '
			||'		(SELECT jsonb_agg(type) as geometryTypes from ( '
			||'			SELECT distinct xyz_geotype(geo) as type '
			||'				FROM "'||schema||'"."'||spaceid||'" '
			||'			) geo_type '
			||'		),'
			||'		(SELECT COALESCE(jsonb_agg(prop_stat), ''[]''::jsonb) as properties '
			||'			FROM ( '
			||'				select key,count,datatype FROM xyz_property_statistic499_v2('''||schema||''','''||spaceid||''', null) '
			||'			)as prop_stat '
			||'		), '
			||'		(SELECT COALESCE(jsonb_agg(tag_stat), ''[]''::jsonb) as tags '
			||'			FROM ( '
			||'				select * FROM xyz_tag_statistic('''||schema||''','''||spaceid||''', null) '
			||'			) as tag_stat '
			||'		), '
			||'		(SELECT count(*) FROM "'||schema||'"."'||spaceid||'") AS count, '
			||'		(SELECT xyz_space_bbox('''||schema||''','''||spaceid||''', null)) AS bbox '
			||'			FROM pg_class '
			||'		WHERE oid='''||schema||'."'||spaceid||'"''::regclass) A';
        END;
$BODY$
  LANGUAGE plpgsql VOLATILE;
------------------------------------------------
------------------------------------------------
-- Function: xyz_create_idxs_for_space(text, text)
-- DROP FUNCTION xyz_create_idxs_for_space(text, text);
CREATE OR REPLACE FUNCTION xyz_create_idxs_for_space(
    schema text,
    space text)
  RETURNS void AS
$BODY$
	/**
	* Description: Creates missing Indices on a XYZ-Space based on the index-proposals written down in the xyz_config.xyz_idxs_status maintenance table.
	*	Only used manually in case of errors.
	*
	* Parameters:
	*   @schema			- schema in which the XYZ-spaces are located
	*   @spaceid		- id of the XYZ-space (tablename)
	*/

	DECLARE xyz_space_stat record;
	DECLARE xyz_idx_proposal record;

	BEGIN
		FOR xyz_space_stat IN
			SELECT * FROM xyz_config.xyz_idxs_status
				WHERE idx_proposals IS NOT NULL
					AND idx_creation_finished = false
					AND count >= 10000
					AND spaceid = space
		LOOP
			RAISE NOTICE 'CREATE IDX FOR: % - PROPOSALS ARE: %',xyz_space_stat.spaceid,xyz_space_stat.idx_proposals;

			/** set indication that idx creation is running */
			UPDATE xyz_config.xyz_idxs_status
				SET idx_creation_finished = false
					WHERE spaceid = xyz_space_stat.spaceid;

			FOR xyz_idx_proposal IN
				SELECT value->>'property' as property, value->>'type' as type from jsonb_array_elements(xyz_space_stat.idx_proposals)
			LOOP
				RAISE NOTICE '---PROPERTY: % - TYPE: %',xyz_idx_proposal.property, xyz_idx_proposal.type;

				BEGIN
					PERFORM xyz_index_creation_on_property(schema,xyz_space_stat.spaceid, xyz_idx_proposal.property,'a');

					EXCEPTION WHEN OTHERS THEN
						RAISE NOTICE '---IDX FOR PROPERTY % already exists on %s - ABBORT!',xyz_space_stat.spaceid,xyz_idx_proposal.property;
				END;
			END LOOP;

			/** set indication that idx creation is finished */
			UPDATE xyz_config.xyz_idxs_status
				SET idx_creation_finished = true,
					idx_proposals = null,
				    idx_available = (select jsonb_agg(FORMAT('{"property":"%s","src":"%s"}',idx_property, src)::jsonb) from (
					select * from xyz_index_list_all_available(schema,xyz_space_stat.spaceid)
						order by idx_property
				)b )
				WHERE spaceid = xyz_space_stat.spaceid;
		END LOOP;
	END;
$BODY$
  LANGUAGE plpgsql VOLATILE;
------------------------------------------------
------------------------------------------------
-- Function: xyz_remove_unnecessary_idx(text, integer)
-- DROP FUNCTION xyz_remove_unnecessary_idx(text, integer);
CREATE OR REPLACE FUNCTION xyz_remove_unnecessary_idx(
    schema text,
    min_table_count integer)
  RETURNS void AS
$BODY$
	/**
	* Description: Deletes unwanted Indices from XYZ-Space. If a space has less then min_table_count objects, it should not have Indices.
	*	All properties can be used for searches in a small space. So we can delete the existing ones.
	*	Currently only manually used.
	*
	* Parameters:
	*   @schema				- schema in which the XYZ-spaces are located
	* 	@min_table_count	- defines the count of rows a table have to has to get included.
	*/

	DECLARE xyz_space_list record;
	DECLARE xyz_idx text;

	BEGIN
		FOR xyz_space_list IN
			select spaceid, idx, count from(
				select spaceid,count,(select array_agg(idx_name) from xyz_index_list_all_available(schema,spaceid) where src='a') as idx
					FROM (
					select spaceid,count from xyz_config.xyz_idxs_status where count < min_table_count
				)A
			)B where idx IS NOT null ORDER BY count
		LOOP
			RAISE NOTICE 'DELETE IDX FROM: % [%]',xyz_space_list.spaceid , xyz_space_list.count;

			FOREACH xyz_idx IN ARRAY xyz_space_list.idx
			LOOP
				RAISE NOTICE '-- DROP INDEX   %s."%" ', schema, xyz_idx;
				EXECUTE FORMAT ('DROP INDEX IF EXISTS %s."%s" ', schema, xyz_idx);
			END LOOP;

			RAISE NOTICE '- DELETE SPACE ENTRY FORM xyz_idxs_status TABLE: % ',xyz_space_list.spaceid;
			EXECUTE FORMAT ('DELETE FROM xyz_config.xyz_idxs_status WHERE spaceid=''%s''', xyz_space_list.spaceid);
		END LOOP;
	END;
$BODY$
  LANGUAGE plpgsql VOLATILE;
------------------------------------------------
------------------------------------------------
------------------------------------------------
------ ADD property projection functions
CREATE OR REPLACE FUNCTION _prj_jsonb_each(jdoc jsonb)
RETURNS TABLE( key text, value jsonb) AS
$body$
declare
begin
 if ( jsonb_typeof( jdoc ) = 'object' ) then
  return query select jsonb_each.key, jsonb_each.value from jsonb_each( jdoc );
 elseif ( jsonb_typeof( jdoc ) = 'array' ) then
  return query select null::text as key, jsonb_array_elements.value from jsonb_array_elements( jdoc );
 else
  return query select null::text as key, jdoc as value;
 end if;
end
$body$
language plpgsql immutable;
------------------------------------------------
------------------------------------------------
CREATE OR REPLACE FUNCTION prj_flatten(jdoc jsonb)
RETURNS TABLE(level integer, jkey text, jval jsonb) AS
$body$
with recursive searchobj( level, jkey, jval ) as
(
  select 0::integer as level, key as jkey, value as jval from jsonb_each( jdoc )
 union all
  select i.level + 1 as level, i.jkey || '.' || coalesce(key, ((row_number() over ( partition by i.jkey ) ) - 1)::text ), i.value as jval
  from
  (  select level, jkey, (_prj_jsonb_each( jval )).*
     from searchobj
     where 1 = 1
      and jsonb_typeof( jval ) in ( 'object', 'array' )
      and level < 100
   ) i
)
select level, jkey, jval from searchobj
where 1 = 1
  and jsonb_typeof( jval ) in ( 'string', 'number', 'boolean', 'null' )
$body$
LANGUAGE sql IMMUTABLE;
------------------------------------------------
------------------------------------------------
CREATE OR REPLACE FUNCTION prj_input_validate(plist text[])
RETURNS text[] AS
$body$
select array_agg( i.jpth ) from
( with t1 as ( select distinct unnest( plist ) jpth )
  select l.jpth from t1 l join t1 r on ( l.jpth = r.jpth or strpos( l.jpth, r.jpth || '.' ) = 1 )
  group by 1 having count(1) = 1
) i
$body$
LANGUAGE sql IMMUTABLE;
------------------------------------------------
------------------------------------------------
CREATE OR REPLACE FUNCTION prj_rebuild_elem( jpath text, jval jsonb )
RETURNS jsonb AS
$body$
 select
  ( string_agg( case when ia then '[' else format('{"%s":',fn) end,'' ) || jval::text || reverse( string_agg( case when ia then ']' else '}' end,'' ) ) )::jsonb
 from
  ( select fn, ( fn ~ '^\d+$' ) as ia  from regexp_split_to_table( jpath, '\.') fn ) i
$body$
LANGUAGE sql IMMUTABLE;
------------------------------------------------
------------------------------------------------
create or replace function prj_jmerge(CurrentData jsonb,newData jsonb)
 returns jsonb as
$body$
 select case jsonb_typeof(CurrentData)
   when 'object' then
    case jsonb_typeof(newData)
     when 'object' then (
       select jsonb_object_agg(k,
                  case
                   when e2.v is null then e1.v
                   when e1.v is null then e2.v
                   when e1.v = e2.v then e1.v
                   else prj_jmerge(e1.v, e2.v)
                 end )
       from      jsonb_each(CurrentData) e1(k, v)
       full join jsonb_each(newData) e2(k, v) using (k)
     )
     else newData
    end
   when 'array' then CurrentData || newData
   else newData
 end
$body$
language sql immutable;
------------------------------------------------
------------------------------------------------
create or replace function prj_build( jpaths text[], indata jsonb )
returns jsonb as
$body$
declare
 rval jsonb := '{}'::jsonb;
 r jsonb;
 jpath text;
 jpatharr text[];
begin

 jpaths = prj_input_validate( jpaths );

 foreach jpath in array jpaths
 loop
  jpatharr = regexp_split_to_array( jpath, '\.');
  r = ( indata#> jpatharr );

  if( r notnull ) then
   if ( cardinality( jpatharr ) = 1 ) then
    rval := jsonb_set( rval, jpatharr, r );
   else
    rval := prj_jmerge( rval, prj_rebuild_elem( jpath, r ));
   end if;
  end if;
 end loop;

 return rval;
end
$body$
language plpgsql immutable;
------------------------------------------------
---------------- QUADKEY_FUNCTIONS -------------
------------------------------------------------
CREATE OR REPLACE FUNCTION xyz_qk_point2lrc( geo geometry(Point,4326), lev integer )
	RETURNS TABLE(rowY integer, colX integer, level integer) AS $$
DECLARE
    longitude   numeric := ST_X( geo );
    latitude    numeric := ST_Y( geo );
    sinLatitude numeric;
    numRowsCols constant integer := 1 << lev;
BEGIN

  sinLatitude = sin( latitude * pi() / 180.0 );

  colX := floor(((longitude + 180.0) / 360.0) * numRowsCols);
  rowY := floor((0.5 - ln((1 + sinLatitude) / (1 - sinLatitude)) / (4 * pi())) * numRowsCols );
  level := lev;

  RETURN next;
END;
$$ LANGUAGE plpgsql IMMUTABLE;
------------------------------------------------
------------------------------------------------
CREATE OR REPLACE FUNCTION xyz_qk_lrc2qk(rowY integer, colX integer, level integer )  RETURNS text AS $$
DECLARE
    qk text := '';
    digit integer;
    digits char(1)[] = array[ '0', '1', '2', '3' ];
    mask bit(32);
BEGIN

  for i in reverse level .. 1 LOOP
   digit = 1;
   mask = 1::bit(32) << ( i - 1 );

   if (colX::bit(32) & mask) <> 0::bit(32) then
    digit = digit + 1;
   end if;

   if (rowY::bit(32) & mask) <> 0::bit(32) then
    digit = digit + 2;
   end if;

   qk = qk || digits[ digit ];

  end loop;

  return qk;
END;
$$ LANGUAGE plpgsql IMMUTABLE;
------------------------------------------------
------------------------------------------------
CREATE OR REPLACE FUNCTION xyz_qk_qk2lrc( qid text )
	RETURNS TABLE(rowY integer, colX integer, level integer) AS $$
BEGIN
 level = length(qid);
 rowY = 0;
 colX = 0;

 for i in 1 .. level loop
  colX = colX << 1;
  rowY = rowY << 1;

  case substr( qid, i, 1 )
	   when '0' then null; -- nop
	   when '1' then colX = colX + 1;
	   when '2' then rowY = rowY + 1;
	   when '3' then colX = colX + 1; rowY = rowY + 1;
   end case;
 end loop;

 RETURN next;
END;
$$ LANGUAGE plpgsql IMMUTABLE;
------------------------------------------------
------------------------------------------------
CREATE OR REPLACE FUNCTION xyz_qk_lrc2bbox(rowY integer, colX integer, level integer)
	RETURNS geometry AS $$
DECLARE
 numRowsCols constant integer := 1 << level;
 tileSize    constant numeric := 2.0 * pi() / numRowsCols;

 RAD_TO_WGS84 constant numeric := 180. / pi();

 maxX numeric;
 maxY numeric;
 minX numeric;
 minY numeric;

BEGIN

  maxX = ((-pi()) + tileSize * (colX + 1)) * RAD_TO_WGS84;
  minX = ((-pi()) + tileSize * colX) * RAD_TO_WGS84;
  maxY = pi() - tileSize * rowY;
  minY = pi() - tileSize * (rowY + 1);

  maxY = atan( (exp(maxY) - exp(-maxY)) / 2  ) * RAD_TO_WGS84;
  minY = atan( (exp(minY) - exp(-minY)) / 2  ) * RAD_TO_WGS84;

  return ST_MakeEnvelope( minX, minY, maxX, maxY, 4326 );

END;
$$ LANGUAGE plpgsql IMMUTABLE;
------------------------------------------------
------------------------------------------------
CREATE OR REPLACE FUNCTION xyz_qk_qk2bbox( qid text )
	RETURNS geometry AS $$
DECLARE
	geo geometry;
BEGIN
	select into geo xyz_qk_lrc2bbox(rowY,colX,level) from(
		select rowY,colX,level from xyz_qk_qk2lrc( qid )
	)A;
 return geo;
END;
$$ LANGUAGE plpgsql IMMUTABLE;
------------------------------------------------
------------------------------------------------
CREATE OR REPLACE FUNCTION xyz_qk_point2qk( geo geometry(Point,4326), level integer )
	RETURNS text AS $$
DECLARE
	xyzTile record;
BEGIN
	select * from xyz_qk_point2lrc( geo, level ) into xyzTile;
 return xyz_qk_lrc2qk(xyzTile.rowY, xyzTile.colX, level);
END;
$$ LANGUAGE plpgsql IMMUTABLE;
------------------------------------------------
------------------------------------------------
CREATE OR REPLACE FUNCTION xyz_qk_bbox2zooml( geometry )
  RETURNS integer AS
$body$ -- select round( ( ln( 360 ) - ln( st_xmax(i.env) - st_xmin(i.env) )  )/ ln(2) )::integer as zm
 select round( ( 5.88610403145016 - ln( st_xmax(i.env) - st_xmin(i.env) )  )/ 0.693147180559945 )::integer as zm
 from ( select st_envelope( $1 ) as env ) i
$body$
LANGUAGE sql IMMUTABLE;
------------------------------------------------
------ftm - fast tile mode ------------------------------------------
CREATE OR REPLACE FUNCTION ftm_SimplifyPreserveTopology( geo geometry, tolerance float)
  RETURNS geometry AS
$BODY$
 select case ST_NPoints( geo ) < 20 when true then geo else st_simplifypreservetopology( geo, tolerance ) end
$BODY$
  LANGUAGE sql IMMUTABLE;
------------------------------------------------
------------------------------------------------
CREATE OR REPLACE FUNCTION ftm_Simplify( geo geometry, tolerance float)
  RETURNS geometry AS
$BODY$
 select case ST_NPoints( geo ) < 20 when true then geo else (select case st_issimple( i.g ) when true then i.g else null end from ( select st_simplify( geo, tolerance,false ) as g ) i ) end
$BODY$
  LANGUAGE sql IMMUTABLE;
------------------------------------------------
------------------------------------------------
CREATE OR REPLACE FUNCTION xyz_postgis_selectivity( tbl regclass, att_name text, geom geometry )
 returns double precision
language 'plpgsql'
cost 1
volatile strict parallel safe
as
$body$
declare
begin
 return _postgis_selectivity( tbl, att_name, geom );
 exception when others then
  return 0.0;
end;
$body$;
------------------------------------------------
------------------------------------------------<|MERGE_RESOLUTION|>--- conflicted
+++ resolved
@@ -151,11 +151,7 @@
 CREATE OR REPLACE FUNCTION xyz_ext_version()
   RETURNS integer AS
 $BODY$
-<<<<<<< HEAD
  select 145
-=======
- select 144
->>>>>>> 16c6f229
 $BODY$
   LANGUAGE sql IMMUTABLE;
 ------------------------------------------------
