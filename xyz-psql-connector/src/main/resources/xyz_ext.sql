--- conflicted
+++ resolved
@@ -4208,13 +4208,8 @@
 	 hddata as ( select array_agg( coalesce( to_regclass( format('%I.%I',c.relnamespace::regnamespace::text, c.relname::text || '_head') ), c.oid::regclass ) ) as headtbl
                  from pg_class c, (select unnest(tbls) as tbl)
                  r	where c.oid = r.tbl
-<<<<<<< HEAD
 			   ),	
     indata as  ( select r.tbl, greatest( c.reltuples::bigint, 1) as reltuples from pg_class c , (select unnest( headtbl ) as tbl from hddata ) r	where c.oid = r.tbl ),
-=======
-			   ),
- 	indata as  ( select r.tbl, greatest( c.reltuples::bigint, 1) as reltuples from pg_class c , (select unnest( (select headtbl from hddata) ) as tbl ) r	where c.oid = r.tbl ),
->>>>>>> 33f4bc12
 	iindata as ( select tbl, x.reltuples, x.reltuples::float/max(x.reltuples) over () as rweight, sum(x.reltuples) over () as total from indata x ),
     qkdata as
     (
