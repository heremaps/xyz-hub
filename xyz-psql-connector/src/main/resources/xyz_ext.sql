--- conflicted
+++ resolved
@@ -121,7 +121,7 @@
 CREATE OR REPLACE FUNCTION xyz_reduce_precision(geo GEOMETRY)
     RETURNS GEOMETRY AS
 $BODY$
-   select ST_ReducePrecision(geo, 0.00000001) 
+   select ST_ReducePrecision(geo, 0.00000001)
 $BODY$
 LANGUAGE sql VOLATILE;
 
@@ -2909,7 +2909,7 @@
         EXECUTE
             format('INSERT INTO %I.%I (id, version, operation, author, jsondata, geo) VALUES (%L, %L, %L, %L, %L, %L)',
                    schema, tableName, id, version, operation, author, jsondata, xyz_geoFromWkb(geo) );
-				                                                         
+
 
         -- If the current history partition is nearly full, create the next one already
         IF version % partitionSize > partitionSize - 50 THEN
@@ -4265,15 +4265,15 @@
     -- Inject meta
     jsondata := jsonb_set(jsondata, '{properties,@ns:com:here:xyz}', meta);
 
-<<<<<<< HEAD
     IF jsondata->'geometry' IS NOT NULL THEN
-        --GeoJson Feature Import
+        -- GeoJson Feature Import
         new_geo := ST_Force3D(ST_GeomFromGeoJSON(jsondata->'geometry'));
         jsondata := jsondata - 'geometry';
     ELSE
         new_geo := ST_Force3D(geo);
     END IF;
 
+    new_geo := xyz_reduce_precision(new_geo);
     new_jsondata := jsondata;
     new_operation := 'I';
     new_id := fid;
@@ -4327,14 +4327,6 @@
             IF NEW.geo IS NOT NULL THEN
                 RAISE EXCEPTION 'Combination of FeatureCollection and WKB is not allowed!'
                     USING ERRCODE = 'XYZ40';
-=======
-            IF NEW.jsondata->'geometry' IS NOT NULL AND NEW.geo IS NULL THEN
-                -- GeoJson Feature Import
-                NEW.geo := ST_Force3D(ST_GeomFromGeoJSON(NEW.jsondata->'geometry'));
-                NEW.jsondata := NEW.jsondata - 'geometry';
-            ELSE
-                NEW.geo := ST_Force3D(NEW.geo);
->>>>>>> 1bc9ce64
             END IF;
             SELECT new_jsondata, new_geo, new_operation, new_id
             from enrichNewFeature(elem, null)
@@ -4348,15 +4340,6 @@
     NEW.geo = NULL;
     NEW.jsondata = NULL;
 
-<<<<<<< HEAD
-=======
-  		    NEW.geo := xyz_reduce_precision(NEW.geo);
-
-            NEW.operation := 'I';
-            NEW.version := curVersion;
-            NEW.id := fid;
-            NEW.author := author;
->>>>>>> 1bc9ce64
     RETURN NEW;
 END;
 $BODY$
