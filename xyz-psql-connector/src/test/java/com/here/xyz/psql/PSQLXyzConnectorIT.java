--- conflicted
+++ resolved
@@ -54,9 +54,6 @@
 import java.nio.charset.StandardCharsets;
 import java.sql.Connection;
 import java.sql.Statement;
-<<<<<<< HEAD
-import java.util.*;
-=======
 import java.util.ArrayList;
 import java.util.Arrays;
 import java.util.Collections;
@@ -65,7 +62,6 @@
 import java.util.Map;
 import java.util.Random;
 import java.util.UUID;
->>>>>>> 510c542d
 import java.util.stream.Collectors;
 import java.util.stream.Stream;
 
@@ -892,18 +888,9 @@
 
     // =========== UPDATE ==========
     FeatureCollection featureCollection = XyzSerializable.deserialize(insertResponse);
-<<<<<<< HEAD
     setPUUID(featureCollection);
     String featuresList = XyzSerializable.serialize(featureCollection.getFeatures(), new TypeReference<List<Feature>>() {
-=======
-    featureCollection.getFeatures().forEach(f->{
-      f.getProperties().getXyzNamespace().setPuuid(f.getProperties().getXyzNamespace().getUuid());
-      f.getProperties().getXyzNamespace().setUuid(UUID.randomUUID().toString());
->>>>>>> 510c542d
     });
-
-    String featuresList = XyzSerializable.serialize(featureCollection.getFeatures(), new TypeReference<List<Feature>>() {});
-
     String updateRequest = "{\n" +
         "    \"type\": \"ModifyFeaturesEvent\",\n" +
         "    \"space\": \"foo\",\n" +
@@ -1769,16 +1756,6 @@
       assertEquals("Check space", gsModifyFeaturesEvent.getSpace(), actualFeature.getProperties().getXyzNamespace().getSpace());
       assertNotEquals("Check createdAt", 0L, actualFeature.getProperties().getXyzNamespace().getCreatedAt());
       assertNotEquals("Check updatedAt", 0L, actualFeature.getProperties().getXyzNamespace().getUpdatedAt());
-<<<<<<< HEAD
-//      if (checkGuid) {
-//        assertEquals("Check parent", expectedFeature.getProperties().getXyzNamespace().getUuid(),
-//            actualFeature.getProperties().getXyzNamespace().getPuuid());
-//        assertNotNull("Check uuid", actualFeature.getProperties().getXyzNamespace().getUuid());
-//      } else {
-//        assertNull("Check parent", actualFeature.getProperties().getXyzNamespace().getPuuid());
-//        assertNull("Check uuid", actualFeature.getProperties().getXyzNamespace().getUuid());
-//      }
-=======
       if (checkGuid) {
         assertNotNull("Check uuid", actualFeature.getProperties().getXyzNamespace().getUuid()); // After version 0.2.0
         assertNotNull("Check uuid", actualFeature.getProperties().getXyzNamespace().getUuid());
@@ -1786,7 +1763,6 @@
         assertNull("Check parent", actualFeature.getProperties().getXyzNamespace().getPuuid());
         assertNull("Check uuid", actualFeature.getProperties().getXyzNamespace().getUuid());
       }
->>>>>>> 510c542d
     }
   }
 
