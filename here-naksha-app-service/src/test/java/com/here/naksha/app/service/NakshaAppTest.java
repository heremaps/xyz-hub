/*
 * Copyright (C) 2017-2023 HERE Europe B.V.
 *
 * Licensed under the Apache License, Version 2.0 (the "License");
 * you may not use this file except in compliance with the License.
 * You may obtain a copy of the License at
 *
 *     http://www.apache.org/licenses/LICENSE-2.0
 *
 * Unless required by applicable law or agreed to in writing, software
 * distributed under the License is distributed on an "AS IS" BASIS,
 * WITHOUT WARRANTIES OR CONDITIONS OF ANY KIND, either express or implied.
 * See the License for the specific language governing permissions and
 * limitations under the License.
 *
 * SPDX-License-Identifier: Apache-2.0
 * License-Filename: LICENSE
 */
package com.here.naksha.app.service;

import static com.here.naksha.app.common.TestUtil.*;
import static com.here.naksha.app.service.NakshaApp.newInstance;
import static java.time.temporal.ChronoUnit.SECONDS;
import static org.junit.jupiter.api.Assertions.assertEquals;

import com.here.naksha.lib.hub.NakshaHubConfig;
import com.here.naksha.lib.psql.PsqlStorage;
import java.net.URI;
import java.net.URISyntaxException;
import java.net.http.HttpClient;
import java.net.http.HttpRequest;
import java.net.http.HttpResponse;
import java.time.Duration;
import java.util.UUID;
import org.junit.jupiter.api.*;
import org.skyscreamer.jsonassert.JSONAssert;
import org.skyscreamer.jsonassert.JSONCompareMode;

@TestMethodOrder(MethodOrderer.OrderAnnotation.class)
class NakshaAppTest {

  static NakshaApp app = null;
  static NakshaHubConfig config = null;

  static final String NAKSHA_HTTP_URI = "http://localhost:8080/";
  static HttpClient httpClient;
  static HttpRequest stdHttpRequest;

  static CreateFeatureTestHelper createFeatureTests;
  static ReadFeaturesByIdsTestHelper readFeaturesByIdsTests;

  @BeforeAll
  static void prepare() throws InterruptedException, URISyntaxException {
    String dbUrl = System.getenv("TEST_NAKSHA_PSQL_URL");
    String password = System.getenv("TEST_NAKSHA_PSQL_PASS");
    if (password == null) password = "password";
    if (dbUrl == null)
      dbUrl = "jdbc:postgresql://localhost/postgres?user=postgres&password=" + password
          + "&schema=naksha_test_maint_app";

    app = newInstance("mock-config", dbUrl);
    config = app.getHub().getConfig();
    app.start();
    Thread.sleep(5000); // wait for server to come up
    // create standard Http client and request which will be used across tests
    httpClient =
        HttpClient.newBuilder().connectTimeout(Duration.of(10, SECONDS)).build();
    stdHttpRequest = HttpRequest.newBuilder()
        .uri(new URI(NAKSHA_HTTP_URI))
        .header("Content-Type", "application/json")
        .build();

    // create test helpers
    createFeatureTests = new CreateFeatureTestHelper(app, NAKSHA_HTTP_URI, httpClient, stdHttpRequest);
    readFeaturesByIdsTests = new ReadFeaturesByIdsTestHelper(app, NAKSHA_HTTP_URI, httpClient, stdHttpRequest);
  }

  @Test
  @Order(1)
  void tc0001_testCreateStorages() throws Exception {
    // Test API : POST /hub/storages
    // 1. Load test data
    final String bodyJson = loadFileOrFail("TC0001_createStorage/create_storage.json");
    final String expectedBodyPart = loadFileOrFail("TC0001_createStorage/response_part.json");
    final String streamId = UUID.randomUUID().toString();

    // 2. Perform REST API call
    final HttpRequest request = HttpRequest.newBuilder(stdHttpRequest, (k, v) -> true)
        .uri(new URI(NAKSHA_HTTP_URI + "hub/storages"))
        .POST(HttpRequest.BodyPublishers.ofString(bodyJson))
        .header(HDR_STREAM_ID, streamId)
        .build();
    final HttpResponse<String> response = httpClient.send(request, HttpResponse.BodyHandlers.ofString());

    // 3. Perform assertions
    assertEquals(200, response.statusCode(), "ResCode mismatch");
    JSONAssert.assertEquals(
        "Expecting new storage in response", expectedBodyPart, response.body(), JSONCompareMode.LENIENT);
    assertEquals(streamId, getHeader(response, HDR_STREAM_ID), "StreamId mismatch");
  }

  @Test
  @Order(2)
  void tc0002_testCreateDuplicateStorage() throws Exception {
    // Test API : POST /hub/storages
    // 1. Load test data
    final String bodyJson = loadFileOrFail("TC0002_createDupStorage/create_storage.json");
    final String expectedBodyPart = loadFileOrFail("TC0002_createDupStorage/response_part.json");
    final String streamId = UUID.randomUUID().toString();

    // 2. Perform REST API call
    final HttpRequest request = HttpRequest.newBuilder(stdHttpRequest, (k, v) -> true)
        .uri(new URI(NAKSHA_HTTP_URI + "hub/storages"))
        .POST(HttpRequest.BodyPublishers.ofString(bodyJson))
        .header(HDR_STREAM_ID, streamId)
        .build();
    final HttpResponse<String> response = httpClient.send(request, HttpResponse.BodyHandlers.ofString());

    // 3. Perform assertions
    assertEquals(409, response.statusCode(), "ResCode mismatch");
    JSONAssert.assertEquals(
        "Expecting conflict error message", expectedBodyPart, response.body(), JSONCompareMode.LENIENT);
    assertEquals(streamId, getHeader(response, HDR_STREAM_ID), "StreamId mismatch");
  }

  @Test
  @Order(2)
  void tc0003_testGetStorages() throws Exception {
    // Test API : GET /hub/storages
    // 1. Load test data
    final String expectedBodyPart = loadFileOrFail("TC0003_getStorages/response_part.json");
    final String streamId = UUID.randomUUID().toString();

    // 2. Perform REST API call
    final HttpRequest request = HttpRequest.newBuilder(stdHttpRequest, (k, v) -> true)
        .uri(new URI(NAKSHA_HTTP_URI + "hub/storages"))
        .GET()
        .header(HDR_STREAM_ID, streamId)
        .build();
    final HttpResponse<String> response = httpClient.send(request, HttpResponse.BodyHandlers.ofString());

    // 3. Perform assertions
    assertEquals(200, response.statusCode(), "ResCode mismatch");
    JSONAssert.assertEquals(
        "Expecting previously created storage", expectedBodyPart, response.body(), JSONCompareMode.LENIENT);
    assertEquals(streamId, getHeader(response, HDR_STREAM_ID), "StreamId mismatch");
  }

  @Test
  @Order(2)
  void tc0004_testInvalidUrlPath() throws Exception {
    // Test API : GET /hub/invalid_storages
    final HttpRequest request = HttpRequest.newBuilder(stdHttpRequest, (k, v) -> true)
        .uri(new URI(NAKSHA_HTTP_URI + "hub/invalid_storages"))
        .GET()
        .build();
    final HttpResponse<String> response = httpClient.send(request, HttpResponse.BodyHandlers.ofString());

    // Perform assertions
    assertEquals(404, response.statusCode(), "ResCode mismatch");
  }

  @Test
  @Order(2)
  void tc0005_testGetStorageById() throws Exception {
    // Test API : GET /hub/storages/{storageId}
    // 1. Load test data
    final String expectedBodyPart = loadFileOrFail("TC0001_createStorage/response_part.json");
    final String streamId = UUID.randomUUID().toString();

    // 2. Perform REST API call
    final HttpRequest request = HttpRequest.newBuilder(stdHttpRequest, (k, v) -> true)
        .uri(new URI(NAKSHA_HTTP_URI + "hub/storages/um-mod-dev"))
        .GET()
        .header(HDR_STREAM_ID, streamId)
        .build();
    final HttpResponse<String> response = httpClient.send(request, HttpResponse.BodyHandlers.ofString());

    // 3. Perform assertions
    assertEquals(200, response.statusCode(), "ResCode mismatch");
    JSONAssert.assertEquals(
        "Expecting previously created storage", expectedBodyPart, response.body(), JSONCompareMode.LENIENT);
    assertEquals(streamId, getHeader(response, HDR_STREAM_ID), "StreamId mismatch");
  }

  @Test
  @Order(2)
  void tc0006_testGetStorageByWrongId() throws Exception {
    // Test API : GET /hub/storages/{storageId}
    // 1. Load test data
    final String streamId = UUID.randomUUID().toString();

    // 2. Perform REST API call
    final HttpRequest request = HttpRequest.newBuilder(stdHttpRequest, (k, v) -> true)
        .uri(new URI(NAKSHA_HTTP_URI + "hub/storages/nothingness"))
        .GET()
        .header(HDR_STREAM_ID, streamId)
        .build();
    final HttpResponse<String> response = httpClient.send(request, HttpResponse.BodyHandlers.ofString());

    // 3. Perform assertions
    assertEquals(404, response.statusCode(), "ResCode mismatch");
    assertEquals(streamId, getHeader(response, HDR_STREAM_ID), "StreamId mismatch");
  }

  @Test
  @Order(3)
  void tc0007_testCreateStorageMissingClassName() throws Exception {
    // Test API : POST /hub/storages
    // 1. Load test data
    final String bodyJson = loadFileOrFail("TC0007_createStorageMissingClassName/create_storage.json");
    final String expectedBodyPart = loadFileOrFail("TC0007_createStorageMissingClassName/response_part.json");
    final String streamId = UUID.randomUUID().toString();

    // 2. Perform REST API call
    final HttpRequest request = HttpRequest.newBuilder(stdHttpRequest, (k, v) -> true)
        .uri(new URI(NAKSHA_HTTP_URI + "hub/storages"))
        .POST(HttpRequest.BodyPublishers.ofString(bodyJson))
        .header(HDR_STREAM_ID, streamId)
        .build();
    final HttpResponse<String> response = httpClient.send(request, HttpResponse.BodyHandlers.ofString());

    // 3. Perform assertions
    assertEquals(400, response.statusCode(), "ResCode mismatch");
    JSONAssert.assertEquals(
        "Expecting failure response", expectedBodyPart, response.body(), JSONCompareMode.LENIENT);
    assertEquals(streamId, getHeader(response, HDR_STREAM_ID), "StreamId mismatch");
  }

  @Test
  @Order(2)
  void tc0008_testCreateEventHandler() throws Exception {
    // Test API : POST /hub/handlers
    // 1. Load test data
    final String bodyJson1 = loadFileOrFail("TC0008_eventHandlers/create_event_handler.json");
    final String expectedCreationResponse = loadFileOrFail("TC0008_eventHandlers/response_create_1.json");
    final String streamId = UUID.randomUUID().toString();

    // 2. Perform REST API call creating handler
    final HttpRequest request = HttpRequest.newBuilder(stdHttpRequest, (k, v) -> true)
        .uri(new URI(NAKSHA_HTTP_URI + "hub/handlers"))
        .POST(HttpRequest.BodyPublishers.ofString(bodyJson1))
        .header(HDR_STREAM_ID, streamId)
        .build();
    final HttpResponse<String> response = httpClient.send(request, HttpResponse.BodyHandlers.ofString());

    // 3. Perform assertions
    assertEquals(200, response.statusCode(), "ResCode mismatch");
    JSONAssert.assertEquals(
        "Expecting new handler in response",
        expectedCreationResponse,
        response.body(),
        JSONCompareMode.LENIENT);
    assertEquals(streamId, getHeader(response, HDR_STREAM_ID), "StreamId mismatch");
  }

  @Test
  @Order(3)
  void tc0009_testDuplicateEventHandler() throws Exception {
    // Test API : POST /hub/handlers
    // 1. Load test data
    final String bodyJson1 = loadFileOrFail("TC0008_eventHandlers/create_event_handler.json");
    final String expectedDuplicateResponse =
        loadFileOrFail("TC0009_duplicateEventHandler/response_conflict_1.json");
    final String streamId = UUID.randomUUID().toString();
    // 2. Perform REST API call creating handler
    final HttpRequest request = HttpRequest.newBuilder(stdHttpRequest, (k, v) -> true)
        .uri(new URI(NAKSHA_HTTP_URI + "hub/handlers"))
        .POST(HttpRequest.BodyPublishers.ofString(bodyJson1))
        .header(HDR_STREAM_ID, streamId)
        .build();
    final HttpResponse<String> response = httpClient.send(request, HttpResponse.BodyHandlers.ofString());
    // 5. Perform assertions
    assertEquals(409, response.statusCode(), "ResCode mismatch");
    JSONAssert.assertEquals(
        "Expecting duplicated handler in response",
        expectedDuplicateResponse,
        response.body(),
        JSONCompareMode.LENIENT);
  }

  @Test
  @Order(3)
  void tc0010_testCreateHandlerMissingClassName() throws Exception {
    // Test API : POST /hub/handlers
    // 1. Load test data
    final String bodyJson = loadFileOrFail("TC0010_createHandlerNoClassName/create_event_handler.json");
    final String expectedBodyPart = loadFileOrFail("TC0010_createHandlerNoClassName/response_part.json");
    final String streamId = UUID.randomUUID().toString();

    // 2. Perform REST API call
    final HttpRequest request = HttpRequest.newBuilder(stdHttpRequest, (k, v) -> true)
        .uri(new URI(NAKSHA_HTTP_URI + "hub/handlers"))
        .POST(HttpRequest.BodyPublishers.ofString(bodyJson))
        .header(HDR_STREAM_ID, streamId)
        .build();
    final HttpResponse<String> response = httpClient.send(request, HttpResponse.BodyHandlers.ofString());

    // 3. Perform assertions
    assertEquals(400, response.statusCode(), "ResCode mismatch");
    JSONAssert.assertEquals(
        "Expecting failure response", expectedBodyPart, response.body(), JSONCompareMode.LENIENT);
    assertEquals(streamId, getHeader(response, HDR_STREAM_ID), "StreamId mismatch");
  }

  @Test
  @Order(4)
  void tc0300_testCreateFeaturesWithNewIds() throws Exception {
    createFeatureTests.tc0300_testCreateFeaturesWithNewIds();
  }

  @Test
  @Order(5)
  void tc0301_testCreateFeaturesWithGivenIds() throws Exception {
    createFeatureTests.tc0301_testCreateFeaturesWithGivenIds();
  }

  @Test
  @Order(5)
  void tc0302_testCreateFeaturesWithPrefixId() throws Exception {
    createFeatureTests.tc0302_testCreateFeaturesWithPrefixId();
  }

  @Test
  @Order(5)
  void tc0303_testCreateFeaturesWithAddTags() throws Exception {
    createFeatureTests.tc0303_testCreateFeaturesWithAddTags();
  }

  @Test
  @Order(5)
  void tc0304_testCreateFeaturesWithRemoveTags() throws Exception {
    createFeatureTests.tc0304_testCreateFeaturesWithRemoveTags();
  }

  @Test
  @Order(5)
  void tc0305_testCreateFeaturesWithDupIds() throws Exception {
    createFeatureTests.tc0305_testCreateFeaturesWithDupIds();
  }

  @Test
<<<<<<< HEAD
  @Order(11)
=======
  @Order(5)
  void tc0306_testCreateFeaturesWithNoStorage() throws Exception {
    createFeatureTests.tc0306_testCreateFeaturesWithNoStorage();
  }

  @Test
  @Order(5)
>>>>>>> a644fda6
  void tc0307_testCreateFeaturesWithNoHandler() throws Exception {
    createFeatureTests.tc0307_testCreateFeaturesWithNoHandler();
  }

  @Test
  @Order(5)
  void tc0308_testCreateFeaturesWithNoSpace() throws Exception {
    createFeatureTests.tc0308_testCreateFeaturesWithNoSpace();
  }

  @Test
  @Order(6)
  void tc0400_testReadFeaturesWithIds() throws Exception {
    readFeaturesByIdsTests.tc0400_testReadFeaturesByIds();
  }

  @Test
  @Order(7)
  void tc0401_testReadFeaturesForMissingIds() throws Exception {
    readFeaturesByIdsTests.tc0401_testReadFeaturesForMissingIds();
  }

  @Test
  @Order(7)
  void tc0402_testReadFeaturesWithoutIds() throws Exception {
    readFeaturesByIdsTests.tc0402_testReadFeaturesWithoutIds();
  }

  @Test
  @Order(7)
  void tc0403_testReadFeaturesByIdsFromMissingSpace() throws Exception {
    readFeaturesByIdsTests.tc0403_testReadFeaturesByIdsFromMissingSpace();
  }

  @Test
  @Order(7)
  void tc0404_testReadFeatureById() throws Exception {
    readFeaturesByIdsTests.tc0404_testReadFeatureById();
  }

  @Test
  @Order(7)
  void tc0405_testReadFeatureForMissingId() throws Exception {
    readFeaturesByIdsTests.tc0405_testReadFeatureForMissingId();
  }

  @Test
  @Order(7)
  void tc0406_testReadFeatureByIdFromMissingSpace() throws Exception {
    readFeaturesByIdsTests.tc0406_testReadFeatureByIdFromMissingSpace();
  }

  @Test
  @Order(7)
  void tc0407_testReadFeaturesWithCommaSeparatedIds() throws Exception {
    readFeaturesByIdsTests.tc0407_testReadFeaturesWithCommaSeparatedIds();
  }

  @AfterAll
  static void close() throws InterruptedException {
    if (app != null) {
      // drop schema after test execution
      if (app.getHub().getAdminStorage() instanceof PsqlStorage psqlStorage) {
        psqlStorage.dropSchema();
      }
      // To do some manual testing with the running service, uncomment this:
      // app.join(java.util.concurrent.TimeUnit.SECONDS.toMillis(3600));
      app.stopInstance();
    }
  }
}<|MERGE_RESOLUTION|>--- conflicted
+++ resolved
@@ -340,17 +340,7 @@
   }
 
   @Test
-<<<<<<< HEAD
-  @Order(11)
-=======
-  @Order(5)
-  void tc0306_testCreateFeaturesWithNoStorage() throws Exception {
-    createFeatureTests.tc0306_testCreateFeaturesWithNoStorage();
-  }
-
-  @Test
-  @Order(5)
->>>>>>> a644fda6
+  @Order(5)
   void tc0307_testCreateFeaturesWithNoHandler() throws Exception {
     createFeatureTests.tc0307_testCreateFeaturesWithNoHandler();
   }
