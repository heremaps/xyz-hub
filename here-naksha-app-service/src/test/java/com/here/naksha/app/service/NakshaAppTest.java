--- conflicted
+++ resolved
@@ -166,7 +166,49 @@
   }
 
   @Test
-<<<<<<< HEAD
+  @Order(3)
+  void tc0005_testGetStorageById() throws Exception {
+    // Test API : GET /hub/storages/{storageId}
+    // 1. Load test data
+    final String expectedBodyPart = readTestFile("TC0001_createStorage/response_part.json");
+    final String streamId = UUID.randomUUID().toString();
+
+    // 2. Perform REST API call
+    final HttpRequest request = HttpRequest.newBuilder(stdHttpRequest, (k, v) -> true)
+        .uri(new URI(NAKSHA_HTTP_URI + "hub/storages/um-mod-dev"))
+        .GET()
+        .header(HDR_STREAM_ID, streamId)
+        .build();
+    final HttpResponse<String> response = httpClient.send(request, HttpResponse.BodyHandlers.ofString());
+
+    // 3. Perform assertions
+    assertEquals(200, response.statusCode(), "ResCode mismatch");
+    JSONAssert.assertEquals(
+        "Expecting previously created storage", expectedBodyPart, response.body(), JSONCompareMode.LENIENT);
+    assertEquals(streamId, getHeader(response, HDR_STREAM_ID), "StreamId mismatch");
+  }
+
+  @Test
+  @Order(3)
+  void tc0006_testGetStorageByWrongId() throws Exception {
+    // Test API : GET /hub/storages/{storageId}
+    // 1. Load test data
+    final String streamId = UUID.randomUUID().toString();
+
+    // 2. Perform REST API call
+    final HttpRequest request = HttpRequest.newBuilder(stdHttpRequest, (k, v) -> true)
+        .uri(new URI(NAKSHA_HTTP_URI + "hub/storages/nothingness"))
+        .GET()
+        .header(HDR_STREAM_ID, streamId)
+        .build();
+    final HttpResponse<String> response = httpClient.send(request, HttpResponse.BodyHandlers.ofString());
+
+    // 3. Perform assertions
+    assertEquals(404, response.statusCode(), "ResCode mismatch");
+    assertEquals(streamId, getHeader(response, HDR_STREAM_ID), "StreamId mismatch");
+  }
+
+  @Test
   @Order(5)
   void tc0300_testCreateFeatures() throws Exception {
     // Test API : POST /hub/spaces/{spaceId}/features
@@ -219,48 +261,6 @@
     // Then:
     // TODO : Verify
 
-=======
-  @Order(3)
-  void tc0005_testGetStorageById() throws Exception {
-    // Test API : GET /hub/storages/{storageId}
-    // 1. Load test data
-    final String expectedBodyPart = readTestFile("TC0001_createStorage/response_part.json");
-    final String streamId = UUID.randomUUID().toString();
-
-    // 2. Perform REST API call
-    final HttpRequest request = HttpRequest.newBuilder(stdHttpRequest, (k, v) -> true)
-        .uri(new URI(NAKSHA_HTTP_URI + "hub/storages/um-mod-dev"))
-        .GET()
-        .header(HDR_STREAM_ID, streamId)
-        .build();
-    final HttpResponse<String> response = httpClient.send(request, HttpResponse.BodyHandlers.ofString());
-
-    // 3. Perform assertions
-    assertEquals(200, response.statusCode(), "ResCode mismatch");
-    JSONAssert.assertEquals(
-        "Expecting previously created storage", expectedBodyPart, response.body(), JSONCompareMode.LENIENT);
-    assertEquals(streamId, getHeader(response, HDR_STREAM_ID), "StreamId mismatch");
-  }
-
-  @Test
-  @Order(3)
-  void tc0006_testGetStorageByWrongId() throws Exception {
-    // Test API : GET /hub/storages/{storageId}
-    // 1. Load test data
-    final String streamId = UUID.randomUUID().toString();
-
-    // 2. Perform REST API call
-    final HttpRequest request = HttpRequest.newBuilder(stdHttpRequest, (k, v) -> true)
-        .uri(new URI(NAKSHA_HTTP_URI + "hub/storages/nothingness"))
-        .GET()
-        .header(HDR_STREAM_ID, streamId)
-        .build();
-    final HttpResponse<String> response = httpClient.send(request, HttpResponse.BodyHandlers.ofString());
-
-    // 3. Perform assertions
-    assertEquals(404, response.statusCode(), "ResCode mismatch");
-    assertEquals(streamId, getHeader(response, HDR_STREAM_ID), "StreamId mismatch");
->>>>>>> 2d538927
   }
 
   @AfterAll
