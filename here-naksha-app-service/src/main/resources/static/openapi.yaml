--- conflicted
+++ resolved
@@ -284,7 +284,6 @@
         '513':
           $ref: '#/components/responses/ErrorResponse513'
   '/hub/spaces':
-<<<<<<< HEAD
     post:
       tags:
         - Manage Spaces
@@ -296,7 +295,22 @@
       responses:
         '200':
           $ref: '#/components/responses/SpaceResponse'
-=======
+        '401':
+          $ref: '#/components/responses/ErrorResponse401'
+        '403':
+          $ref: '#/components/responses/ErrorResponse403'
+        '404':
+          $ref: '#/components/responses/ErrorResponse404'
+        '429':
+          $ref: '#/components/responses/ErrorResponse429'
+        '500':
+          $ref: '#/components/responses/ErrorResponse500'
+        '502':
+          $ref: '#/components/responses/ErrorResponse502'
+        '504':
+          $ref: '#/components/responses/ErrorResponse504'
+        '513':
+          $ref: '#/components/responses/ErrorResponse513'
     get:
       tags:
         - Manage Spaces
@@ -306,16 +320,10 @@
       responses:
         '200':
           $ref: '#/components/responses/SpacesResponse'
->>>>>>> c50cf86e
-        '401':
-          $ref: '#/components/responses/ErrorResponse401'
-        '403':
-          $ref: '#/components/responses/ErrorResponse403'
-<<<<<<< HEAD
-        '404':
-          $ref: '#/components/responses/ErrorResponse404'
-=======
->>>>>>> c50cf86e
+        '401':
+          $ref: '#/components/responses/ErrorResponse401'
+        '403':
+          $ref: '#/components/responses/ErrorResponse403'
         '429':
           $ref: '#/components/responses/ErrorResponse429'
         '500':
@@ -327,7 +335,6 @@
         '513':
           $ref: '#/components/responses/ErrorResponse513'
   '/hub/spaces/{spaceId}':
-<<<<<<< HEAD
     put:
       tags:
         - Manage Spaces
@@ -340,7 +347,26 @@
         - name: spaceId
           in: path
           description: ID of Space to update
-=======
+          required: true
+          schema:
+            type: string
+      responses:
+        '200':
+          $ref: '#/components/responses/SpaceResponse'
+        '401':
+          $ref: '#/components/responses/ErrorResponse401'
+        '403':
+          $ref: '#/components/responses/ErrorResponse403'
+        '429':
+          $ref: '#/components/responses/ErrorResponse429'
+        '500':
+          $ref: '#/components/responses/ErrorResponse500'
+        '502':
+          $ref: '#/components/responses/ErrorResponse502'
+        '504':
+          $ref: '#/components/responses/ErrorResponse504'
+        '513':
+          $ref: '#/components/responses/ErrorResponse513'
     get:
       tags:
         - Manage Spaces
@@ -351,7 +377,6 @@
         - name: spaceId
           in: path
           description: ID of space to fetch
->>>>>>> c50cf86e
           required: true
           schema:
             type: string
@@ -866,25 +891,6 @@
                 className: "com.here.naksha.lib.handlers.DefaultStorageHandler"
                 properties:
                   storageId: "ID"
-    SpaceResponse:
-      description: The space details.
-      content:
-        application/json:
-          schema:
-            $ref: '#/components/schemas/Space'
-          examples:
-            response:
-              value:
-                id: "um-mod-topology-dev"
-                type: "Space"
-                title: "Topology Space for UniMap Moderation Dev Storage"
-                description: "Space for managing Topology Feature collection in UniMap Moderation Dev Storage"
-                eventHandlerIds:
-                  - "um-mod-dev-handler"
-                properties:
-                  storageCollection:
-                    id: "um-mod-dev:topology"
-                    type: "StorageCollection"
     HandlersResponse:
       description: The list of event handlers.
       content:
@@ -1228,12 +1234,8 @@
     Space:
       type: object
       description: >-
-<<<<<<< HEAD
         Component responsible for propagating event through associated handlers that form an event pipeline.
         Can be used for any purpose, mostly used to store and modify features in a storage.
-=======
-        A space is an event-pipeline comprising of one or more event handlers.
->>>>>>> c50cf86e
       properties:
         id:
           description: The unique identifier of the space.
@@ -1248,11 +1250,7 @@
           description: The space description in markdown format.
           type: string
         eventHandlerIds:
-<<<<<<< HEAD
           description: IDs of Handlers associated with this Space
-=======
-          description: The IDs of the event handlers included within this space.
->>>>>>> c50cf86e
           type: array
           items:
             type: string
@@ -1260,12 +1258,7 @@
           $ref: '#/components/schemas/SpaceProperties'
     SpaceProperties:
       type: object
-<<<<<<< HEAD
       description: Properties of Space
-=======
-      description: >-
-        This object represents properties, as supported by default Naksha Space implementation, but it can be customized as per custom space implementation.
->>>>>>> c50cf86e
       properties:
         storageCollection:
           $ref: '#/components/schemas/StorageCollection'
