/*
 * Copyright (C) 2017-2023 HERE Europe B.V.
 *
 * Licensed under the Apache License, Version 2.0 (the "License");
 * you may not use this file except in compliance with the License.
 * You may obtain a copy of the License at
 *
 *     http://www.apache.org/licenses/LICENSE-2.0
 *
 * Unless required by applicable law or agreed to in writing, software
 * distributed under the License is distributed on an "AS IS" BASIS,
 * WITHOUT WARRANTIES OR CONDITIONS OF ANY KIND, either express or implied.
 * See the License for the specific language governing permissions and
 * limitations under the License.
 *
 * SPDX-License-Identifier: Apache-2.0
 * License-Filename: LICENSE
 */
package com.here.naksha.app.service.http.apis;

<<<<<<< HEAD
import static com.here.naksha.app.service.http.tasks.SpaceApiTask.SpaceApiReqType.CREATE_SPACE;
import static com.here.naksha.app.service.http.tasks.SpaceApiTask.SpaceApiReqType.UPDATE_SPACE;

=======
>>>>>>> c50cf86e
import com.here.naksha.app.service.http.NakshaHttpVerticle;
import com.here.naksha.app.service.http.tasks.SpaceApiTask;
import com.here.naksha.app.service.http.tasks.SpaceApiTask.SpaceApiReqType;
import io.vertx.ext.web.Router;
import io.vertx.ext.web.RoutingContext;
import io.vertx.ext.web.openapi.RouterBuilder;
import org.jetbrains.annotations.NotNull;
import org.slf4j.Logger;
import org.slf4j.LoggerFactory;

import static com.here.naksha.app.service.http.tasks.SpaceApiTask.SpaceApiReqType.*;

public class SpaceApi extends Api {

  private static final Logger logger = LoggerFactory.getLogger(SpaceApi.class);

  public SpaceApi(final @NotNull NakshaHttpVerticle verticle) {
    super(verticle);
  }

  @Override
  public void addOperations(final @NotNull RouterBuilder rb) {
<<<<<<< HEAD
    rb.operation("postSpace").handler(this::createSpace);
    rb.operation("putSpace").handler(this::updateSpace);
=======
    rb.operation("getSpaces").handler(this::getSpaces);
    rb.operation("getSpaceById").handler(this::getSpaceById);
    rb.operation("postSpace").handler(this::createSpace);
>>>>>>> c50cf86e
  }

  @Override
  public void addManualRoutes(final @NotNull Router router) {}

<<<<<<< HEAD
  private void createSpace(final @NotNull RoutingContext routingContext) {
    startSpaceApiTask(CREATE_SPACE, routingContext);
  }

  private void updateSpace(final @NotNull RoutingContext routingContext) {
    startSpaceApiTask(UPDATE_SPACE, routingContext);
=======
  private void getSpaces(final @NotNull RoutingContext routingContext) {
    startSpaceApiTask(GET_ALL_SPACES,routingContext);
  }

  private void getSpaceById(final @NotNull RoutingContext routingContext) {
    startSpaceApiTask(GET_SPACE_BY_ID,routingContext);
  }

  private void createSpace(final @NotNull RoutingContext routingContext) {
    startSpaceApiTask(CREATE_SPACE,routingContext);
>>>>>>> c50cf86e
  }

  private void startSpaceApiTask(SpaceApiReqType reqType, RoutingContext routingContext) {
    new SpaceApiTask<>(reqType, verticle, naksha(), routingContext, verticle.createNakshaContext(routingContext))
<<<<<<< HEAD
        .start();
=======
            .start();
>>>>>>> c50cf86e
  }
}<|MERGE_RESOLUTION|>--- conflicted
+++ resolved
@@ -18,12 +18,6 @@
  */
 package com.here.naksha.app.service.http.apis;
 
-<<<<<<< HEAD
-import static com.here.naksha.app.service.http.tasks.SpaceApiTask.SpaceApiReqType.CREATE_SPACE;
-import static com.here.naksha.app.service.http.tasks.SpaceApiTask.SpaceApiReqType.UPDATE_SPACE;
-
-=======
->>>>>>> c50cf86e
 import com.here.naksha.app.service.http.NakshaHttpVerticle;
 import com.here.naksha.app.service.http.tasks.SpaceApiTask;
 import com.here.naksha.app.service.http.tasks.SpaceApiTask.SpaceApiReqType;
@@ -34,8 +28,10 @@
 import org.slf4j.Logger;
 import org.slf4j.LoggerFactory;
 
-import static com.here.naksha.app.service.http.tasks.SpaceApiTask.SpaceApiReqType.*;
-
+import static com.here.naksha.app.service.http.tasks.SpaceApiTask.SpaceApiReqType.CREATE_SPACE;
+import static com.here.naksha.app.service.http.tasks.SpaceApiTask.SpaceApiReqType.UPDATE_SPACE;
+import static com.here.naksha.app.service.http.tasks.SpaceApiTask.SpaceApiReqType.GET_ALL_SPACES;
+import static com.here.naksha.app.service.http.tasks.SpaceApiTask.SpaceApiReqType.GET_SPACE_BY_ID;
 public class SpaceApi extends Api {
 
   private static final Logger logger = LoggerFactory.getLogger(SpaceApi.class);
@@ -46,27 +42,15 @@
 
   @Override
   public void addOperations(final @NotNull RouterBuilder rb) {
-<<<<<<< HEAD
     rb.operation("postSpace").handler(this::createSpace);
     rb.operation("putSpace").handler(this::updateSpace);
-=======
     rb.operation("getSpaces").handler(this::getSpaces);
     rb.operation("getSpaceById").handler(this::getSpaceById);
-    rb.operation("postSpace").handler(this::createSpace);
->>>>>>> c50cf86e
   }
 
   @Override
   public void addManualRoutes(final @NotNull Router router) {}
 
-<<<<<<< HEAD
-  private void createSpace(final @NotNull RoutingContext routingContext) {
-    startSpaceApiTask(CREATE_SPACE, routingContext);
-  }
-
-  private void updateSpace(final @NotNull RoutingContext routingContext) {
-    startSpaceApiTask(UPDATE_SPACE, routingContext);
-=======
   private void getSpaces(final @NotNull RoutingContext routingContext) {
     startSpaceApiTask(GET_ALL_SPACES,routingContext);
   }
@@ -76,16 +60,15 @@
   }
 
   private void createSpace(final @NotNull RoutingContext routingContext) {
-    startSpaceApiTask(CREATE_SPACE,routingContext);
->>>>>>> c50cf86e
+    startSpaceApiTask(CREATE_SPACE, routingContext);
+  }
+
+  private void updateSpace(final @NotNull RoutingContext routingContext) {
+    startSpaceApiTask(UPDATE_SPACE, routingContext);
   }
 
   private void startSpaceApiTask(SpaceApiReqType reqType, RoutingContext routingContext) {
     new SpaceApiTask<>(reqType, verticle, naksha(), routingContext, verticle.createNakshaContext(routingContext))
-<<<<<<< HEAD
-        .start();
-=======
             .start();
->>>>>>> c50cf86e
   }
 }