--- conflicted
+++ resolved
@@ -77,13 +77,8 @@
   }
 
   private void createConnector(final @NotNull RoutingContext routingContext) {
-<<<<<<< HEAD
-    naksha().executeTask(() -> {
+    app().executeTask(() -> {
       EventHandler eventHandler = null;
-=======
-    app().executeTask(() -> {
-      Connector connector = null;
->>>>>>> ec8e27df
       // Read request JSON
       try (final Json json = Json.get()) {
         final String bodyJson = routingContext.body().asString();
