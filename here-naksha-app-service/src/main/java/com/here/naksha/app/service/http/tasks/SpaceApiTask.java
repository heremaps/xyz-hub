--- conflicted
+++ resolved
@@ -27,31 +27,23 @@
 import com.here.naksha.lib.core.models.XyzError;
 import com.here.naksha.lib.core.models.naksha.Space;
 import com.here.naksha.lib.core.models.payload.XyzResponse;
-<<<<<<< HEAD
 import com.here.naksha.lib.core.models.storage.Result;
 import com.here.naksha.lib.core.models.storage.WriteFeatures;
 import com.here.naksha.lib.core.util.json.Json;
 import com.here.naksha.lib.core.util.storage.RequestHelper;
 import com.here.naksha.lib.core.view.ViewDeserialize;
-=======
 import com.here.naksha.lib.core.models.storage.POp;
 import com.here.naksha.lib.core.models.storage.PRef;
 import com.here.naksha.lib.core.models.storage.ReadFeatures;
-import com.here.naksha.lib.core.models.storage.Result;
->>>>>>> c50cf86e
 import io.vertx.ext.web.RoutingContext;
 import org.jetbrains.annotations.NotNull;
 import org.slf4j.Logger;
 import org.slf4j.LoggerFactory;
 
-import static com.here.naksha.lib.core.NakshaAdminCollection.SPACES;
-
 public class SpaceApiTask<T extends XyzResponse> extends AbstractApiTask<XyzResponse> {
-
 
   private static final String SPACE_ID_PATH_KEY = "spaceId";
   private static final Logger logger = LoggerFactory.getLogger(SpaceApiTask.class);
-  private static final String SPACE_ID_PATH_KEY = "spaceId";
   private final @NotNull SpaceApiReqType reqType;
 
   public enum SpaceApiReqType {
@@ -86,19 +78,13 @@
   @Override
   protected @NotNull XyzResponse execute() {
     try {
-<<<<<<< HEAD
       return switch (this.reqType) {
         case CREATE_SPACE -> executeCreateSpace();
         case UPDATE_SPACE -> executeUpdateSpace();
-        default -> executeUnsupported();
+        case GET_ALL_SPACES -> executeGetSpaces();
+        case GET_SPACE_BY_ID -> executeGetSpaceById();
+          default -> executeUnsupported();
       };
-=======
-        return switch (this.reqType) {
-            case GET_ALL_SPACES -> executeGetSpaces();
-            case GET_SPACE_BY_ID -> executeGetSpaceById();
-            default -> executeUnsupported();
-        };
->>>>>>> c50cf86e
     } catch (Exception ex) {
       // unexpected exception
       return verticle.sendErrorResponse(
@@ -106,7 +92,6 @@
     }
   }
 
-<<<<<<< HEAD
   private @NotNull XyzResponse executeCreateSpace() throws JsonProcessingException {
     final Space newSpace = spaceFromRequestBody();
     final WriteFeatures<Space> wrRequest = RequestHelper.createFeatureRequest(SPACES, newSpace, false);
@@ -127,6 +112,19 @@
     }
   }
 
+  private @NotNull XyzResponse executeGetSpaces() {
+      final ReadFeatures request = new ReadFeatures(SPACES);
+      final Result rdResult = executeReadRequestFromSpaceStorage(request);
+      return transformReadResultToXyzCollectionResponse(rdResult, Space.class);
+  }
+
+  private @NotNull XyzResponse executeGetSpaceById() {
+      final String spaceId = routingContext.pathParam(SPACE_ID_PATH_KEY);
+      final ReadFeatures request = new ReadFeatures(SPACES).withPropertyOp(POp.eq(PRef.id(), spaceId));
+      final Result rdResult = executeReadRequestFromSpaceStorage(request);
+      return transformReadResultToXyzFeatureResponse(rdResult, Space.class);
+  }
+
   private Space spaceFromRequestBody() throws JsonProcessingException {
     try (final Json json = Json.get()) {
       final String bodyJson = routingContext.body().asString();
@@ -135,20 +133,7 @@
   }
 
   private static String mismatchMsg(String spaceIdFromPath, Space spaceFromBody) {
-    return "Mismatch between space ids. Path space id: %s, body space id: %s"
-        .formatted(spaceIdFromPath, spaceFromBody.getId());
-=======
-  private @NotNull XyzResponse executeGetSpaces() {
-    final ReadFeatures request = new ReadFeatures(SPACES);
-    final Result rdResult = executeReadRequestFromSpaceStorage(request);
-    return transformReadResultToXyzCollectionResponse(rdResult, Space.class);
-  }
-
-  private @NotNull XyzResponse executeGetSpaceById() {
-    final String spaceId = routingContext.pathParam(SPACE_ID_PATH_KEY);
-    final ReadFeatures request = new ReadFeatures(SPACES).withPropertyOp(POp.eq(PRef.id(), spaceId));
-    final Result rdResult = executeReadRequestFromSpaceStorage(request);
-    return transformReadResultToXyzFeatureResponse(rdResult, Space.class);
->>>>>>> c50cf86e
+      return "Mismatch between space ids. Path space id: %s, body space id: %s"
+              .formatted(spaceIdFromPath, spaceFromBody.getId());
   }
 }