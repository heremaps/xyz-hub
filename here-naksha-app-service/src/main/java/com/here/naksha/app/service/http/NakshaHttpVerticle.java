--- conflicted
+++ resolved
@@ -226,16 +226,7 @@
         // https://vertx.io/docs/vertx-core/java/#_server_sharing
         vertx.createHttpServer(SERVER_OPTIONS)
             .requestHandler(router)
-<<<<<<< HEAD
             .connectionHandler(loggingConnectionHandler())
-=======
-            .connectionHandler(
-                connHandler -> // TODO(Kuba): clean up after debug
-                connHandler
-                    .closeHandler(v -> log.info("Closing connection!"))
-                    .exceptionHandler(t -> log.info("Connection exception", t))
-                    .shutdownHandler(v -> log.info("Connection shut down")))
->>>>>>> d86f5ea7
             .listen(hubConfig.httpPort, result -> {
               if (result.succeeded()) {
                 log.atInfo()
